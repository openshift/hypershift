--- conflicted
+++ resolved
@@ -6,131 +6,15 @@
 Clusters are fully compliant [OpenShift Container Platform](https://www.redhat.com/en/technologies/cloud-computing/openshift/container-platform) (OCP)
 clusters and are compatible with standard OCP and Kubernetes toolchains.
 
-<<<<<<< HEAD
-## How to install the HyperShift CLI
+To get started, visit [the documentation](https://hypershift-docs.netlify.app/).
 
-The `hypershift` CLI tool helps you install and work with HyperShift.
-
-**Prerequisites:**
-
-* Go 1.17
-
-Install the `hypershift` CLI using Go:
-
-```shell
-go install github.com/openshift/hypershift@latest
-```
-
-The `hypershift` tool will be installed to `$GOBIN/hypershift`.
-
-
-## How to install HyperShift
-
-HyperShift is deployed into an existing OpenShift cluster which will host the managed control planes.
-
-**Prerequisites:**
-
-* Admin access to an OpenShift cluster (version 4.7+) specified by the `KUBECONFIG` environment variable
-* The OpenShift `oc` CLI tool
-* The `hypershift` CLI tool
-* An [AWS credentials file](https://docs.aws.amazon.com/cli/latest/userguide/cli-configure-files.html) with permissions to create infrastructure for the cluster
-* An AWS S3 bucket into which the above credentials can write. The bucket must allow public objects.
-
-Install HyperShift into the management cluster:
-
-```shell
-hypershift install --oidc-storage-provider-s3-bucket-name="$name-of-bucket" --oidc-storage-provider-s3-region="$region-of-bucket" --oidc-storage-provider-s3-credentials="$path-to-aws-credentials-file"
-```
-
-To uninstall HyperShift, run:
-
-```shell
-hypershift install --render | oc delete -f -
-```
-
-## How to create a hosted cluster
-### hypershift cli
-
-The `hypershift` CLI tool comes with commands to help create an example hosted cluster. The cluster will be created with a default node pool with the number of workers specified by the `--node-pool-replicas` flag (defaults to 0).
-
-**Prerequisites:**
-
-- An OpenShift cluster with HyperShift installed
-- Admin access to the OpenShift cluster specified by the `KUBECONFIG` environment variable
-- The `hypershift` CLI tool
-- The OpenShift `oc` CLI tool.
-- A valid [pull secret](https://cloud.redhat.com/openshift/install/aws/installer-provisioned) file for the `quay.io/openshift-release-dev` repository
-- A Route53 public zone for the `base-domain`
-
-Run the `hypershift` command to create a cluster named `example` in the `clusters`
-namespace, including the cloud infrastructure to support it.
-
-```shell
-hypershift create cluster aws \
-  --pull-secret /my/pull-secret \
-  --aws-creds ~/.aws/credentials \
-  --name example \
-  --node-pool-replicas=3 \
-  --base-domain hypershift.example.com
-```
-
-After a few minutes, check the `hostedclusters` in the `clusters` namespace and when ready it will look similar to
-the following:
-
-```shell
-$ oc get hostedclusters -n clusters
-NAME      VERSION   KUBECONFIG                 AVAILABLE
-example   4.7.6     example-admin-kubeconfig   True
-```
-
-Also check the `pods` in the `clusters-example` namespace
-
-```shell
-$ oc get pods -n clusters-example
-NAME                                              READY   STATUS      RESTARTS   AGE
-capa-controller-manager-b6b49f696-j9q7l           1/1     Running     0          53m
-cluster-api-7fd76bbb57-6kv6z                      1/1     Running     0          53m
-cluster-autoscaler-dcc8d8795-llss8                1/1     Running     5          52m
-cluster-policy-controller-7c89bc799c-4b6xt        1/1     Running     0          52m
-cluster-version-operator-959994fb6-v97w5          1/1     Running     0          52m
-control-plane-operator-5cb584b6fc-hnrcn           1/1     Running     0          53m
-etcd-l5zk9cp856                                   1/1     Running     0          52m
-etcd-operator-68ffbf98fd-wmcrx                    1/1     Running     0          52m
-hosted-cluster-config-operator-65b656d96f-cfzqk   1/1     Running     1          52m
-kube-apiserver-6c89cfc4dd-t5zfn                   3/3     Running     0          52m
-kube-controller-manager-5576c4c8f4-rrxn8          1/1     Running     0          46m
-kube-scheduler-776774ff68-fcsrf                   1/1     Running     0          52m
-machine-config-server-example-596cdc68fb-5kr4t    1/1     Running     0          53m
-manifests-bootstrapper                            0/1     Completed   3          52m
-oauth-openshift-75879b669f-grmhf                  1/1     Running     0          51m
-openshift-apiserver-766d9c6f79-c442c              1/1     Running     0          51m
-openshift-controller-manager-6db5976f8f-4nhgb     1/1     Running     0          52m
-openshift-oauth-apiserver-fb9d8c45b-7xzlp         1/1     Running     2          52m
-```
-
-
-Eventually the cluster's kubeconfig will become available and can be printed to
-standard out using the `hypershift` CLI:
-
-```shell
-hypershift create kubeconfig
-```
-
-To delete the cluster and the infrastructure created earlier, run:
-
-```shell
-hypershift destroy cluster aws \
-  --aws-creds ~/.aws/credentials \
-  --namespace clusters \
-  --name example
-```
 
 ### provision and destroy with custom resources
 #### Pre-step
 1. Connect to OpenShift
-2. Install hypershift
+2. Install hypershift 
     ```bash
-    hypershift install
+    hypershift install --oidc-storage-provider-s3-bucket-name=my-s3-bucket --oidc-storage-provider-s3-region=us-east-1
     ```
 3. Run the Hypershift operator from the command line
     ```shell
@@ -186,99 +70,4 @@
 8. To clean up delete the three resources
     ```bash
     oc delete -f examples/cluster-demo/
-    ```
-
-## How to add additional node pools to the example cluster
-
-**Prerequisites:**
-
-- An example cluster created using the _How to create a hosted cluster_ instructions
-
-Use the `oc` tool to apply the YAML like the following to create additional node pools for the example hosted cluster:
-
-```yaml
-apiVersion: hypershift.openshift.io/v1alpha1
-kind: NodePool
-metadata:
-  namespace: clusters
-  name: example-extended
-spec:
-  clusterName: example
-  nodeCount: 1
-  platform:
-    aws:
-      instanceType: m5.large
-    type: AWS
-  release:
-    image: quay.io/openshift-release-dev/ocp-release:4.8.0-rc.0-x86_64
-```
-
-With autoscaling:
-
-```yaml
-apiVersion: hypershift.openshift.io/v1alpha1
-kind: NodePool
-metadata:
-  namespace: clusters
-  name: example-extended
-spec:
-  clusterName: example
-  autoScaling:
-    max: 5
-    min: 1
-  platform:
-    aws:
-      instanceType: m5.large
-    type: AWS
-  release:
-    image: quay.io/openshift-release-dev/ocp-release:4.8.0-rc.0-x86_64
-```
-## Troubleshooting
-
-**Pull Secret Issues**
-
-- If you run into an issue where the `pods` are not creating properly when you
-issue the `hypershift create cluster ...` command, it may be your `pull-secret`. There may be a
-typo or a bad copy/paste that has left the `pull-secret` malformed. Make sure the `pull-secret` is accurate and exists
-on your system and you properly pass in the path to the file. A proper representation of the `pull-secret`
-will look like the following in this example:
-
-```shell
-$ oc get secret example-pull-secret -n clusters
-NAME                  TYPE     DATA   AGE
-example-pull-secret   Opaque   1      74m
-
-$ oc get secret pull-secret -n clusters-example
-NAME          TYPE                             DATA   AGE
-pull-secret   kubernetes.io/dockerconfigjson   1      74m
-
-```
-
-- If you do not see the `pull-secret` above and see an error similar to below, then you most likely have a malformed
-`pull-secret` that you passed into the `hypershift create cluster...` command:
-
-```shell
-$ oc logs deploy/control-plane-operator -n clusters-example
-
-...
-"error": "failed to ensure control plane: failed to get pull secret pull-secret: secrets \"pull-secret\" not found"}
-...
-```
-
-- If your `pull-secret` was not properly created and you issue the `hypershift destroy cluster ...` command, it does not
-clean up the `clusters/secrets` - so if that was malformed or not accurate, you will need to fix and manually delete
-that secret before you rerun the `hypershift create cluster ...` command.
-
-```shell
-$ hypershift destroy cluster aws  --aws-creds ~/.aws/credentials   --namespace clusters   --name example
-
-$ oc delete secret example-pull-secret -n clusters
-
-$ hypershift create cluster aws --pull-secret ~/pull-secret \
-      --aws-creds ~/.aws/credentials \
-      --name example \
-      --base-domain yourroute53domain
-```
-=======
-To get started, visit [the documentation](https://hypershift-docs.netlify.app/).
->>>>>>> 068c48d0
+    ```