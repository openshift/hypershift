# HyperShift

HyperShift is middleware for hosting [OpenShift](https://www.openshift.com/) control
planes at scale that solves for cost and time to provision, as well as portability
cross cloud with strong separation of concerns between management and workloads.
Clusters are fully compliant [OpenShift Container Platform](https://www.redhat.com/en/technologies/cloud-computing/openshift/container-platform) (OCP)
clusters and are compatible with standard OCP and Kubernetes toolchains.

To get started, visit [the documentation](https://hypershift-docs.netlify.app/).

<<<<<<< HEAD

### provision and destroy with custom resources
#### Pre-step
1. Connect to OpenShift
2. Install hypershift 
    ```bash
    hypershift install --oidc-storage-provider-s3-bucket-name=my-s3-bucket --oidc-storage-provider-s3-region=us-east-1
    ```
3. Run the Hypershift operator from the command line
    ```shell
    # Find the `operator` deployment in the hypershift namespace, set replicas to 0
    # Then run the following command to have the operator run locally through your connection

    go run ./hypershift-operator run \
      --oidc-storage-provider-s3-bucket-name=my-s3-bucket \
      --oidc-storage-provider-s3-region=us-east-1 \
      --namespace=hypershift \
      --oidc-storage-provider-s3-credentials=$HOME/.aws/credentials

    # Substitute in your s3 bucket name, AWS region and AWS credential values
    ```
4. Create the namespace `clusters`
    ```bash
    oc new-project clusters
    ```
5. In the `clusters` namespace, create an AWS Cloud Provider secret (ACM format)
  ```yaml
  ---
  apiVersion: v1
  kind: Secret
  type: Opaque
  metadata:
    name: aws
    namespace: clusters
  stringData:
    aws_access_key_id: AWS_ID_KEY
    aws_secret_access_key: AWS_SECRET_KEY
  ```
3. In the `clusters` namespace, create a pull secret (ACM/Hive format)
  ```yaml
  ---
  apiVersion: v1
  kind: Secret
  metadata:
    name: pull-secret
    namespace: clusters
  stringData:
    .dockerconfigjson: |-
      {"auths": MY_PULL_SECRET }
  type: kubernetes.io/dockerconfigjson
   ```
#### Deploying Hypershift HostedClusters
1. Edit the file `./examples/cluster-demo/providerplatform.yaml` and set the `base-domain` value
2. Make any changes you want to the `hostedcluster.yaml` and `nodepool.yaml`, the defaults will work
3. Apply the three resources `ProviderPlatform`, `HostedCluster` & `NodePool` 
  ```bash
  oc apply -f examples/cluster-demo/
  ```
7. It will take 5-6min for the deploy to complete!
8. To clean up delete the three resources
    ```bash
    oc delete -f examples/cluster-demo/
    ```
=======
![Overview](docs/content/images/high-level-overview.png)
>>>>>>> 1ee8d17f
<|MERGE_RESOLUTION|>--- conflicted
+++ resolved
@@ -8,7 +8,7 @@
 
 To get started, visit [the documentation](https://hypershift-docs.netlify.app/).
 
-<<<<<<< HEAD
+![Overview](docs/content/images/high-level-overview.png)
 
 ### provision and destroy with custom resources
 #### Pre-step
@@ -72,6 +72,3 @@
     ```bash
     oc delete -f examples/cluster-demo/
     ```
-=======
-![Overview](docs/content/images/high-level-overview.png)
->>>>>>> 1ee8d17f
