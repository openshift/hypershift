package controlplaneoperator

import (
	hyperv1 "github.com/openshift/hypershift/api/v1alpha1"
	prometheusoperatorv1 "github.com/prometheus-operator/prometheus-operator/pkg/apis/monitoring/v1"
	appsv1 "k8s.io/api/apps/v1"
	corev1 "k8s.io/api/core/v1"
	rbacv1 "k8s.io/api/rbac/v1"
	metav1 "k8s.io/apimachinery/pkg/apis/meta/v1"
	capiv1 "sigs.k8s.io/cluster-api/api/v1beta1"
)

func OperatorDeployment(controlPlaneOperatorNamespace string) *appsv1.Deployment {
	return &appsv1.Deployment{
		ObjectMeta: metav1.ObjectMeta{
			Namespace: controlPlaneOperatorNamespace,
			Name:      "control-plane-operator",
		},
	}
}

func OperatorServiceAccount(controlPlaneOperatorNamespace string) *corev1.ServiceAccount {
	return &corev1.ServiceAccount{
		ObjectMeta: metav1.ObjectMeta{
			Namespace: controlPlaneOperatorNamespace,
			Name:      "control-plane-operator",
		},
	}
}

func OperatorClusterRole() *rbacv1.ClusterRole {
	return &rbacv1.ClusterRole{
		ObjectMeta: metav1.ObjectMeta{
			Name: "control-plane-operator",
		},
	}
}

func OperatorClusterRoleBinding(controlPlaneOperatorNamespace string) *rbacv1.ClusterRoleBinding {
	return &rbacv1.ClusterRoleBinding{
		ObjectMeta: metav1.ObjectMeta{
			Name: "control-plane-operator-" + controlPlaneOperatorNamespace,
		},
	}
}

func OperatorRole(controlPlaneOperatorNamespace string) *rbacv1.Role {
	return &rbacv1.Role{
		ObjectMeta: metav1.ObjectMeta{
			Namespace: controlPlaneOperatorNamespace,
			Name:      "control-plane-operator",
		},
	}
}

func OperatorRoleBinding(controlPlaneOperatorNamespace string) *rbacv1.RoleBinding {
	return &rbacv1.RoleBinding{
		ObjectMeta: metav1.ObjectMeta{
			Namespace: controlPlaneOperatorNamespace,
			Name:      "control-plane-operator",
		},
	}
}

func CAPICluster(controlPlaneOperatorNamespace string, infraID string) *capiv1.Cluster {
	return &capiv1.Cluster{
		ObjectMeta: metav1.ObjectMeta{
			Namespace: controlPlaneOperatorNamespace,
			Name:      infraID,
		},
	}
}

func HostedControlPlane(controlPlaneNamespace string, hostedClusterName string) *hyperv1.HostedControlPlane {
	return &hyperv1.HostedControlPlane{
		ObjectMeta: metav1.ObjectMeta{
			Namespace: controlPlaneNamespace,
			Name:      hostedClusterName,
		},
	}
}

func PullSecret(controlPlaneNamespace string) *corev1.Secret {
	return &corev1.Secret{
		ObjectMeta: metav1.ObjectMeta{
			Namespace: controlPlaneNamespace,
			Name:      "pull-secret",
		},
	}
}

func SSHKey(controlPlaneNamespace string) *corev1.Secret {
	return &corev1.Secret{
		ObjectMeta: metav1.ObjectMeta{
			Namespace: controlPlaneNamespace,
			Name:      "ssh-key",
		},
	}
}

<<<<<<< HEAD
func IBMCloudCluster(controlPlaneNamespace string, hostedClusterName string) *capiibmv1.IBMVPCCluster {
	return &capiibmv1.IBMVPCCluster{
		TypeMeta: metav1.TypeMeta{
			Kind:       "IBMVPCCluster",
			APIVersion: capiibmv1.GroupVersion.String(),
		},
		ObjectMeta: metav1.ObjectMeta{
			Namespace: controlPlaneNamespace,
			Name:      hostedClusterName,
		},
	}
}

=======
>>>>>>> 54923b94
func PodMonitor(controlPlaneNamespace string, hostedClusterName string) *prometheusoperatorv1.PodMonitor {
	return &prometheusoperatorv1.PodMonitor{
		ObjectMeta: metav1.ObjectMeta{
			Namespace: controlPlaneNamespace,
			Name:      hostedClusterName,
		},
	}
<<<<<<< HEAD
}

func AWSCluster(controlPlaneNamespace string, hostedClusterName string) *capiawsv1.AWSCluster {
	return &capiawsv1.AWSCluster{
		TypeMeta: metav1.TypeMeta{
			Kind:       "AWSCluster",
			APIVersion: capiawsv1.GroupVersion.String(),
		},
		ObjectMeta: metav1.ObjectMeta{
			Namespace: controlPlaneNamespace,
			Name:      hostedClusterName,
		},
	}
=======
>>>>>>> 54923b94
}<|MERGE_RESOLUTION|>--- conflicted
+++ resolved
@@ -98,22 +98,6 @@
 	}
 }
 
-<<<<<<< HEAD
-func IBMCloudCluster(controlPlaneNamespace string, hostedClusterName string) *capiibmv1.IBMVPCCluster {
-	return &capiibmv1.IBMVPCCluster{
-		TypeMeta: metav1.TypeMeta{
-			Kind:       "IBMVPCCluster",
-			APIVersion: capiibmv1.GroupVersion.String(),
-		},
-		ObjectMeta: metav1.ObjectMeta{
-			Namespace: controlPlaneNamespace,
-			Name:      hostedClusterName,
-		},
-	}
-}
-
-=======
->>>>>>> 54923b94
 func PodMonitor(controlPlaneNamespace string, hostedClusterName string) *prometheusoperatorv1.PodMonitor {
 	return &prometheusoperatorv1.PodMonitor{
 		ObjectMeta: metav1.ObjectMeta{
@@ -121,20 +105,4 @@
 			Name:      hostedClusterName,
 		},
 	}
-<<<<<<< HEAD
-}
-
-func AWSCluster(controlPlaneNamespace string, hostedClusterName string) *capiawsv1.AWSCluster {
-	return &capiawsv1.AWSCluster{
-		TypeMeta: metav1.TypeMeta{
-			Kind:       "AWSCluster",
-			APIVersion: capiawsv1.GroupVersion.String(),
-		},
-		ObjectMeta: metav1.ObjectMeta{
-			Namespace: controlPlaneNamespace,
-			Name:      hostedClusterName,
-		},
-	}
-=======
->>>>>>> 54923b94
 }