--- conflicted
+++ resolved
@@ -697,30 +697,18 @@
 	hcp.Annotations = map[string]string{
 		hostedClusterAnnotation: ctrlclient.ObjectKeyFromObject(hcluster).String(),
 	}
-<<<<<<< HEAD
-	if hcluster.Annotations != nil {
-		if _, ok := hcluster.Annotations[hyperv1.SecurePortOverrideAnnotation]; ok {
-			hcp.Annotations[hyperv1.SecurePortOverrideAnnotation] = hcluster.Annotations[hyperv1.SecurePortOverrideAnnotation]
-		}
-		if _, ok := hcluster.Annotations[hyperv1.DisablePKIReconciliationAnnotation]; ok {
-=======
 	for annotationKey := range hcluster.Annotations {
 		if annotationKey == hyperv1.DisablePKIReconciliationAnnotation {
->>>>>>> 8f72f81b
 			hcp.Annotations[hyperv1.DisablePKIReconciliationAnnotation] = hcluster.Annotations[hyperv1.DisablePKIReconciliationAnnotation]
 		} else if strings.HasPrefix(annotationKey, hyperv1.IdentityProviderOverridesAnnotationPrefix) {
 			hcp.Annotations[annotationKey] = hcluster.Annotations[annotationKey]
-		}
-		if _, ok := hcluster.Annotations[hyperv1.PortierisImageAnnotation]; ok {
+		} else if annotationKey == hyperv1.PortierisImageAnnotation {
 			hcp.Annotations[hyperv1.PortierisImageAnnotation] = hcluster.Annotations[hyperv1.PortierisImageAnnotation]
-		}
-		if _, ok := hcluster.Annotations[hyperv1.KMSKPInfoAnnotation]; ok {
+		} else if annotationKey == hyperv1.KMSKPInfoAnnotation {
 			hcp.Annotations[hyperv1.KMSKPInfoAnnotation] = hcluster.Annotations[hyperv1.KMSKPInfoAnnotation]
-		}
-		if _, ok := hcluster.Annotations[hyperv1.KMSKPRegionAnnotation]; ok {
+		} else if annotationKey == hyperv1.KMSKPRegionAnnotation {
 			hcp.Annotations[hyperv1.KMSKPRegionAnnotation] = hcluster.Annotations[hyperv1.KMSKPRegionAnnotation]
-		}
-		if _, ok := hcluster.Annotations[hyperv1.KMSImageAnnotation]; ok {
+		} else if annotationKey == hyperv1.KMSImageAnnotation {
 			hcp.Annotations[hyperv1.KMSImageAnnotation] = hcluster.Annotations[hyperv1.KMSImageAnnotation]
 		}
 	}
