/*


Licensed under the Apache License, Version 2.0 (the "License");
you may not use this file except in compliance with the License.
You may obtain a copy of the License at

    http://www.apache.org/licenses/LICENSE-2.0

Unless required by applicable law or agreed to in writing, software
distributed under the License is distributed on an "AS IS" BASIS,
WITHOUT WARRANTIES OR CONDITIONS OF ANY KIND, either express or implied.
See the License for the specific language governing permissions and
limitations under the License.
*/

package hostedcluster

import (
	"bytes"
	"context"
	"crypto/x509"
	"crypto/x509/pkix"
	"errors"
	"fmt"
	"io/ioutil"
	"net"
	"net/http"
	"os"
<<<<<<< HEAD
	"reflect"
	"strconv"
=======
>>>>>>> 03af2bff
	"strings"
	"time"

	"github.com/aws/aws-sdk-go/aws"
	"github.com/aws/aws-sdk-go/service/s3"
	"github.com/aws/aws-sdk-go/service/s3/s3iface"
	"github.com/blang/semver"
	"github.com/go-logr/logr"
	capiibmv1 "github.com/kubernetes-sigs/cluster-api-provider-ibmcloud/api/v1alpha4"
	configv1 "github.com/openshift/api/config/v1"
	routev1 "github.com/openshift/api/route/v1"
	"github.com/openshift/hypershift/api"
	hyperv1 "github.com/openshift/hypershift/api/v1alpha1"
	"github.com/openshift/hypershift/control-plane-operator/controllers/hostedcontrolplane/kas"
	"github.com/openshift/hypershift/hypershift-operator/controllers/manifests"
	"github.com/openshift/hypershift/hypershift-operator/controllers/manifests/autoscaler"
	"github.com/openshift/hypershift/hypershift-operator/controllers/manifests/clusterapi"
	"github.com/openshift/hypershift/hypershift-operator/controllers/manifests/controlplaneoperator"
	"github.com/openshift/hypershift/hypershift-operator/controllers/manifests/ignitionserver"
	"github.com/openshift/hypershift/hypershift-operator/controllers/manifests/machineapprover"
	"github.com/openshift/hypershift/hypershift-operator/controllers/platform/management"
	hyperutil "github.com/openshift/hypershift/hypershift-operator/controllers/util"
	"github.com/openshift/hypershift/support/capabilities"
	"github.com/openshift/hypershift/support/certs"
	"github.com/openshift/hypershift/support/releaseinfo"
	"github.com/openshift/hypershift/support/upsert"
	"github.com/openshift/hypershift/support/util"
	prometheusoperatorv1 "github.com/prometheus-operator/prometheus-operator/pkg/apis/monitoring/v1"
	"go.opentelemetry.io/otel"
	"go.opentelemetry.io/otel/attribute"
	"go.opentelemetry.io/otel/baggage"
	"go.opentelemetry.io/otel/trace"
	appsv1 "k8s.io/api/apps/v1"
	corev1 "k8s.io/api/core/v1"
	rbacv1 "k8s.io/api/rbac/v1"
	apierrors "k8s.io/apimachinery/pkg/api/errors"
	"k8s.io/apimachinery/pkg/api/meta"
	"k8s.io/apimachinery/pkg/api/resource"
	metav1 "k8s.io/apimachinery/pkg/apis/meta/v1"
	"k8s.io/apimachinery/pkg/types"
	"k8s.io/apimachinery/pkg/util/clock"
	"k8s.io/apimachinery/pkg/util/intstr"
	"k8s.io/client-go/rest"
	"k8s.io/client-go/tools/clientcmd"
	"k8s.io/client-go/util/workqueue"
	k8sutilspointer "k8s.io/utils/pointer"
	capiawsv1 "sigs.k8s.io/cluster-api-provider-aws/api/v1beta1"
	capiv1alpha4 "sigs.k8s.io/cluster-api/api/v1alpha4" // Need this dep atm to satisfy IBM provider dep.
	capiv1 "sigs.k8s.io/cluster-api/api/v1beta1"
	ctrl "sigs.k8s.io/controller-runtime"
	"sigs.k8s.io/controller-runtime/pkg/client"
	"sigs.k8s.io/controller-runtime/pkg/client/apiutil"
	"sigs.k8s.io/controller-runtime/pkg/controller"
	"sigs.k8s.io/controller-runtime/pkg/controller/controllerutil"
	"sigs.k8s.io/controller-runtime/pkg/handler"
	"sigs.k8s.io/controller-runtime/pkg/log"
	"sigs.k8s.io/controller-runtime/pkg/reconcile"
	"sigs.k8s.io/controller-runtime/pkg/source"
	"sigs.k8s.io/yaml"
)

const (
	finalizer                      = "hypershift.openshift.io/finalizer"
	hostedClusterAnnotation        = "hypershift.openshift.io/cluster"
	clusterDeletionRequeueDuration = time.Duration(5 * time.Second)

	// Image built from https://github.com/openshift/kubernetes-autoscaler/tree/release-4.10
	// Upstream canonical image is k8s.gcr.io/autoscaling/cluster-autoscaler:v1.21.0
	imageClusterAutoscaler = "quay.io/openshift/origin-cluster-autoscaler:4.10.0"

	// Image built from https://github.com/openshift/cluster-machine-approver/tree/release-4.10
	imageMachineApprover = "quay.io/openshift/origin-cluster-machine-approver:4.10.0"

	// Image built from https://github.com/openshift/cluster-api/tree/release-1.0
	// Upstream canonical image comes from https://console.cloud.google.com/gcr/images/k8s-staging-cluster-api/global/
	// us.gcr.io/k8s-artifacts-prod/cluster-api/cluster-api-controller:v1.0.0
	imageCAPI = "registry.ci.openshift.org/hypershift/cluster-api:v1.0.0"

	// Image built from https://github.com/openshift/cluster-api-provider-aws/tree/release-1.1
	// Upstream canonical image comes from  https://console.cloud.google.com/gcr/images/k8s-artifacts-prod
	// us.gcr.io/k8s-artifacts-prod/cluster-api-aws/cluster-api-aws-controller:v1.1.0
	imageCAPA = "registry.ci.openshift.org/hypershift/cluster-api-aws-controller:v1.1.0"
)

// NoopReconcile is just a default mutation function that does nothing.
var NoopReconcile controllerutil.MutateFn = func() error { return nil }

// HostedClusterReconciler reconciles a HostedCluster object
type HostedClusterReconciler struct {
	client.Client

	// ManagementClusterCapabilities can be asked for support of optional management cluster capabilities
	ManagementClusterCapabilities *capabilities.ManagementClusterCapabilities

	// HypershiftOperatorImage is the image used to deploy the control plane operator if
	// 1) There is no hypershift.openshift.io/control-plane-operator-image annotation on the HostedCluster and
	// 2) The OCP version being deployed is the latest version supported by Hypershift
	HypershiftOperatorImage string

	// AvailabilityProberImage is the image used to probe for kube apiserver availability
	AvailabilityProberImage string

	// releaseProvider looks up the OCP version for the release images in HostedClusters
	ReleaseProvider releaseinfo.Provider

	// IgnitionServerImage is the image used to deploy the ignition server.
	IgnitionServerImage string

	// TokenMinterImage is the image used to deploy the token minter init containers.
	TokenMinterImage string

	// Log is a thread-safe logger.
	Log logr.Logger

	// Clock is used to determine the time in a testable way.
	Clock clock.Clock

	tracer trace.Tracer

	EnableOCPClusterMonitoring bool

	createOrUpdate func(reconcile.Request) upsert.CreateOrUpdateFN

	EnableCIDebugOutput bool

	PrivatePlatform hyperv1.PlatformType

	OIDCStorageProviderS3BucketName string
	S3Client                        s3iface.S3API
}

// +kubebuilder:rbac:groups=hypershift.openshift.io,resources=hostedclusters,verbs=get;list;watch;create;update;patch;delete
// +kubebuilder:rbac:groups=hypershift.openshift.io,resources=hostedclusters/status,verbs=get;update;patch

func (r *HostedClusterReconciler) SetupWithManager(mgr ctrl.Manager, createOrUpdate upsert.CreateOrUpdateProvider) error {
	if r.Clock == nil {
		r.Clock = clock.RealClock{}
	}
	r.createOrUpdate = createOrUpdateWithAnnotationFactory(createOrUpdate)
	r.tracer = otel.Tracer("hostedcluster-controller")
	// Set up watches for resource types the controller manages. The list basically
	// tracks types of the resources in the clusterapi, controlplaneoperator, and
	// ignitionserver manifests packages. Since we're receiving watch events across
	// namespaces, the events are filtered to enqueue only those resources which
	// are annotated as being associated with a hostedcluster (using an annotation).
	builder := ctrl.NewControllerManagedBy(mgr).
		For(&hyperv1.HostedCluster{}).
		Watches(&source.Kind{Type: &capiawsv1.AWSCluster{}}, handler.EnqueueRequestsFromMapFunc(enqueueParentHostedCluster)).
		Watches(&source.Kind{Type: &hyperv1.HostedControlPlane{}}, handler.EnqueueRequestsFromMapFunc(enqueueParentHostedCluster)).
		Watches(&source.Kind{Type: &capiv1.Cluster{}}, handler.EnqueueRequestsFromMapFunc(enqueueParentHostedCluster)).
		Watches(&source.Kind{Type: &appsv1.Deployment{}}, handler.EnqueueRequestsFromMapFunc(enqueueParentHostedCluster)).
		Watches(&source.Kind{Type: &prometheusoperatorv1.PodMonitor{}}, handler.EnqueueRequestsFromMapFunc(enqueueParentHostedCluster)).
		WithOptions(controller.Options{
			RateLimiter: workqueue.NewItemExponentialFailureRateLimiter(1*time.Second, 10*time.Second),
		})

	if r.ManagementClusterCapabilities.Has(capabilities.CapabilityRoute) {
		builder.Watches(&source.Kind{Type: &routev1.Route{}}, handler.EnqueueRequestsFromMapFunc(enqueueParentHostedCluster))
	}

	return builder.Complete(r)
}

// serviceFirstNodePortAvailable checks if the first port in a service has a node port available. Utilized to
// check status of the ignition service
func serviceFirstNodePortAvailable(svc *corev1.Service) bool {
	return svc != nil && len(svc.Spec.Ports) > 0 && svc.Spec.Ports[0].NodePort > 0

}

func (r *HostedClusterReconciler) Reconcile(ctx context.Context, req ctrl.Request) (ctrl.Result, error) {
	ctx = baggage.ContextWithValues(ctx,
		attribute.String("request", req.String()),
	)
	var span trace.Span
	ctx, span = r.tracer.Start(ctx, "reconcile")
	defer span.End()

	r.Log = ctrl.LoggerFrom(ctx)
	r.Log.Info("reconciling")

	// Look up the HostedCluster instance to reconcile
	hcluster := &hyperv1.HostedCluster{}
	isMissing := false
	err := r.Get(ctx, req.NamespacedName, hcluster)
	if err != nil {
		if apierrors.IsNotFound(err) {
			isMissing = true
		} else {
			return ctrl.Result{}, fmt.Errorf("failed to get cluster %q: %w", req.NamespacedName, err)
		}
	}

	// If deleted or missing, clean up and return early.
	// TODO: This should be incorporated with status/reconcile
	if isMissing || !hcluster.DeletionTimestamp.IsZero() {
		// Keep trying to delete until we know it's safe to finalize.
		completed, err := r.delete(ctx, req, hcluster)
		if err != nil {
			return ctrl.Result{}, fmt.Errorf("failed to delete cluster: %w", err)
		}
		if !completed {
			r.Log.Info("hostedcluster is still deleting", "name", req.NamespacedName)
			return ctrl.Result{RequeueAfter: clusterDeletionRequeueDuration}, nil
		}
		r.Log.Info("finished deleting hostedcluster", "name", req.NamespacedName)
		// Now we can remove the finalizers.
		if hcluster.Spec.ProviderPlatformRef != nil {
			pp := &hyperv1.PlatformConfiguration{}
			if err := r.Client.Get(ctx, types.NamespacedName{Namespace: hcluster.Namespace, Name: hcluster.Spec.ProviderPlatformRef.Name}, pp); err != nil {
				r.Log.Error(err, "Did not find a PlatformConfiguration resources with name "+hcluster.Spec.ProviderPlatformRef.Name)
			} else {
				controllerutil.RemoveFinalizer(pp, management.HostedClusterFinalizer)
				if err := r.Update(ctx, pp); err != nil {
					r.Log.Error(err, "Failed to update finalizer on PlatformContfiguration resource: "+pp.Name)
				}
			}

		}
		if controllerutil.ContainsFinalizer(hcluster, finalizer) {
			controllerutil.RemoveFinalizer(hcluster, finalizer)
			if err := r.Update(ctx, hcluster); err != nil {
				return ctrl.Result{}, fmt.Errorf("failed to remove finalizer from cluster: %w", err)
			}
			r.Log.Info("hostedcluster was finalized", "name", req.NamespacedName)
			return ctrl.Result{}, nil
		}
		return ctrl.Result{}, nil
	}

	// Transfer configuration from PlatformConfiguration
	// Start the check only if the PlatformConfigurationReference is present
	if hcluster.Spec.ProviderPlatformRef != nil {
		pp := &hyperv1.PlatformConfiguration{}
		if err := r.Client.Get(ctx, types.NamespacedName{Namespace: hcluster.Namespace, Name: hcluster.Spec.ProviderPlatformRef.Name}, pp); err != nil {
			r.Log.Error(err, "Did not find a PlatformConfiguration resources with name "+hcluster.Spec.ProviderPlatformRef.Name)
			return ctrl.Result{Requeue: true, RequeueAfter: 10 * time.Second}, nil
		} else {
			// Confirm that ProviderPlatform is cnfigured, otherwise requeue
			if meta.IsStatusConditionTrue(pp.Status.Conditions, string(hyperv1.PlatformConfigured)) &&
				meta.IsStatusConditionTrue(pp.Status.Conditions, string(hyperv1.PlatformIAMConfigured)) {

				if !reflect.DeepEqual(hcluster.Spec.DNS, pp.Spec.DNS) ||
					hcluster.Spec.InfraID != pp.Spec.InfraID ||
					hcluster.Spec.Networking.MachineCIDR != pp.Spec.Networking.MachineCIDR ||
					hcluster.Spec.IssuerURL != pp.Spec.IssuerURL ||
					!reflect.DeepEqual(hcluster.Spec.Platform, pp.Spec.Platform) {

					hcluster.Spec.DNS = pp.Spec.DNS
					hcluster.Spec.IssuerURL = pp.Spec.IssuerURL
					hcluster.Spec.InfraID = pp.Spec.InfraID
					hcluster.Spec.Networking.MachineCIDR = pp.Spec.Networking.MachineCIDR
					hcluster.Spec.Platform = pp.Spec.Platform
					if err := r.Update(ctx, hcluster); err != nil {
						return ctrl.Result{}, fmt.Errorf("failed to update ProviderPlatform values to HostedCluster: %w", err)
					}
					// Ensure the cluster has a finalizer for cleanup and update right away.
					controllerutil.AddFinalizer(pp, management.HostedClusterFinalizer)
					if err := r.Update(ctx, pp); err != nil {
						log.Log.Error(err, "Failed to update finalizer on PlatformContfiguration resource: "+pp.Name)
					}
				}
			} else {
				r.Log.Error(err, "Waiting for Platform to be configured "+hcluster.Spec.ProviderPlatformRef.Name)
				return ctrl.Result{Requeue: true, RequeueAfter: 10 * time.Second}, nil
			}
		}
	}

	// Part one: update status

	// Set kubeconfig status
	{
		kubeConfigSecret := manifests.KubeConfigSecret(hcluster.Namespace, hcluster.Name)
		err := r.Client.Get(ctx, client.ObjectKeyFromObject(kubeConfigSecret), kubeConfigSecret)
		if err != nil {
			if !apierrors.IsNotFound(err) {
				return ctrl.Result{}, fmt.Errorf("failed to reconcile kubeconfig secret: %w", err)
			}
		} else {
			hcluster.Status.KubeConfig = &corev1.LocalObjectReference{Name: kubeConfigSecret.Name}
		}
	}

	// Set version status
	{
		controlPlaneNamespace := manifests.HostedControlPlaneNamespace(hcluster.Namespace, hcluster.Name)
		hcp := controlplaneoperator.HostedControlPlane(controlPlaneNamespace.Name, hcluster.Name)
		err := r.Client.Get(ctx, client.ObjectKeyFromObject(hcp), hcp)
		if err != nil {
			if apierrors.IsNotFound(err) {
				hcp = nil
			} else {
				return ctrl.Result{}, fmt.Errorf("failed to get hostedcontrolplane: %w", err)
			}
		}
		hcluster.Status.Version = computeClusterVersionStatus(r.Clock, hcluster, hcp)
	}

	// Reconcile unmanaged etcd client tls secret validation error status. Note only update status on validation error case to
	// provide clear status to the user on the resource without having to look at operator logs.
	{
		if hcluster.Spec.Etcd.ManagementType == hyperv1.Unmanaged {
			unmanagedEtcdTLSClientSecret := &corev1.Secret{
				ObjectMeta: metav1.ObjectMeta{
					Namespace: hcluster.GetNamespace(),
					Name:      hcluster.Spec.Etcd.Unmanaged.TLS.ClientSecret.Name,
				},
			}
			if err := r.Client.Get(ctx, client.ObjectKeyFromObject(unmanagedEtcdTLSClientSecret), unmanagedEtcdTLSClientSecret); err != nil {
				if apierrors.IsNotFound(err) {
					unmanagedEtcdTLSClientSecret = nil
				} else {
					return ctrl.Result{}, fmt.Errorf("failed to get unmanaged etcd tls secret: %w", err)
				}
			}
			meta.SetStatusCondition(&hcluster.Status.Conditions, computeUnmanagedEtcdAvailability(hcluster, unmanagedEtcdTLSClientSecret))
		}
	}

	// Set the Available condition
	// TODO: This is really setting something that could be more granular like
	// HostedControlPlaneAvailable, and then the HostedCluster high-level Available
	// condition could be computed as a function of the granular ThingAvailable
	// conditions (so that it could incorporate e.g. HostedControlPlane and IgnitionServer
	// availability in the ultimate HostedCluster Available condition)
	{
		controlPlaneNamespace := manifests.HostedControlPlaneNamespace(hcluster.Namespace, hcluster.Name)
		hcp := controlplaneoperator.HostedControlPlane(controlPlaneNamespace.Name, hcluster.Name)
		err := r.Client.Get(ctx, client.ObjectKeyFromObject(hcp), hcp)
		if err != nil {
			if apierrors.IsNotFound(err) {
				hcp = nil
			} else {
				return ctrl.Result{}, fmt.Errorf("failed to get hostedcontrolplane: %w", err)
			}
		}
		meta.SetStatusCondition(&hcluster.Status.Conditions, computeHostedClusterAvailability(hcluster, hcp))
	}

	// Set ValidConfiguration condition
	{
		condition := metav1.Condition{
			Type:               string(hyperv1.ValidHostedClusterConfiguration),
			ObservedGeneration: hcluster.Generation,
		}
		if err := r.validateConfigAndClusterCapabilities(hcluster); err != nil {
			condition.Status = metav1.ConditionFalse
			condition.Message = err.Error()
			condition.Reason = hyperv1.InvalidConfigurationReason
		} else {
			condition.Status = metav1.ConditionTrue
			condition.Message = "Configuration passes validation"
			condition.Reason = hyperv1.HostedClusterAsExpectedReason
		}
		meta.SetStatusCondition(&hcluster.Status.Conditions, condition)
	}

	// Set SupportedHostedCluster condition
	{
		condition := metav1.Condition{
			Type:               string(hyperv1.SupportedHostedCluster),
			ObservedGeneration: hcluster.Generation,
		}
		if err := r.validateHostedClusterSupport(hcluster, r.PrivatePlatform); err != nil {
			condition.Status = metav1.ConditionFalse
			condition.Message = err.Error()
			condition.Reason = hyperv1.UnsupportedHostedClusterReason
		} else {
			condition.Status = metav1.ConditionTrue
			condition.Message = "HostedCluster is support by operator configuration"
			condition.Reason = hyperv1.HostedClusterAsExpectedReason
		}
		meta.SetStatusCondition(&hcluster.Status.Conditions, condition)
	}

	// Set ValidHostedControlPlaneConfiguration condition
	{
		controlPlaneNamespace := manifests.HostedControlPlaneNamespace(hcluster.Namespace, hcluster.Name)
		hcp := controlplaneoperator.HostedControlPlane(controlPlaneNamespace.Name, hcluster.Name)
		err := r.Client.Get(ctx, client.ObjectKeyFromObject(hcp), hcp)
		if err != nil {
			if apierrors.IsNotFound(err) {
				hcp = nil
			} else {
				return ctrl.Result{}, fmt.Errorf("failed to get hostedcontrolplane: %w", err)
			}
		}
		condition := metav1.Condition{
			Type:   string(hyperv1.ValidHostedControlPlaneConfiguration),
			Status: metav1.ConditionUnknown,
			Reason: "StatusUnknown",
		}
		if hcp != nil {
			validConfigHCPCondition := meta.FindStatusCondition(hcp.Status.Conditions, string(hyperv1.ValidHostedControlPlaneConfiguration))
			if validConfigHCPCondition != nil {
				condition.Status = validConfigHCPCondition.Status
				condition.Message = validConfigHCPCondition.Message
				condition.Reason = validConfigHCPCondition.Reason
			}
		}
		meta.SetStatusCondition(&hcluster.Status.Conditions, condition)
	}

	// Set Ignition Server endpoint
	{
		serviceStrategy := servicePublishingStrategyByType(hcluster, hyperv1.Ignition)
		if serviceStrategy == nil {
			// We don't return the error here as reconciling won't solve the input problem.
			// An update event will trigger reconciliation.
			r.Log.Error(fmt.Errorf("ignition server service strategy not specified"), "")
			return ctrl.Result{}, nil
		}
		controlPlaneNamespace := manifests.HostedControlPlaneNamespace(hcluster.Namespace, hcluster.Name)
		switch serviceStrategy.Type {
		case hyperv1.Route:
			ignitionServerRoute := ignitionserver.Route(controlPlaneNamespace.GetName())
			if err := r.Client.Get(ctx, client.ObjectKeyFromObject(ignitionServerRoute), ignitionServerRoute); err != nil {
				if !apierrors.IsNotFound(err) {
					return ctrl.Result{}, fmt.Errorf("failed to get ignitionServerRoute: %w", err)
				}
			}
			if err == nil && ignitionServerRoute.Spec.Host != "" {
				hcluster.Status.IgnitionEndpoint = ignitionServerRoute.Spec.Host
			}
		case hyperv1.NodePort:
			if serviceStrategy.NodePort == nil {
				// We don't return the error here as reconciling won't solve the input problem.
				// An update event will trigger reconciliation.
				r.Log.Error(fmt.Errorf("nodeport metadata not specified for ignition service"), "")
				return ctrl.Result{}, nil
			}
			ignitionService := ignitionserver.Service(controlPlaneNamespace.GetName())
			if err := r.Client.Get(ctx, client.ObjectKeyFromObject(ignitionService), ignitionService); err != nil {
				if !apierrors.IsNotFound(err) {
					return ctrl.Result{}, fmt.Errorf("failed to get ignition service: %w", err)
				}
			}
			if err == nil && serviceFirstNodePortAvailable(ignitionService) {
				hcluster.Status.IgnitionEndpoint = fmt.Sprintf("%s:%d", serviceStrategy.NodePort.Address, ignitionService.Spec.Ports[0].NodePort)
			}
		default:
			// We don't return the error here as reconciling won't solve the input problem.
			// An update event will trigger reconciliation.
			r.Log.Error(fmt.Errorf("unknown service strategy type for ignition service: %s", serviceStrategy.Type), "")
			return ctrl.Result{}, nil
		}
	}

	// Set the ignition server availability condition by checking its deployment.
	{
		// Assume the server is unavailable unless proven otherwise.
		newCondition := metav1.Condition{
			Type:   string(hyperv1.IgnitionEndpointAvailable),
			Status: metav1.ConditionUnknown,
			Reason: hyperv1.IgnitionServerDeploymentStatusUnknownReason,
		}
		// Check to ensure the deployment exists and is available.
		controlPlaneNamespace := manifests.HostedControlPlaneNamespace(hcluster.Namespace, hcluster.Name)
		deployment := ignitionserver.Deployment(controlPlaneNamespace.Name)
		if err := r.Client.Get(ctx, client.ObjectKeyFromObject(deployment), deployment); err != nil {
			if apierrors.IsNotFound(err) {
				newCondition = metav1.Condition{
					Type:   string(hyperv1.IgnitionEndpointAvailable),
					Status: metav1.ConditionFalse,
					Reason: hyperv1.IgnitionServerDeploymentNotFoundReason,
				}
			} else {
				return ctrl.Result{}, fmt.Errorf("failed to get ignition server deployment: %w", err)
			}
		} else {
			// Assume the deployment is unavailable until proven otherwise.
			newCondition = metav1.Condition{
				Type:   string(hyperv1.IgnitionEndpointAvailable),
				Status: metav1.ConditionFalse,
				Reason: hyperv1.IgnitionServerDeploymentUnavailableReason,
			}
			for _, cond := range deployment.Status.Conditions {
				if cond.Type == appsv1.DeploymentAvailable && cond.Status == corev1.ConditionTrue {
					newCondition = metav1.Condition{
						Type:   string(hyperv1.IgnitionEndpointAvailable),
						Status: metav1.ConditionTrue,
						Reason: hyperv1.IgnitionServerDeploymentAsExpectedReason,
					}
					break
				}
			}
		}
		newCondition.ObservedGeneration = hcluster.Generation
		meta.SetStatusCondition(&hcluster.Status.Conditions, newCondition)
		span.AddEvent("updated ignition endpoint condition", trace.WithAttributes(attribute.String(newCondition.Type, string(newCondition.Status))))
	}

	// Persist status updates
	if err := r.Client.Status().Update(ctx, hcluster); err != nil {
		if apierrors.IsConflict(err) {
			return ctrl.Result{Requeue: true}, nil
		}
		return ctrl.Result{}, fmt.Errorf("failed to update status: %w", err)
	}

	// Part two: reconcile the state of the world

	// Ensure the cluster has a finalizer for cleanup and update right away.
	if !controllerutil.ContainsFinalizer(hcluster, finalizer) {
		controllerutil.AddFinalizer(hcluster, finalizer)
		if err := r.Update(ctx, hcluster); err != nil {
			if apierrors.IsConflict(err) {
				return ctrl.Result{Requeue: true}, nil
			}
			return ctrl.Result{}, fmt.Errorf("failed to add finalizer to cluster: %w", err)
		}
	}

	// Block here if the cluster configuration does not pass validation
	{
		validConfig := meta.FindStatusCondition(hcluster.Status.Conditions, string(hyperv1.ValidHostedClusterConfiguration))
		if validConfig != nil && validConfig.Status == metav1.ConditionFalse {
			r.Log.Info("Configuration is invalid, reconciliation is blocked")
			return ctrl.Result{}, nil
		}
		supportedHostedCluster := meta.FindStatusCondition(hcluster.Status.Conditions, string(hyperv1.SupportedHostedCluster))
		if supportedHostedCluster != nil && supportedHostedCluster.Status == metav1.ConditionFalse {
			r.Log.Info("Hosted Cluster is not supported by operator configuration, reconciliation is blocked")
			return ctrl.Result{}, nil
		}
	}

	createOrUpdate := r.createOrUpdate(req)

	// Reconcile the hosted cluster namespace
	controlPlaneNamespace := manifests.HostedControlPlaneNamespace(hcluster.Namespace, hcluster.Name)
	_, err = createOrUpdate(ctx, r.Client, controlPlaneNamespace, func() error {
		if controlPlaneNamespace.Labels == nil {
			controlPlaneNamespace.Labels = make(map[string]string)
		}
		controlPlaneNamespace.Labels["hypershift.openshift.io/hosted-control-plane"] = ""
		if r.EnableOCPClusterMonitoring {
			controlPlaneNamespace.Labels["openshift.io/cluster-monitoring"] = "true"
		}
		return nil
	})
	if err != nil {
		return ctrl.Result{}, fmt.Errorf("failed to reconcile namespace: %w", err)
	}

	// Reconcile the platform provider cloud controller credentials secret by resolving
	// the reference from the HostedCluster and syncing the secret in the control
	// plane namespace.
	switch hcluster.Spec.Platform.Type {
	case hyperv1.AWSPlatform:
		var src corev1.Secret
		err = r.Client.Get(ctx, client.ObjectKey{Namespace: hcluster.GetNamespace(), Name: hcluster.Spec.Platform.AWS.KubeCloudControllerCreds.Name}, &src)
		if err != nil {
			return ctrl.Result{}, fmt.Errorf("failed to get cloud controller provider creds %s: %w", hcluster.Spec.Platform.AWS.KubeCloudControllerCreds.Name, err)
		}
		dest := manifests.AWSKubeCloudControllerCreds(controlPlaneNamespace.Name)
		_, err = createOrUpdate(ctx, r.Client, dest, func() error {
			srcData, srcHasData := src.Data["credentials"]
			if !srcHasData {
				return fmt.Errorf("hostedcluster cloud controller provider credentials secret %q must have a credentials key", src.Name)
			}
			dest.Type = corev1.SecretTypeOpaque
			if dest.Data == nil {
				dest.Data = map[string][]byte{}
			}
			dest.Data["credentials"] = srcData
			return nil
		})
		if err != nil {
			return ctrl.Result{}, fmt.Errorf("failed to reconcile cloud controller provider creds: %w", err)
		}
	}

	// Reconcile the platform provider node pool management credentials secret by
	// resolving  the reference from the HostedCluster and syncing the secret in
	// the control plane namespace.
	switch hcluster.Spec.Platform.Type {
	case hyperv1.AWSPlatform:
		var src corev1.Secret
		err = r.Client.Get(ctx, client.ObjectKey{Namespace: hcluster.GetNamespace(), Name: hcluster.Spec.Platform.AWS.NodePoolManagementCreds.Name}, &src)
		if err != nil {
			return ctrl.Result{}, fmt.Errorf("failed to get node pool provider creds %s: %w", hcluster.Spec.Platform.AWS.NodePoolManagementCreds.Name, err)
		}
		dest := manifests.AWSNodePoolManagementCreds(controlPlaneNamespace.Name)
		_, err = createOrUpdate(ctx, r.Client, dest, func() error {
			srcData, srcHasData := src.Data["credentials"]
			if !srcHasData {
				return fmt.Errorf("node pool provider credentials secret %q is missing credentials key", src.Name)
			}
			dest.Type = corev1.SecretTypeOpaque
			if dest.Data == nil {
				dest.Data = map[string][]byte{}
			}
			dest.Data["credentials"] = srcData
			return nil
		})
		if err != nil {
			return ctrl.Result{}, fmt.Errorf("failed to reconcile node pool provider creds: %w", err)
		}
	}

	// Reconcile the platform provider node pool management credentials secret by
	// resolving  the reference from the HostedCluster and syncing the secret in
	// the control plane namespace.
	switch hcluster.Spec.Platform.Type {
	case hyperv1.AWSPlatform:
		var src corev1.Secret
		err = r.Client.Get(ctx, client.ObjectKey{Namespace: hcluster.GetNamespace(), Name: hcluster.Spec.Platform.AWS.ControlPlaneOperatorCreds.Name}, &src)
		if err != nil {
			return ctrl.Result{}, fmt.Errorf("failed to get control plane operator provider creds %s: %w", hcluster.Spec.Platform.AWS.ControlPlaneOperatorCreds.Name, err)
		}
		dest := manifests.AWSControlPlaneOperatorCreds(controlPlaneNamespace.Name)
		_, err = createOrUpdate(ctx, r.Client, dest, func() error {
			srcData, srcHasData := src.Data["credentials"]
			if !srcHasData {
				if len(src.Data["aws_access_key_id"]) > 0 && len(src.Data["aws_secret_access_key"]) > 0 {
					srcData = []byte("[default]\naws_access_key_id = " + string(src.Data["aws_access_key_id"]) + "\naws_secret_access_key = " + string(src.Data["aws_secret_access_key"]) + "\n")
				}
			} else {
				return fmt.Errorf("control plane operator provider credentials secret %q is missing credentials key", src.Name)
			}
			dest.Type = corev1.SecretTypeOpaque
			if dest.Data == nil {
				dest.Data = map[string][]byte{}
			}
			dest.Data["credentials"] = srcData
			return nil
		})
		if err != nil {
			return ctrl.Result{}, fmt.Errorf("failed to reconcile control plane operator provider creds: %w", err)
		}
	}

	// Reconcile the HostedControlPlane pull secret by resolving the source secret
	// reference from the HostedCluster and syncing the secret in the control plane namespace.
	{
		var src corev1.Secret
		if err := r.Client.Get(ctx, client.ObjectKey{Namespace: hcluster.GetNamespace(), Name: hcluster.Spec.PullSecret.Name}, &src); err != nil {
			return ctrl.Result{}, fmt.Errorf("failed to get pull secret %s: %w", hcluster.Spec.PullSecret.Name, err)
		}
		dst := controlplaneoperator.PullSecret(controlPlaneNamespace.Name)
		_, err = createOrUpdate(ctx, r.Client, dst, func() error {
			srcData, srcHasData := src.Data[".dockerconfigjson"]
			if !srcHasData {
				return fmt.Errorf("hostedcluster pull secret %q must have a .dockerconfigjson key", src.Name)
			}
			dst.Type = corev1.SecretTypeDockerConfigJson
			if dst.Data == nil {
				dst.Data = map[string][]byte{}
			}
			dst.Data[".dockerconfigjson"] = srcData
			return nil
		})
		if err != nil {
			return ctrl.Result{}, fmt.Errorf("failed to reconcile pull secret: %w", err)
		}
	}

	// Reconcile the HostedControlPlane Secret Encryption Info
	if hcluster.Spec.SecretEncryption != nil {
		r.Log.Info("Reconciling secret encryption configuration")
		switch hcluster.Spec.SecretEncryption.Type {
		case hyperv1.AESCBC:
			if hcluster.Spec.SecretEncryption.AESCBC == nil || len(hcluster.Spec.SecretEncryption.AESCBC.ActiveKey.Name) == 0 {
				r.Log.Error(fmt.Errorf("aescbc metadata  is nil"), "")
				// don't return error here as reconciling won't fix input error
				return ctrl.Result{}, nil
			}
			var src corev1.Secret
			if err := r.Client.Get(ctx, client.ObjectKey{Namespace: hcluster.GetNamespace(), Name: hcluster.Spec.SecretEncryption.AESCBC.ActiveKey.Name}, &src); err != nil {
				return ctrl.Result{}, fmt.Errorf("failed to get active aescbc secret %s: %w", hcluster.Spec.SecretEncryption.AESCBC.ActiveKey.Name, err)
			}
			if _, ok := src.Data[hyperv1.AESCBCKeySecretKey]; !ok {
				r.Log.Error(fmt.Errorf("no key field %s specified for aescbc active key secret", hyperv1.AESCBCKeySecretKey), "")
				// don't return error here as reconciling won't fix input error
				return ctrl.Result{}, nil
			}
			hostedControlPlaneActiveKeySecret := &corev1.Secret{
				ObjectMeta: metav1.ObjectMeta{
					Namespace: controlPlaneNamespace.Name,
					Name:      src.Name,
				},
			}
			_, err = createOrUpdate(ctx, r.Client, hostedControlPlaneActiveKeySecret, func() error {
				if hostedControlPlaneActiveKeySecret.Data == nil {
					hostedControlPlaneActiveKeySecret.Data = map[string][]byte{}
				}
				hostedControlPlaneActiveKeySecret.Data[hyperv1.AESCBCKeySecretKey] = src.Data[hyperv1.AESCBCKeySecretKey]
				hostedControlPlaneActiveKeySecret.Type = corev1.SecretTypeOpaque
				return nil
			})
			if err != nil {
				return ctrl.Result{}, fmt.Errorf("failed reconciling aescbc active key: %w", err)
			}
			if hcluster.Spec.SecretEncryption.AESCBC.BackupKey != nil && len(hcluster.Spec.SecretEncryption.AESCBC.BackupKey.Name) > 0 {
				var src corev1.Secret
				if err := r.Client.Get(ctx, client.ObjectKey{Namespace: hcluster.GetNamespace(), Name: hcluster.Spec.SecretEncryption.AESCBC.BackupKey.Name}, &src); err != nil {
					return ctrl.Result{}, fmt.Errorf("failed to get backup aescbc secret %s: %w", hcluster.Spec.SecretEncryption.AESCBC.BackupKey.Name, err)
				}
				if _, ok := src.Data[hyperv1.AESCBCKeySecretKey]; !ok {
					r.Log.Error(fmt.Errorf("no key field %s specified for aescbc backup key secret", hyperv1.AESCBCKeySecretKey), "")
					// don't return error here as reconciling won't fix input error
					return ctrl.Result{}, nil
				}
				hostedControlPlaneBackupKeySecret := &corev1.Secret{
					ObjectMeta: metav1.ObjectMeta{
						Namespace: controlPlaneNamespace.Name,
						Name:      src.Name,
					},
				}
				_, err = createOrUpdate(ctx, r.Client, hostedControlPlaneBackupKeySecret, func() error {
					if hostedControlPlaneBackupKeySecret.Data == nil {
						hostedControlPlaneBackupKeySecret.Data = map[string][]byte{}
					}
					hostedControlPlaneBackupKeySecret.Data[hyperv1.AESCBCKeySecretKey] = src.Data[hyperv1.AESCBCKeySecretKey]
					hostedControlPlaneBackupKeySecret.Type = corev1.SecretTypeOpaque
					return nil
				})
				if err != nil {
					return ctrl.Result{}, fmt.Errorf("failed reconciling aescbc backup key: %w", err)
				}
			}
		case hyperv1.KMS:
			if hcluster.Spec.SecretEncryption.KMS == nil {
				r.Log.Error(fmt.Errorf("kms metadata nil"), "")
				// don't return error here as reconciling won't fix input error
				return ctrl.Result{}, nil
			}
			switch hcluster.Spec.SecretEncryption.KMS.Provider {
			case hyperv1.IBMCloud:
				if hcluster.Spec.SecretEncryption.KMS.IBMCloud == nil {
					r.Log.Error(fmt.Errorf("ibm kms metadata nil"), "")
					// don't return error here as reconciling won't fix input error
					return ctrl.Result{}, nil
				}
				if hcluster.Spec.SecretEncryption.KMS.IBMCloud.Auth.Type == hyperv1.IBMCloudKMSUnmanagedAuth {
					if hcluster.Spec.SecretEncryption.KMS.IBMCloud.Auth.Unmanaged == nil || len(hcluster.Spec.SecretEncryption.KMS.IBMCloud.Auth.Unmanaged.Credentials.Name) == 0 {
						r.Log.Error(fmt.Errorf("ibm unmanaged auth credential nil"), "")
						// don't return error here as reconciling won't fix input error
						return ctrl.Result{}, nil
					}
					var src corev1.Secret
					if err := r.Client.Get(ctx, client.ObjectKey{Namespace: hcluster.GetNamespace(), Name: hcluster.Spec.SecretEncryption.KMS.IBMCloud.Auth.Unmanaged.Credentials.Name}, &src); err != nil {
						return ctrl.Result{}, fmt.Errorf("failed to get ibmcloud kms credentials %s: %w", hcluster.Spec.SecretEncryption.KMS.IBMCloud.Auth.Unmanaged.Credentials.Name, err)
					}
					if _, ok := src.Data[hyperv1.IBMCloudIAMAPIKeySecretKey]; !ok {
						r.Log.Error(fmt.Errorf("no ibmcloud iam apikey field %s specified in auth secret", hyperv1.IBMCloudIAMAPIKeySecretKey), "")
						// don't return error here as reconciling won't fix input error
						return ctrl.Result{}, nil
					}
					hostedControlPlaneIBMCloudKMSAuthSecret := &corev1.Secret{
						ObjectMeta: metav1.ObjectMeta{
							Namespace: controlPlaneNamespace.Name,
							Name:      src.Name,
						},
					}
					_, err = createOrUpdate(ctx, r.Client, hostedControlPlaneIBMCloudKMSAuthSecret, func() error {
						if hostedControlPlaneIBMCloudKMSAuthSecret.Data == nil {
							hostedControlPlaneIBMCloudKMSAuthSecret.Data = map[string][]byte{}
						}
						hostedControlPlaneIBMCloudKMSAuthSecret.Data[hyperv1.IBMCloudIAMAPIKeySecretKey] = src.Data[hyperv1.IBMCloudIAMAPIKeySecretKey]
						hostedControlPlaneIBMCloudKMSAuthSecret.Type = corev1.SecretTypeOpaque
						return nil
					})
					if err != nil {
						return ctrl.Result{}, fmt.Errorf("failed reconciling aescbc backup key: %w", err)
					}
				}
			case hyperv1.AWS:
				if hcluster.Spec.SecretEncryption.KMS.AWS == nil || len(hcluster.Spec.SecretEncryption.KMS.AWS.Auth.Credentials.Name) == 0 {
					r.Log.Error(fmt.Errorf("aws kms metadata nil"), "")
					// don't return error here as reconciling won't fix input error
					return ctrl.Result{}, nil
				}
				var src corev1.Secret
				if err := r.Client.Get(ctx, client.ObjectKey{Namespace: hcluster.GetNamespace(), Name: hcluster.Spec.SecretEncryption.KMS.AWS.Auth.Credentials.Name}, &src); err != nil {
					return ctrl.Result{}, fmt.Errorf("failed to get ibmcloud kms credentials %s: %w", hcluster.Spec.SecretEncryption.KMS.IBMCloud.Auth.Unmanaged.Credentials.Name, err)
				}
				if _, ok := src.Data[hyperv1.AWSCredentialsFileSecretKey]; !ok {
					r.Log.Error(fmt.Errorf("aws credential key %s not present in auth secret", hyperv1.AWSCredentialsFileSecretKey), "")
					// don't return error here as reconciling won't fix input error
					return ctrl.Result{}, nil
				}
				hostedControlPlaneAWSKMSAuthSecret := &corev1.Secret{
					ObjectMeta: metav1.ObjectMeta{
						Namespace: controlPlaneNamespace.Name,
						Name:      src.Name,
					},
				}
				_, err = createOrUpdate(ctx, r.Client, hostedControlPlaneAWSKMSAuthSecret, func() error {
					if hostedControlPlaneAWSKMSAuthSecret.Data == nil {
						hostedControlPlaneAWSKMSAuthSecret.Data = map[string][]byte{}
					}
					hostedControlPlaneAWSKMSAuthSecret.Data[hyperv1.AWSCredentialsFileSecretKey] = src.Data[hyperv1.AWSCredentialsFileSecretKey]
					hostedControlPlaneAWSKMSAuthSecret.Type = corev1.SecretTypeOpaque
					return nil
				})
				if err != nil {
					return ctrl.Result{}, fmt.Errorf("failed reconciling aws kms backup key: %w", err)
				}
			default:
				r.Log.Error(fmt.Errorf("unsupported kms provider %s", hcluster.Spec.SecretEncryption.KMS.Provider), "")
				// don't return error here as reconciling won't fix input error
				return ctrl.Result{}, nil
			}
		default:
			r.Log.Error(fmt.Errorf("unsupported encryption type %s", hcluster.Spec.SecretEncryption.Type), "")
			// don't return error here as reconciling won't fix input error
			return ctrl.Result{}, nil
		}
	}

	// Reconcile the HostedControlPlane audit webhook config if specified
	// reference from the HostedCluster and syncing the secret in the control plane namespace.
	{
		if hcluster.Spec.AuditWebhook != nil && len(hcluster.Spec.AuditWebhook.Name) > 0 {
			var src corev1.Secret
			if err := r.Client.Get(ctx, client.ObjectKey{Namespace: hcluster.GetNamespace(), Name: hcluster.Spec.AuditWebhook.Name}, &src); err != nil {
				return ctrl.Result{}, fmt.Errorf("failed to get audit webhook config %s: %w", hcluster.Spec.AuditWebhook.Name, err)
			}
			configData, ok := src.Data[hyperv1.AuditWebhookKubeconfigKey]
			if !ok {
				return ctrl.Result{}, fmt.Errorf("audit webhook secret does not contain key %s", hyperv1.AuditWebhookKubeconfigKey)
			}

			hostedControlPlaneAuditWebhookSecret := &corev1.Secret{
				ObjectMeta: metav1.ObjectMeta{
					Namespace: controlPlaneNamespace.Name,
					Name:      src.Name,
				},
			}
			_, err = createOrUpdate(ctx, r.Client, hostedControlPlaneAuditWebhookSecret, func() error {
				if hostedControlPlaneAuditWebhookSecret.Data == nil {
					hostedControlPlaneAuditWebhookSecret.Data = map[string][]byte{}
				}
				hostedControlPlaneAuditWebhookSecret.Data[hyperv1.AuditWebhookKubeconfigKey] = configData
				hostedControlPlaneAuditWebhookSecret.Type = corev1.SecretTypeOpaque
				return nil
			})
			if err != nil {
				return ctrl.Result{}, fmt.Errorf("failed reconciling audit webhook secret: %w", err)
			}
		}
	}

	// Reconcile the HostedControlPlane SSH secret by resolving the source secret reference
	// from the HostedCluster and syncing the secret in the control plane namespace.
	if len(hcluster.Spec.SSHKey.Name) > 0 {
		var src corev1.Secret
		err = r.Client.Get(ctx, client.ObjectKey{Namespace: hcluster.Namespace, Name: hcluster.Spec.SSHKey.Name}, &src)
		if err != nil {
			return ctrl.Result{}, fmt.Errorf("failed to get hostedcluster SSH key secret %s: %w", hcluster.Spec.SSHKey.Name, err)
		}
		dest := controlplaneoperator.SSHKey(controlPlaneNamespace.Name)
		_, err = createOrUpdate(ctx, r.Client, dest, func() error {
			srcData, srcHasData := src.Data["id_rsa.pub"]
			if !srcHasData {
				return fmt.Errorf("hostedcluster ssh key secret %q must have a id_rsa.pub key", src.Name)
			}
			dest.Type = corev1.SecretTypeOpaque
			if dest.Data == nil {
				dest.Data = map[string][]byte{}
			}
			dest.Data["id_rsa.pub"] = srcData
			return nil
		})
		if err != nil {
			return ctrl.Result{}, fmt.Errorf("failed to reconcile controlplane ssh secret: %w", err)
		}
	}

	// Reconcile etcd client MTLS secret if the control plane is using an unmanaged etcd cluster
	if hcluster.Spec.Etcd.ManagementType == hyperv1.Unmanaged {
		unmanagedEtcdTLSClientSecret := &corev1.Secret{
			ObjectMeta: metav1.ObjectMeta{
				Namespace: hcluster.GetNamespace(),
				Name:      hcluster.Spec.Etcd.Unmanaged.TLS.ClientSecret.Name,
			},
		}
		if err := r.Client.Get(ctx, client.ObjectKeyFromObject(unmanagedEtcdTLSClientSecret), unmanagedEtcdTLSClientSecret); err != nil {
			return ctrl.Result{}, fmt.Errorf("failed to get unmanaged etcd tls secret: %w", err)
		}
		hostedControlPlaneEtcdClientSecret := &corev1.Secret{
			ObjectMeta: metav1.ObjectMeta{
				Namespace: controlPlaneNamespace.Name,
				Name:      hcluster.Spec.Etcd.Unmanaged.TLS.ClientSecret.Name,
			},
		}
		if result, err := createOrUpdate(ctx, r.Client, hostedControlPlaneEtcdClientSecret, func() error {
			if hostedControlPlaneEtcdClientSecret.Data == nil {
				hostedControlPlaneEtcdClientSecret.Data = map[string][]byte{}
			}
			hostedControlPlaneEtcdClientSecret.Data = unmanagedEtcdTLSClientSecret.Data
			hostedControlPlaneEtcdClientSecret.Type = corev1.SecretTypeOpaque
			return nil
		}); err != nil {
			return ctrl.Result{}, fmt.Errorf("failed reconciling etcd client secret: %w", err)
		} else {
			r.Log.Info("reconciled etcd client mtls secret to control plane namespace", "result", result)
		}
	}

	// Reconcile global config related configmaps and secrets
	{
		if hcluster.Spec.Configuration != nil {
			for _, configMapRef := range hcluster.Spec.Configuration.ConfigMapRefs {
				sourceCM := &corev1.ConfigMap{}
				if err := r.Get(ctx, client.ObjectKey{Namespace: hcluster.Namespace, Name: configMapRef.Name}, sourceCM); err != nil {
					return ctrl.Result{}, fmt.Errorf("failed to get referenced configmap %s/%s: %w", hcluster.Namespace, configMapRef.Name, err)
				}
				destCM := &corev1.ConfigMap{}
				destCM.Name = sourceCM.Name
				destCM.Namespace = controlPlaneNamespace.Name
				if _, err := createOrUpdate(ctx, r.Client, destCM, func() error {
					destCM.Annotations = sourceCM.Annotations
					destCM.Labels = sourceCM.Labels
					destCM.Data = sourceCM.Data
					destCM.BinaryData = sourceCM.BinaryData
					destCM.Immutable = sourceCM.Immutable
					return nil
				}); err != nil {
					return ctrl.Result{}, fmt.Errorf("failed to reconcile referenced config map %s/%s: %w", destCM.Namespace, destCM.Name, err)
				}
			}

			for _, secretRef := range hcluster.Spec.Configuration.SecretRefs {
				sourceSecret := &corev1.Secret{}
				if err := r.Get(ctx, client.ObjectKey{Namespace: hcluster.Namespace, Name: secretRef.Name}, sourceSecret); err != nil {
					return ctrl.Result{}, fmt.Errorf("failed to get referenced secret %s/%s: %w", hcluster.Namespace, secretRef.Name, err)
				}
				destSecret := &corev1.Secret{}
				destSecret.Name = sourceSecret.Name
				destSecret.Namespace = controlPlaneNamespace.Name
				if _, err := createOrUpdate(ctx, r.Client, destSecret, func() error {
					destSecret.Annotations = sourceSecret.Annotations
					destSecret.Labels = sourceSecret.Labels
					destSecret.Data = sourceSecret.Data
					destSecret.Immutable = sourceSecret.Immutable
					destSecret.Type = sourceSecret.Type
					return nil
				}); err != nil {
					return ctrl.Result{}, fmt.Errorf("failed to reconcile secret %s/%s: %w", destSecret.Namespace, destSecret.Name, err)
				}
			}
		}
	}

	// Reconcile the HostedControlPlane
	hcp := controlplaneoperator.HostedControlPlane(controlPlaneNamespace.Name, hcluster.Name)
	_, err = createOrUpdate(ctx, r.Client, hcp, func() error {
		return reconcileHostedControlPlane(hcp, hcluster)
	})
	if err != nil {
		return ctrl.Result{}, fmt.Errorf("failed to reconcile hostedcontrolplane: %w", err)
	}

	var infraCR client.Object
	switch hcluster.Spec.Platform.Type {
	// We run the AWS controller for NonePlatform for now
	// So nodePools can be created to expose ign endpoints that can be used for byo machines to join.
	case hyperv1.AWSPlatform, hyperv1.NonePlatform:
		// Reconcile external AWSCluster
		if err := r.Client.Get(ctx, client.ObjectKeyFromObject(hcp), hcp); err != nil {
			r.Log.Error(err, "failed to get control plane ref")
			return reconcile.Result{}, err
		}

		awsCluster := controlplaneoperator.AWSCluster(controlPlaneNamespace.Name, hcluster.Name)
		_, err = controllerutil.CreateOrPatch(ctx, r.Client, awsCluster, func() error {
			return reconcileAWSCluster(awsCluster, hcluster, hcp.Status.ControlPlaneEndpoint)
		})
		if err != nil {
			return ctrl.Result{}, fmt.Errorf("failed to reconcile AWSCluster: %w", err)
		}
		infraCR = awsCluster
	case hyperv1.IBMCloudPlatform:
		// Reconcile external IBM Cloud Cluster
		if err := r.Client.Get(ctx, client.ObjectKeyFromObject(hcp), hcp); err != nil {
			r.Log.Error(err, "failed to get control plane ref")
			return reconcile.Result{}, err
		}

		ibmCluster := controlplaneoperator.IBMCloudCluster(controlPlaneNamespace.Name, hcluster.Name)
		_, err = createOrUpdate(ctx, r.Client, ibmCluster, func() error {
			return reconcileIBMCloudCluster(ibmCluster, hcluster, hcp.Status.ControlPlaneEndpoint)
		})
		if err != nil {
			return ctrl.Result{}, fmt.Errorf("failed to reconcile IBMCluster: %w", err)
		}
		infraCR = ibmCluster
	default:
		// TODO(alberto): for platform None implement back a "pass through" infra CR similar to externalInfraCluster.
	}

	// Reconcile cluster prometheus RBAC resources if enabled
	if r.EnableOCPClusterMonitoring {
		if err := r.reconcileClusterPrometheusRBAC(ctx, createOrUpdate, hcp.Namespace); err != nil {
			return ctrl.Result{}, fmt.Errorf("failed to reconcile RBAC for OCP cluster prometheus: %w", err)
		}
	}

	// Reconcile the CAPI Cluster resource
	capiCluster := controlplaneoperator.CAPICluster(controlPlaneNamespace.Name, hcluster.Spec.InfraID)
	_, err = createOrUpdate(ctx, r.Client, capiCluster, func() error {
		return reconcileCAPICluster(capiCluster, hcluster, hcp, infraCR)
	})
	if err != nil {
		return ctrl.Result{}, fmt.Errorf("failed to reconcile capi cluster: %w", err)
	}

	// Reconcile the HostedControlPlane kubeconfig if one is reported
	if hcp.Status.KubeConfig != nil {
		src := &corev1.Secret{
			ObjectMeta: metav1.ObjectMeta{
				Namespace: hcp.Namespace,
				Name:      hcp.Status.KubeConfig.Name,
			},
		}
		err := r.Client.Get(ctx, client.ObjectKeyFromObject(src), src)
		if err != nil {
			return ctrl.Result{}, fmt.Errorf("failed to get controlplane kubeconfig secret %q: %w", client.ObjectKeyFromObject(src), err)
		}
		dest := manifests.KubeConfigSecret(hcluster.Namespace, hcluster.Name)
		_, err = createOrUpdate(ctx, r.Client, dest, func() error {
			key := hcp.Status.KubeConfig.Key
			srcData, srcHasData := src.Data[key]
			if !srcHasData {
				return fmt.Errorf("controlplane kubeconfig secret %q must have a %q key", client.ObjectKeyFromObject(src), key)
			}
			dest.Type = corev1.SecretTypeOpaque
			if dest.Data == nil {
				dest.Data = map[string][]byte{}
			}
			dest.Data["kubeconfig"] = srcData
			dest.SetOwnerReferences([]metav1.OwnerReference{{
				APIVersion: hyperv1.GroupVersion.String(),
				Kind:       "HostedCluster",
				Name:       hcluster.Name,
				UID:        hcluster.UID,
			}})
			return nil
		})
		if err != nil {
			return ctrl.Result{}, fmt.Errorf("failed to reconcile hostedcluster kubeconfig secret: %w", err)
		}
	}

	// Reconcile the CAPI manager components
	err = r.reconcileCAPIManager(ctx, createOrUpdate, hcluster)
	if err != nil {
		return ctrl.Result{}, fmt.Errorf("failed to reconcile capi manager: %w", err)
	}

	switch hcluster.Spec.Platform.Type {
	case hyperv1.AWSPlatform:
		// Reconcile the CAPI AWS provider components
		err = r.reconcileCAPIAWSProvider(ctx, createOrUpdate, hcluster)
		if err != nil {
			return ctrl.Result{}, fmt.Errorf("failed to reconcile capi aws provider: %w", err)
		}
	default:
		//TODO: add other providers
		r.Log.Info("provider specific cluster api components not specified", "provider", hcluster.Spec.Platform.Type)
	}

	// Reconcile the autoscaler
	err = r.reconcileAutoscaler(ctx, createOrUpdate, hcluster, hcp)
	if err != nil {
		return ctrl.Result{}, fmt.Errorf("failed to reconcile autoscaler: %w", err)
	}

	// Reconcile the control plane operator
	err = r.reconcileControlPlaneOperator(ctx, createOrUpdate, hcluster, hcp)
	if err != nil {
		return ctrl.Result{}, fmt.Errorf("failed to reconcile control plane operator: %w", err)
	}

	// Reconcile the Ignition server
	if err = r.reconcileIgnitionServer(ctx, createOrUpdate, hcluster, hcp); err != nil {
		return ctrl.Result{}, fmt.Errorf("failed to reconcile ignition server: %w", err)
	}

	// Reconcile the machine config server
	if err = r.reconcileMachineConfigServer(ctx, createOrUpdate, hcluster); err != nil {
		return ctrl.Result{}, fmt.Errorf("failed to reconcile machine config server: %w", err)
	}

	if err = r.reconcileMachineApprover(ctx, createOrUpdate, hcluster, hcp); err != nil {
		return ctrl.Result{}, fmt.Errorf("failed to reconcile machine approver: %w", err)
	}

	// Reconcile the AWS OIDC discovery
	switch hcluster.Spec.Platform.Type {
	case hyperv1.AWSPlatform:
		if err := r.reconcileAWSOIDCDocuments(ctx, hcluster, hcp); err != nil {
			return ctrl.Result{}, fmt.Errorf("failed to reconcile the AWS OIDC documents: %w", err)
		}
	}

	r.Log.Info("successfully reconciled")
	return ctrl.Result{}, nil
}

// reconcileHostedControlPlane reconciles the given HostedControlPlane, which
// will be mutated.
func reconcileHostedControlPlane(hcp *hyperv1.HostedControlPlane, hcluster *hyperv1.HostedCluster) error {
	// Always initialize the HostedControlPlane with an image matching
	// the HostedCluster.
	if hcp.ObjectMeta.CreationTimestamp.IsZero() {
		hcp.Spec.ReleaseImage = hcluster.Spec.Release.Image
	}

	hcp.Annotations = map[string]string{
		hostedClusterAnnotation: client.ObjectKeyFromObject(hcluster).String(),
	}
	for annotationKey := range hcluster.Annotations {
		if annotationKey == hyperv1.DisablePKIReconciliationAnnotation {
			hcp.Annotations[hyperv1.DisablePKIReconciliationAnnotation] = hcluster.Annotations[hyperv1.DisablePKIReconciliationAnnotation]
		} else if annotationKey == hyperv1.OauthLoginURLOverrideAnnotation {
			hcp.Annotations[hyperv1.OauthLoginURLOverrideAnnotation] = hcluster.Annotations[hyperv1.OauthLoginURLOverrideAnnotation]
		} else if strings.HasPrefix(annotationKey, hyperv1.IdentityProviderOverridesAnnotationPrefix) {
			hcp.Annotations[annotationKey] = hcluster.Annotations[annotationKey]
		} else if annotationKey == hyperv1.KonnectivityAgentImageAnnotation || annotationKey == hyperv1.KonnectivityServerImageAnnotation {
			hcp.Annotations[annotationKey] = hcluster.Annotations[annotationKey]
		} else if annotationKey == hyperv1.RestartDateAnnotation {
			hcp.Annotations[annotationKey] = hcluster.Annotations[annotationKey]
		} else if annotationKey == hyperv1.IBMCloudKMSProviderImage || annotationKey == hyperv1.AWSKMSProviderImage {
			hcp.Annotations[annotationKey] = hcluster.Annotations[annotationKey]
		} else if annotationKey == hyperv1.PortierisImageAnnotation {
			hcp.Annotations[hyperv1.PortierisImageAnnotation] = hcluster.Annotations[hyperv1.PortierisImageAnnotation]
		}
	}
	hcp.Spec.PullSecret = corev1.LocalObjectReference{Name: controlplaneoperator.PullSecret(hcp.Namespace).Name}
	if len(hcluster.Spec.SSHKey.Name) > 0 {
		hcp.Spec.SSHKey = corev1.LocalObjectReference{Name: controlplaneoperator.SSHKey(hcp.Namespace).Name}
	}
	if hcluster.Spec.AuditWebhook != nil && len(hcluster.Spec.AuditWebhook.Name) > 0 {
		hcp.Spec.AuditWebhook = hcluster.Spec.AuditWebhook.DeepCopy()
	}
	hcp.Spec.FIPS = hcluster.Spec.FIPS
	hcp.Spec.IssuerURL = hcluster.Spec.IssuerURL
	hcp.Spec.ServiceCIDR = hcluster.Spec.Networking.ServiceCIDR
	hcp.Spec.PodCIDR = hcluster.Spec.Networking.PodCIDR
	hcp.Spec.MachineCIDR = hcluster.Spec.Networking.MachineCIDR
	hcp.Spec.NetworkType = hcluster.Spec.Networking.NetworkType
	if hcluster.Spec.Networking.APIServer != nil {
		hcp.Spec.APIAdvertiseAddress = hcluster.Spec.Networking.APIServer.AdvertiseAddress
		hcp.Spec.APIPort = hcluster.Spec.Networking.APIServer.Port
	}

	hcp.Spec.InfraID = hcluster.Spec.InfraID
	hcp.Spec.DNS = hcluster.Spec.DNS
	hcp.Spec.Services = hcluster.Spec.Services
	hcp.Spec.ControllerAvailabilityPolicy = hcluster.Spec.ControllerAvailabilityPolicy
	hcp.Spec.InfrastructureAvailabilityPolicy = hcluster.Spec.InfrastructureAvailabilityPolicy
	hcp.Spec.Etcd.ManagementType = hcluster.Spec.Etcd.ManagementType
	if hcluster.Spec.Etcd.ManagementType == hyperv1.Unmanaged && hcluster.Spec.Etcd.Unmanaged != nil {
		hcp.Spec.Etcd.Unmanaged = hcluster.Spec.Etcd.Unmanaged.DeepCopy()
	}
	if hcluster.Spec.Etcd.ManagementType == hyperv1.Managed && hcluster.Spec.Etcd.Managed != nil {
		hcp.Spec.Etcd.Managed = hcluster.Spec.Etcd.Managed.DeepCopy()
	}
	if hcluster.Spec.ImageContentSources != nil {
		hcp.Spec.ImageContentSources = hcluster.Spec.ImageContentSources
	}
	if hcluster.Spec.SecretEncryption != nil {
		hcp.Spec.SecretEncryption = hcluster.Spec.SecretEncryption.DeepCopy()
	}
	switch hcluster.Spec.Platform.Type {
	case hyperv1.AWSPlatform:
		hcp.Spec.Platform.Type = hyperv1.AWSPlatform
		hcp.Spec.Platform.AWS = hcluster.Spec.Platform.AWS.DeepCopy()
		hcp.Spec.Platform.AWS.KubeCloudControllerCreds = corev1.LocalObjectReference{
			Name: manifests.AWSKubeCloudControllerCreds(hcp.Namespace).Name,
		}
		hcp.Spec.Platform.AWS.NodePoolManagementCreds = corev1.LocalObjectReference{
			Name: manifests.AWSNodePoolManagementCreds(hcp.Namespace).Name,
		}
		hcp.Spec.Platform.AWS.ControlPlaneOperatorCreds = corev1.LocalObjectReference{
			Name: manifests.AWSControlPlaneOperatorCreds(hcp.Namespace).Name,
		}
	case hyperv1.NonePlatform:
		hcp.Spec.Platform.Type = hyperv1.NonePlatform
	case hyperv1.IBMCloudPlatform:
		hcp.Spec.Platform.Type = hyperv1.IBMCloudPlatform
	}

	// always reconcile the release image (facilitates rolling forward)
	hcp.Spec.ReleaseImage = hcluster.Spec.Release.Image

	hcp.Spec.Configuration = hcluster.Spec.Configuration.DeepCopy()
	return nil
}

// reconcileCAPIManager orchestrates orchestrates of  all CAPI manager components.
func (r *HostedClusterReconciler) reconcileCAPIManager(ctx context.Context, createOrUpdate upsert.CreateOrUpdateFN, hcluster *hyperv1.HostedCluster) error {
	controlPlaneNamespace := manifests.HostedControlPlaneNamespace(hcluster.Namespace, hcluster.Name)
	err := r.Client.Get(ctx, client.ObjectKeyFromObject(controlPlaneNamespace), controlPlaneNamespace)
	if err != nil {
		return fmt.Errorf("failed to get control plane namespace: %w", err)
	}

	// Reconcile CAPI webhooks TLS secret
	capiWebhooksTLSSecret := clusterapi.CAPIWebhooksTLSSecret(controlPlaneNamespace.Name)
	_, err = createOrUpdate(ctx, r.Client, capiWebhooksTLSSecret, func() error {
		_, hasTLSPrivateKeyKey := capiWebhooksTLSSecret.Data[corev1.TLSPrivateKeyKey]
		_, hasTLSCertKey := capiWebhooksTLSSecret.Data[corev1.TLSCertKey]
		if hasTLSPrivateKeyKey && hasTLSCertKey {
			return nil
		}

		// We currently don't expose CAPI webhooks but still they run as part of the manager
		// and it breaks without a cert https://github.com/kubernetes-sigs/cluster-api/pull/4709.
		cn := "capi-webhooks"
		ou := "openshift"
		cfg := &certs.CertCfg{
			Subject:   pkix.Name{CommonName: cn, OrganizationalUnit: []string{ou}},
			KeyUsages: x509.KeyUsageKeyEncipherment | x509.KeyUsageDigitalSignature | x509.KeyUsageCertSign,
			Validity:  certs.ValidityTenYears,
			IsCA:      true,
		}
		key, crt, err := certs.GenerateSelfSignedCertificate(cfg)
		if err != nil {
			return fmt.Errorf("failed to generate CA (cn=%s,ou=%s): %w", cn, ou, err)
		}
		if capiWebhooksTLSSecret.Data == nil {
			capiWebhooksTLSSecret.Data = map[string][]byte{}
		}
		capiWebhooksTLSSecret.Data[corev1.TLSCertKey] = certs.CertToPem(crt)
		capiWebhooksTLSSecret.Data[corev1.TLSPrivateKeyKey] = certs.PrivateKeyToPem(key)
		return nil
	})
	if err != nil {
		return fmt.Errorf("failed to reconcile capi webhook tls secret: %w", err)
	}

	// Reconcile CAPI manager service account
	capiManagerServiceAccount := clusterapi.CAPIManagerServiceAccount(controlPlaneNamespace.Name)
	_, err = createOrUpdate(ctx, r.Client, capiManagerServiceAccount, NoopReconcile)
	if err != nil {
		return fmt.Errorf("failed to reconcile capi manager service account: %w", err)
	}

	// Reconcile CAPI manager cluster role
	capiManagerClusterRole := clusterapi.CAPIManagerClusterRole(controlPlaneNamespace.Name)
	_, err = createOrUpdate(ctx, r.Client, capiManagerClusterRole, func() error {
		return reconcileCAPIManagerClusterRole(capiManagerClusterRole)
	})
	if err != nil {
		return fmt.Errorf("failed to reconcile capi manager cluster role: %w", err)
	}

	// Reconcile CAPI manager cluster role binding
	capiManagerClusterRoleBinding := clusterapi.CAPIManagerClusterRoleBinding(controlPlaneNamespace.Name)
	_, err = createOrUpdate(ctx, r.Client, capiManagerClusterRoleBinding, func() error {
		return reconcileCAPIManagerClusterRoleBinding(capiManagerClusterRoleBinding, capiManagerClusterRole, capiManagerServiceAccount)
	})
	if err != nil {
		return fmt.Errorf("failed to reconcile capi manager cluster role binding: %w", err)
	}

	// Reconcile CAPI manager role
	capiManagerRole := clusterapi.CAPIManagerRole(controlPlaneNamespace.Name)
	_, err = createOrUpdate(ctx, r.Client, capiManagerRole, func() error {
		return reconcileCAPIManagerRole(capiManagerRole)
	})
	if err != nil {
		return fmt.Errorf("failed to reconcile capi manager role: %w", err)
	}

	// Reconcile CAPI manager role binding
	capiManagerRoleBinding := clusterapi.CAPIManagerRoleBinding(controlPlaneNamespace.Name)
	_, err = createOrUpdate(ctx, r.Client, capiManagerRoleBinding, func() error {
		return reconcileCAPIManagerRoleBinding(capiManagerRoleBinding, capiManagerRole, capiManagerServiceAccount)
	})
	if err != nil {
		return fmt.Errorf("failed to reconcile capi manager role: %w", err)
	}

	// Reconcile CAPI manager deployment
	capiImage := imageCAPI
	if _, ok := hcluster.Annotations[hyperv1.ClusterAPIManagerImage]; ok {
		capiImage = hcluster.Annotations[hyperv1.ClusterAPIManagerImage]
	}
	capiManagerDeployment := clusterapi.ClusterAPIManagerDeployment(controlPlaneNamespace.Name)
	_, err = createOrUpdate(ctx, r.Client, capiManagerDeployment, func() error {
		// TODO (alberto): This image builds from https://github.com/kubernetes-sigs/cluster-api/pull/4709
		// We need to build from main branch and push to quay.io/hypershift once this is merged or otherwise enable webhooks.
		return reconcileCAPIManagerDeployment(capiManagerDeployment, hcluster, capiManagerServiceAccount, capiImage)
	})
	if err != nil {
		return fmt.Errorf("failed to reconcile capi manager deployment: %w", err)
	}

	return nil
}

// reconcileCAPIAWSProvider orchestrates reconciliation of the CAPI AWS provider
// components.
func (r *HostedClusterReconciler) reconcileCAPIAWSProvider(ctx context.Context, createOrUpdate upsert.CreateOrUpdateFN, hcluster *hyperv1.HostedCluster) error {
	controlPlaneNamespace := manifests.HostedControlPlaneNamespace(hcluster.Namespace, hcluster.Name)
	err := r.Client.Get(ctx, client.ObjectKeyFromObject(controlPlaneNamespace), controlPlaneNamespace)
	if err != nil {
		return fmt.Errorf("failed to get control plane namespace: %w", err)
	}

	// Reconcile CAPI AWS provider role
	capiAwsProviderRole := clusterapi.CAPIAWSProviderRole(controlPlaneNamespace.Name)
	_, err = createOrUpdate(ctx, r.Client, capiAwsProviderRole, func() error {
		return reconcileCAPIAWSProviderRole(capiAwsProviderRole)
	})
	if err != nil {
		return fmt.Errorf("failed to reconcile capi aws provider role: %w", err)
	}

	// Reconcile CAPI AWS provider service account
	capiAwsProviderServiceAccount := clusterapi.CAPIAWSProviderServiceAccount(controlPlaneNamespace.Name)
	_, err = createOrUpdate(ctx, r.Client, capiAwsProviderServiceAccount, NoopReconcile)
	if err != nil {
		return fmt.Errorf("failed to reconcile capi aws provider service account: %w", err)
	}

	// Reconcile CAPI AWS provider role binding
	capiAwsProviderRoleBinding := clusterapi.CAPIAWSProviderRoleBinding(controlPlaneNamespace.Name)
	_, err = createOrUpdate(ctx, r.Client, capiAwsProviderRoleBinding, func() error {
		return reconcileCAPIAWSProviderRoleBinding(capiAwsProviderRoleBinding, capiAwsProviderRole, capiAwsProviderServiceAccount)
	})
	if err != nil {
		return fmt.Errorf("failed to reconcile capi aws provider role binding: %w", err)
	}

	// Reconcile CAPI AWS provider deployment
	capiAwsProviderDeployment := clusterapi.CAPIAWSProviderDeployment(controlPlaneNamespace.Name)
	_, err = createOrUpdate(ctx, r.Client, capiAwsProviderDeployment, func() error {
		// TODO (alberto): This image builds from https://github.com/kubernetes-sigs/cluster-api-provider-aws/pull/2453
		// We need to build from main branch and push to quay.io/hypershift once this is merged or otherwise enable webhooks.
		return reconcileCAPIAWSProviderDeployment(capiAwsProviderDeployment, hcluster, capiAwsProviderServiceAccount, r.TokenMinterImage)
	})
	if err != nil {
		return fmt.Errorf("failed to reconcile capi aws provider deployment: %w", err)
	}

	return nil
}

// reconcileControlPlaneOperator orchestrates reconciliation of the control plane
// operator components.
func (r *HostedClusterReconciler) reconcileControlPlaneOperator(ctx context.Context, createOrUpdate upsert.CreateOrUpdateFN, hcluster *hyperv1.HostedCluster, hostedControlPlane *hyperv1.HostedControlPlane) error {
	controlPlaneNamespace := manifests.HostedControlPlaneNamespace(hcluster.Namespace, hcluster.Name)
	err := r.Client.Get(ctx, client.ObjectKeyFromObject(controlPlaneNamespace), controlPlaneNamespace)
	if err != nil {
		return fmt.Errorf("failed to get control plane namespace: %w", err)
	}

	// Reconcile operator service account
	controlPlaneOperatorServiceAccount := controlplaneoperator.OperatorServiceAccount(controlPlaneNamespace.Name)
	_, err = createOrUpdate(ctx, r.Client, controlPlaneOperatorServiceAccount, NoopReconcile)
	if err != nil {
		return fmt.Errorf("failed to reconcile controlplane operator service account: %w", err)
	}

	// Reconcile operator cluster role
	controlPlaneOperatorClusterRole := controlplaneoperator.OperatorClusterRole()
	_, err = createOrUpdate(ctx, r.Client, controlPlaneOperatorClusterRole, func() error {
		return reconcileControlPlaneOperatorClusterRole(controlPlaneOperatorClusterRole)
	})
	if err != nil {
		return fmt.Errorf("failed to reconcile controlplane operator cluster role: %w", err)
	}

	// Reconcile operator cluster role binding
	controlPlaneOperatorClusterRoleBinding := controlplaneoperator.OperatorClusterRoleBinding(controlPlaneNamespace.Name)
	_, err = createOrUpdate(ctx, r.Client, controlPlaneOperatorClusterRoleBinding, func() error {
		return reconcileControlPlaneOperatorClusterRoleBinding(controlPlaneOperatorClusterRoleBinding, controlPlaneOperatorClusterRole, controlPlaneOperatorServiceAccount)
	})
	if err != nil {
		return fmt.Errorf("failed to reconcile controlplane operator clusterrolebinding: %w", err)
	}

	// Reconcile operator role
	controlPlaneOperatorRole := controlplaneoperator.OperatorRole(controlPlaneNamespace.Name)
	_, err = createOrUpdate(ctx, r.Client, controlPlaneOperatorRole, func() error {
		return reconcileControlPlaneOperatorRole(controlPlaneOperatorRole)
	})
	if err != nil {
		return fmt.Errorf("failed to reconcile controlplane operator clusterrole: %w", err)
	}

	// Reconcile operator role binding
	controlPlaneOperatorRoleBinding := controlplaneoperator.OperatorRoleBinding(controlPlaneNamespace.Name)
	_, err = createOrUpdate(ctx, r.Client, controlPlaneOperatorRoleBinding, func() error {
		return reconcileControlPlaneOperatorRoleBinding(controlPlaneOperatorRoleBinding, controlPlaneOperatorRole, controlPlaneOperatorServiceAccount)
	})
	if err != nil {
		return fmt.Errorf("failed to reconcile controlplane operator rolebinding: %w", err)
	}

	// Reconcile operator deployment
	var pullSecret corev1.Secret
	if err := r.Client.Get(ctx, types.NamespacedName{Namespace: hcluster.Namespace, Name: hcluster.Spec.PullSecret.Name}, &pullSecret); err != nil {
		return fmt.Errorf("failed to get pull secret: %w", err)
	}
	pullSecretBytes, ok := pullSecret.Data[corev1.DockerConfigJsonKey]
	if !ok {
		return fmt.Errorf("expected %s key in pull secret", corev1.DockerConfigJsonKey)
	}
	controlPlaneOperatorImage, err := getControlPlaneOperatorImage(ctx, hcluster, r.ReleaseProvider, r.HypershiftOperatorImage, pullSecretBytes)
	if err != nil {
		return err
	}
	controlPlaneOperatorDeployment := controlplaneoperator.OperatorDeployment(controlPlaneNamespace.Name)
	_, err = createOrUpdate(ctx, r.Client, controlPlaneOperatorDeployment, func() error {
		return reconcileControlPlaneOperatorDeployment(controlPlaneOperatorDeployment, hcluster, controlPlaneOperatorImage, controlPlaneOperatorServiceAccount, r.EnableCIDebugOutput, convertRegistryOverridesToCommandLineFlag(r.ReleaseProvider.(*releaseinfo.RegistryMirrorProviderDecorator).RegistryOverrides))
	})
	if err != nil {
		return fmt.Errorf("failed to reconcile controlplane operator deployment: %w", err)
	}

	// Reconcile operator PodMonitor
	podMonitor := controlplaneoperator.PodMonitor(controlPlaneNamespace.Name, hcluster.Name)
	if _, err := createOrUpdate(ctx, r.Client, podMonitor, func() error {
		podMonitor.Spec.Selector = *controlPlaneOperatorDeployment.Spec.Selector
		podMonitor.Spec.PodMetricsEndpoints = []prometheusoperatorv1.PodMetricsEndpoint{{
			Interval: "15s",
			Port:     "metrics",
		}}
		podMonitor.Spec.NamespaceSelector = prometheusoperatorv1.NamespaceSelector{MatchNames: []string{controlPlaneNamespace.Name}}
		podMonitor.SetOwnerReferences([]metav1.OwnerReference{{
			APIVersion: hyperv1.GroupVersion.String(),
			Kind:       "HostedControlPlane",
			Name:       hostedControlPlane.Name,
			UID:        hostedControlPlane.UID,
		}})
		if podMonitor.Annotations == nil {
			podMonitor.Annotations = map[string]string{}
		}
		podMonitor.Annotations[hostedClusterAnnotation] = client.ObjectKeyFromObject(hcluster).String()
		return nil
	}); err != nil {
		return fmt.Errorf("failed to reconcile controlplane operator pod monitor: %w", err)
	}

	return nil
}

func convertRegistryOverridesToCommandLineFlag(registryOverrides map[string]string) string {
	commandLineFlagArray := []string{}
	for registrySource, registryReplacement := range registryOverrides {
		commandLineFlagArray = append(commandLineFlagArray, fmt.Sprintf("%s=%s", registrySource, registryReplacement))
	}
	if len(commandLineFlagArray) > 0 {
		return strings.Join(commandLineFlagArray, ",")
	}
	// this is the equivalent of null on a StringToString command line variable.
	return "="
}

func servicePublishingStrategyByType(hcp *hyperv1.HostedCluster, svcType hyperv1.ServiceType) *hyperv1.ServicePublishingStrategy {
	for _, mapping := range hcp.Spec.Services {
		if mapping.Service == svcType {
			return &mapping.ServicePublishingStrategy
		}
	}
	return nil
}

func reconcileIgnitionServerService(svc *corev1.Service, strategy *hyperv1.ServicePublishingStrategy) error {
	svc.Spec.Selector = map[string]string{
		"app": ignitionserver.ResourceName,
	}
	var portSpec corev1.ServicePort
	if len(svc.Spec.Ports) > 0 {
		portSpec = svc.Spec.Ports[0]
	} else {
		svc.Spec.Ports = []corev1.ServicePort{portSpec}
	}
	portSpec.Port = int32(443)
	portSpec.Name = "https"
	portSpec.Protocol = corev1.ProtocolTCP
	portSpec.TargetPort = intstr.FromInt(9090)
	switch strategy.Type {
	case hyperv1.NodePort:
		svc.Spec.Type = corev1.ServiceTypeNodePort
		if portSpec.NodePort == 0 && strategy.NodePort != nil {
			portSpec.NodePort = strategy.NodePort.Port
		}
	case hyperv1.Route:
		svc.Spec.Type = corev1.ServiceTypeClusterIP
	default:
		return fmt.Errorf("invalid publishing strategy for Ignition service: %s", strategy.Type)
	}
	svc.Spec.Ports[0] = portSpec
	return nil
}

func (r *HostedClusterReconciler) reconcileIgnitionServer(ctx context.Context, createOrUpdate upsert.CreateOrUpdateFN, hcluster *hyperv1.HostedCluster, hcp *hyperv1.HostedControlPlane) error {
	var span trace.Span
	ctx, span = r.tracer.Start(ctx, "reconcile-ignition-server")
	defer span.End()

	controlPlaneNamespace := manifests.HostedControlPlaneNamespace(hcluster.Namespace, hcluster.Name)
	if err := r.Client.Get(ctx, client.ObjectKeyFromObject(controlPlaneNamespace), controlPlaneNamespace); err != nil {
		return fmt.Errorf("failed to get control plane namespace: %w", err)
	}

	serviceStrategy := servicePublishingStrategyByType(hcluster, hyperv1.Ignition)
	if serviceStrategy == nil {
		//lint:ignore ST1005 Ignition is proper name
		return fmt.Errorf("Ignition service strategy not specified")
	}
	// Reconcile service
	ignitionServerService := ignitionserver.Service(controlPlaneNamespace.Name)
	if result, err := createOrUpdate(ctx, r.Client, ignitionServerService, func() error {
		return reconcileIgnitionServerService(ignitionServerService, serviceStrategy)
	}); err != nil {
		return fmt.Errorf("failed to reconcile ignition service: %w", err)
	} else {
		span.AddEvent("reconciled ignition server service", trace.WithAttributes(attribute.String("result", string(result))))
	}
	var ignitionServerAddress string
	switch serviceStrategy.Type {
	case hyperv1.Route:
		// Reconcile route
		ignitionServerRoute := ignitionserver.Route(controlPlaneNamespace.Name)
		if result, err := createOrUpdate(ctx, r.Client, ignitionServerRoute, func() error {
			if ignitionServerRoute.Annotations == nil {
				ignitionServerRoute.Annotations = map[string]string{}
			}
			if hcluster.Spec.Platform.Type == hyperv1.AWSPlatform &&
				(hcluster.Spec.Platform.AWS.EndpointAccess == hyperv1.PublicAndPrivate ||
					hcluster.Spec.Platform.AWS.EndpointAccess == hyperv1.Private) {
				if ignitionServerRoute.Labels == nil {
					ignitionServerRoute.Labels = map[string]string{}
				}
				ignitionServerRoute.Labels[hyperutil.HypershiftRouteLabel] = controlPlaneNamespace.Name
			}
			ignitionServerRoute.Annotations[hostedClusterAnnotation] = client.ObjectKeyFromObject(hcluster).String()
			ignitionServerRoute.Spec.TLS = &routev1.TLSConfig{
				Termination: routev1.TLSTerminationPassthrough,
			}
			ignitionServerRoute.Spec.To = routev1.RouteTargetReference{
				Kind:   "Service",
				Name:   ignitionserver.ResourceName,
				Weight: k8sutilspointer.Int32Ptr(100),
			}
			return nil
		}); err != nil {
			return fmt.Errorf("failed to reconcile ignition route: %w", err)
		} else {
			span.AddEvent("reconciled ignition server route", trace.WithAttributes(attribute.String("result", string(result))))
		}

		// The route must be admitted and assigned a host before we can generate certs
		if len(ignitionServerRoute.Status.Ingress) == 0 || len(ignitionServerRoute.Status.Ingress[0].Host) == 0 {
			r.Log.Info("ignition server reconciliation waiting for ignition server route to be assigned a host value")
			return nil
		}
		ignitionServerAddress = ignitionServerRoute.Status.Ingress[0].Host
	case hyperv1.NodePort:
		if serviceStrategy.NodePort == nil {
			return fmt.Errorf("nodeport metadata not specified for ignition service")
		}
		ignitionServerAddress = serviceStrategy.NodePort.Address
	default:
		return fmt.Errorf("unknown service strategy type for ignition service: %s", serviceStrategy.Type)
	}

	// Reconcile a root CA for ignition serving certificates. We only create this
	// and don't update it for now.
	caCertSecret := ignitionserver.IgnitionCACertSecret(controlPlaneNamespace.Name)
	if result, err := createOrUpdate(ctx, r.Client, caCertSecret, func() error {
		if caCertSecret.CreationTimestamp.IsZero() {
			cfg := &certs.CertCfg{
				Subject:   pkix.Name{CommonName: "ignition-root-ca", OrganizationalUnit: []string{"openshift"}},
				KeyUsages: x509.KeyUsageKeyEncipherment | x509.KeyUsageDigitalSignature | x509.KeyUsageCertSign,
				Validity:  certs.ValidityTenYears,
				IsCA:      true,
			}
			key, crt, err := certs.GenerateSelfSignedCertificate(cfg)
			if err != nil {
				return fmt.Errorf("failed to generate CA: %w", err)
			}
			caCertSecret.Type = corev1.SecretTypeTLS
			caCertSecret.Data = map[string][]byte{
				corev1.TLSCertKey:       certs.CertToPem(crt),
				corev1.TLSPrivateKeyKey: certs.PrivateKeyToPem(key),
			}
		}
		return nil
	}); err != nil {
		return fmt.Errorf("failed to reconcile ignition ca cert: %w", err)
	} else {
		span.AddEvent("reconciled ignition CA cert secret", trace.WithAttributes(attribute.String("result", string(result))))
		r.Log.Info("reconciled ignition CA cert secret", "result", result)
	}

	// Reconcile a ignition serving certificate issued by the generated root CA. We
	// only create this and don't update it for now.
	servingCertSecret := ignitionserver.IgnitionServingCertSecret(controlPlaneNamespace.Name)
	if result, err := createOrUpdate(ctx, r.Client, servingCertSecret, func() error {
		if servingCertSecret.CreationTimestamp.IsZero() {
			caCert, err := certs.PemToCertificate(caCertSecret.Data[corev1.TLSCertKey])
			if err != nil {
				return fmt.Errorf("couldn't get ca cert: %w", err)
			}
			caKey, err := certs.PemToPrivateKey(caCertSecret.Data[corev1.TLSPrivateKeyKey])
			if err != nil {
				return fmt.Errorf("couldn't get ca key: %w", err)
			}
			cfg := &certs.CertCfg{
				Subject:   pkix.Name{CommonName: "ignition-server", Organization: []string{"openshift"}},
				KeyUsages: x509.KeyUsageKeyEncipherment | x509.KeyUsageDigitalSignature,
				Validity:  certs.ValidityOneYear,
			}
			numericIP := net.ParseIP(ignitionServerAddress)
			if numericIP == nil {
				cfg.DNSNames = []string{ignitionServerAddress}
			} else {
				cfg.IPAddresses = []net.IP{numericIP}
			}
			key, crt, err := certs.GenerateSignedCertificate(caKey, caCert, cfg)
			if err != nil {
				return fmt.Errorf("failed to generate ignition serving cert: %w", err)
			}
			servingCertSecret.Type = corev1.SecretTypeTLS
			servingCertSecret.Data = map[string][]byte{
				corev1.TLSCertKey:       certs.CertToPem(crt),
				corev1.TLSPrivateKeyKey: certs.PrivateKeyToPem(key),
			}
		}
		return nil
	}); err != nil {
		return fmt.Errorf("failed to reconcile ignition serving cert: %w", err)
	} else {
		span.AddEvent("reconciled ignition serving cert secret", trace.WithAttributes(attribute.String("result", string(result))))
		r.Log.Info("reconciled ignition serving cert secret", "result", result)
	}

	role := ignitionserver.Role(controlPlaneNamespace.Name)
	if result, err := createOrUpdate(ctx, r.Client, role, func() error {
		role.Rules = []rbacv1.PolicyRule{
			{
				APIGroups: []string{""},
				Resources: []string{
					"events",
					// This is needed by the tokeSecret controller to watch secrets.
					"secrets",
					// This is needed by the MCS ignitionProvider to lookup the release image and create the MCS.
					"pods/log",
					"serviceaccounts",
					"pods",
					// This is needed by the MCS ignitionProvider to create an ephemeral ConfigMap
					// with the machine config to mount it into the MCS Pod that generates the final payload.
					"configmaps",
				},
				Verbs: []string{"*"},
			},
			{
				APIGroups: []string{"rbac.authorization.k8s.io"},
				Resources: []string{"*"},
				Verbs:     []string{"*"},
			},
		}
		return nil
	}); err != nil {
		return fmt.Errorf("failed to reconcile ignition role: %w", err)
	} else {
		span.AddEvent("reconciled ignition server role", trace.WithAttributes(attribute.String("result", string(result))))
	}

	sa := ignitionserver.ServiceAccount(controlPlaneNamespace.Name)
	if result, err := createOrUpdate(ctx, r.Client, sa, NoopReconcile); err != nil {
		return fmt.Errorf("failed to reconcile controlplane operator service account: %w", err)
	} else {
		span.AddEvent("reconciled ignition ServiceAccount", trace.WithAttributes(attribute.String("result", string(result))))
	}

	roleBinding := ignitionserver.RoleBinding(controlPlaneNamespace.Name)
	if result, err := createOrUpdate(ctx, r.Client, roleBinding, func() error {
		roleBinding.RoleRef = rbacv1.RoleRef{
			APIGroup: "rbac.authorization.k8s.io",
			Kind:     "Role",
			Name:     role.Name,
		}

		roleBinding.Subjects = []rbacv1.Subject{
			{
				Kind:      "ServiceAccount",
				Name:      sa.Name,
				Namespace: sa.Namespace,
			},
		}
		return nil
	}); err != nil {
		return fmt.Errorf("failed to reconcile ignition RoleBinding: %w", err)
	} else {
		span.AddEvent("reconciled ignition RoleBinding", trace.WithAttributes(attribute.String("result", string(result))))
	}

	// Reconcile deployment
	ignitionServerDeployment := ignitionserver.Deployment(controlPlaneNamespace.Name)
	if result, err := createOrUpdate(ctx, r.Client, ignitionServerDeployment, func() error {
		if ignitionServerDeployment.Annotations == nil {
			ignitionServerDeployment.Annotations = map[string]string{}
		}
		ignitionServerLabels := map[string]string{
			"app":                         ignitionserver.ResourceName,
			hyperv1.ControlPlaneComponent: ignitionserver.ResourceName,
		}
		ignitionServerDeployment.Annotations[hostedClusterAnnotation] = client.ObjectKeyFromObject(hcluster).String()
		ignitionServerDeployment.Spec = appsv1.DeploymentSpec{
			Replicas: k8sutilspointer.Int32Ptr(1),
			Selector: &metav1.LabelSelector{
				MatchLabels: ignitionServerLabels,
			},
			Template: corev1.PodTemplateSpec{
				ObjectMeta: metav1.ObjectMeta{
					Labels: ignitionServerLabels,
				},
				Spec: corev1.PodSpec{
					ServiceAccountName:            sa.Name,
					TerminationGracePeriodSeconds: k8sutilspointer.Int64Ptr(10),
					Tolerations: []corev1.Toleration{
						{
							Key:    "node-role.kubernetes.io/master",
							Effect: corev1.TaintEffectNoSchedule,
						},
					},
					Volumes: []corev1.Volume{
						{
							Name: "serving-cert",
							VolumeSource: corev1.VolumeSource{
								Secret: &corev1.SecretVolumeSource{
									SecretName: servingCertSecret.Name,
								},
							},
						},
					},
					Containers: []corev1.Container{
						{
							Name:            ignitionserver.ResourceName,
							Image:           r.IgnitionServerImage,
							ImagePullPolicy: corev1.PullAlways,
							Env: []corev1.EnvVar{
								{
									Name: "MY_NAMESPACE",
									ValueFrom: &corev1.EnvVarSource{
										FieldRef: &corev1.ObjectFieldSelector{
											FieldPath: "metadata.namespace",
										},
									},
								},
							},
							Command: []string{
								"/usr/bin/ignition-server",
								"start",
								"--cert-file", "/var/run/secrets/ignition/serving-cert/tls.crt",
								"--key-file", "/var/run/secrets/ignition/serving-cert/tls.key",
								"--registry-overrides", convertRegistryOverridesToCommandLineFlag(r.ReleaseProvider.(*releaseinfo.RegistryMirrorProviderDecorator).RegistryOverrides),
							},
							LivenessProbe: &corev1.Probe{
								ProbeHandler: corev1.ProbeHandler{
									TCPSocket: &corev1.TCPSocketAction{
										Port: intstr.FromInt(9090),
									},
								},
								InitialDelaySeconds: 120,
								TimeoutSeconds:      5,
								PeriodSeconds:       60,
								FailureThreshold:    6,
								SuccessThreshold:    1,
							},
							ReadinessProbe: &corev1.Probe{
								ProbeHandler: corev1.ProbeHandler{
									TCPSocket: &corev1.TCPSocketAction{
										Port: intstr.FromInt(9090),
									},
								},
								InitialDelaySeconds: 5,
								TimeoutSeconds:      5,
								PeriodSeconds:       60,
								FailureThreshold:    3,
								SuccessThreshold:    1,
							},
							Ports: []corev1.ContainerPort{
								{
									Name:          "https",
									ContainerPort: 9090,
								},
							},
							Resources: corev1.ResourceRequirements{
								Requests: corev1.ResourceList{
									corev1.ResourceMemory: resource.MustParse("40Mi"),
									corev1.ResourceCPU:    resource.MustParse("10m"),
								},
							},
							VolumeMounts: []corev1.VolumeMount{
								{
									Name:      "serving-cert",
									MountPath: "/var/run/secrets/ignition/serving-cert",
								},
							},
						},
					},
				},
			},
		}
		hyperutil.SetColocation(hcluster, ignitionServerDeployment)
		hyperutil.SetControlPlaneIsolation(hcluster, ignitionServerDeployment)
		hyperutil.SetDefaultPriorityClass(ignitionServerDeployment)
		switch hcluster.Spec.ControllerAvailabilityPolicy {
		case hyperv1.HighlyAvailable:
			maxSurge := intstr.FromInt(1)
			maxUnavailable := intstr.FromInt(1)
			ignitionServerDeployment.Spec.Strategy.Type = appsv1.RollingUpdateDeploymentStrategyType
			ignitionServerDeployment.Spec.Strategy.RollingUpdate = &appsv1.RollingUpdateDeployment{
				MaxSurge:       &maxSurge,
				MaxUnavailable: &maxUnavailable,
			}
			ignitionServerDeployment.Spec.Replicas = k8sutilspointer.Int32Ptr(3)
			hyperutil.SetMultizoneSpread(ignitionServerLabels, ignitionServerDeployment)
		default:
			ignitionServerDeployment.Spec.Replicas = k8sutilspointer.Int32Ptr(1)
		}

		return nil
	}); err != nil {
		return fmt.Errorf("failed to reconcile ignition deployment: %w", err)
	} else {
		span.AddEvent("reconciled ignition server deployment", trace.WithAttributes(attribute.String("result", string(result))))
	}

	return nil
}

// reconcileAutoscaler orchestrates reconciliation of autoscaler components using
// both the HostedCluster and the HostedControlPlane which the autoscaler takes
// inputs from.
func (r *HostedClusterReconciler) reconcileAutoscaler(ctx context.Context, createOrUpdate upsert.CreateOrUpdateFN, hcluster *hyperv1.HostedCluster, hcp *hyperv1.HostedControlPlane) error {
	controlPlaneNamespace := manifests.HostedControlPlaneNamespace(hcluster.Namespace, hcluster.Name)
	err := r.Client.Get(ctx, client.ObjectKeyFromObject(controlPlaneNamespace), controlPlaneNamespace)
	if err != nil {
		return fmt.Errorf("failed to get control plane namespace: %w", err)
	}

	// Reconcile autoscaler role
	autoScalerRole := autoscaler.AutoScalerRole(controlPlaneNamespace.Name)
	_, err = createOrUpdate(ctx, r.Client, autoScalerRole, func() error {
		return reconcileAutoScalerRole(autoScalerRole)
	})
	if err != nil {
		return fmt.Errorf("failed to reconcile autoscaler role: %w", err)
	}

	// Reconcile autoscaler service account
	autoScalerServiceAccount := autoscaler.AutoScalerServiceAccount(controlPlaneNamespace.Name)
	_, err = createOrUpdate(ctx, r.Client, autoScalerServiceAccount, NoopReconcile)
	if err != nil {
		return fmt.Errorf("failed to reconcile autoscaler service account: %w", err)
	}

	// Reconcile autoscaler role binding
	autoScalerRoleBinding := autoscaler.AutoScalerRoleBinding(controlPlaneNamespace.Name)
	_, err = createOrUpdate(ctx, r.Client, autoScalerRoleBinding, func() error {
		return reconcileAutoScalerRoleBinding(autoScalerRoleBinding, autoScalerRole, autoScalerServiceAccount)
	})
	if err != nil {
		return fmt.Errorf("failed to reconcile autoscaler role binding: %w", err)
	}

	// The deployment depends on the kubeconfig being reported.
	if hcp.Status.KubeConfig != nil {
		// Resolve the kubeconfig secret for CAPI which the
		// autoscaler is deployed alongside of.
		capiKubeConfigSecret := &corev1.Secret{
			ObjectMeta: metav1.ObjectMeta{
				Namespace: hcp.Namespace,
				Name:      fmt.Sprintf("%s-kubeconfig", hcluster.Spec.InfraID),
			},
		}
		err = r.Client.Get(ctx, client.ObjectKeyFromObject(capiKubeConfigSecret), capiKubeConfigSecret)
		if err != nil {
			return fmt.Errorf("failed to get hosted controlplane kubeconfig secret %q: %w", capiKubeConfigSecret.Name, err)
		}

		// Reconcile autoscaler deployment
		clusterAutoScalerImage := imageClusterAutoscaler
		if _, ok := hcluster.Annotations[hyperv1.ClusterAutoscalerImage]; ok {
			clusterAutoScalerImage = hcluster.Annotations[hyperv1.ClusterAutoscalerImage]
		}
		autoScalerDeployment := autoscaler.AutoScalerDeployment(controlPlaneNamespace.Name)
		_, err = createOrUpdate(ctx, r.Client, autoScalerDeployment, func() error {
			return reconcileAutoScalerDeployment(autoScalerDeployment, hcluster, autoScalerServiceAccount, capiKubeConfigSecret, hcluster.Spec.Autoscaling, clusterAutoScalerImage, r.AvailabilityProberImage)
		})
		if err != nil {
			return fmt.Errorf("failed to reconcile autoscaler deployment: %w", err)
		}
	}

	return nil
}

func getControlPlaneOperatorImage(ctx context.Context, hc *hyperv1.HostedCluster, releaseProvider releaseinfo.Provider, hypershiftOperatorImage string, pullSecret []byte) (string, error) {
	if val, ok := hc.Annotations[hyperv1.ControlPlaneOperatorImageAnnotation]; ok {
		return val, nil
	}
	releaseInfo, err := releaseProvider.Lookup(ctx, hc.Spec.Release.Image, pullSecret)
	if err != nil {
		return "", err
	}
	version, err := semver.Parse(releaseInfo.Version())
	if err != nil {
		return "", err
	}
	versionMajMin := fmt.Sprintf("%d.%d", version.Major, version.Minor)
	pullSpec := "registry.ci.openshift.org/hypershift/hypershift"
	switch versionMajMin {
	case "4.9", "4.10":
		return hypershiftOperatorImage, nil
	case "4.8":
		return fmt.Sprintf("%s:%s", pullSpec, versionMajMin), nil
	default:
		return "", fmt.Errorf("unsupported release image with version %s", versionMajMin)
	}
}

func reconcileControlPlaneOperatorDeployment(deployment *appsv1.Deployment, hc *hyperv1.HostedCluster, image string, sa *corev1.ServiceAccount, enableCIDebugOutput bool, registryOverrideCommandLine string) error {
	deployment.Spec = appsv1.DeploymentSpec{
		Replicas: k8sutilspointer.Int32Ptr(1),
		Selector: &metav1.LabelSelector{
			MatchLabels: map[string]string{
				"name": "control-plane-operator",
			},
		},
		Template: corev1.PodTemplateSpec{
			ObjectMeta: metav1.ObjectMeta{
				Labels: map[string]string{
					"name":                        "control-plane-operator",
					"app":                         "control-plane-operator",
					hyperv1.ControlPlaneComponent: "control-plane-operator",
				},
			},
			Spec: corev1.PodSpec{
				ServiceAccountName: sa.Name,
				Containers: []corev1.Container{
					{
						Name:            "control-plane-operator",
						Image:           image,
						ImagePullPolicy: corev1.PullAlways,
						Env: []corev1.EnvVar{
							{
								Name: "MY_NAMESPACE",
								ValueFrom: &corev1.EnvVarSource{
									FieldRef: &corev1.ObjectFieldSelector{
										FieldPath: "metadata.namespace",
									},
								},
							},
						},
						// needed since control plane operator runs with anyuuid scc
						SecurityContext: &corev1.SecurityContext{
							RunAsUser: k8sutilspointer.Int64Ptr(1000),
						},
						Command: []string{"/usr/bin/control-plane-operator"},
						Args:    []string{"run", "--namespace", "$(MY_NAMESPACE)", "--deployment-name", "control-plane-operator", "--metrics-addr", "0.0.0.0:8080", fmt.Sprintf("--enable-ci-debug-output=%t", enableCIDebugOutput), fmt.Sprintf("--registry-overrides=%s", registryOverrideCommandLine)},
						Ports:   []corev1.ContainerPort{{Name: "metrics", ContainerPort: 8080}},
					},
				},
			},
		},
	}

	// Add platform specific settings
	switch hc.Spec.Platform.Type {
	case hyperv1.AWSPlatform:
		deployment.Spec.Template.Spec.Volumes = append(deployment.Spec.Template.Spec.Volumes,
			corev1.Volume{
				Name: "cloud-token",
				VolumeSource: corev1.VolumeSource{
					EmptyDir: &corev1.EmptyDirVolumeSource{
						Medium: corev1.StorageMediumMemory,
					},
				},
			},
			corev1.Volume{
				Name: "provider-creds",
				VolumeSource: corev1.VolumeSource{
					Secret: &corev1.SecretVolumeSource{
						SecretName: manifests.AWSControlPlaneOperatorCreds(deployment.Namespace).Name,
					},
				},
			})
		deployment.Spec.Template.Spec.Containers[0].Env = append(deployment.Spec.Template.Spec.Containers[0].Env,
			corev1.EnvVar{
				Name:  "AWS_SHARED_CREDENTIALS_FILE",
				Value: "/etc/provider/credentials",
			},
			corev1.EnvVar{
				Name:  "AWS_REGION",
				Value: hc.Spec.Platform.AWS.Region,
			},
			corev1.EnvVar{
				Name:  "AWS_SDK_LOAD_CONFIG",
				Value: "true",
			})
		deployment.Spec.Template.Spec.Containers[0].VolumeMounts = append(deployment.Spec.Template.Spec.Containers[0].VolumeMounts,
			corev1.VolumeMount{
				Name:      "cloud-token",
				MountPath: "/var/run/secrets/openshift/serviceaccount",
			},
			corev1.VolumeMount{
				Name:      "provider-creds",
				MountPath: "/etc/provider",
			})
		deployment.Spec.Template.Spec.Containers = append(deployment.Spec.Template.Spec.Containers, corev1.Container{
			Name:            "token-minter",
			Image:           image,
			ImagePullPolicy: corev1.PullAlways,
			Command:         []string{"/usr/bin/token-minter"},
			Args: []string{
				"-service-account-namespace=kube-system",
				"-service-account-name=control-plane-operator",
				"-token-audience=openshift",
				"-token-file=/var/run/secrets/openshift/serviceaccount/token",
				fmt.Sprintf("-kubeconfig-secret-namespace=%s", deployment.Namespace),
				"-kubeconfig-secret-name=service-network-admin-kubeconfig",
				"--sleep=true",
			},
			VolumeMounts: []corev1.VolumeMount{
				{
					Name:      "cloud-token",
					MountPath: "/var/run/secrets/openshift/serviceaccount",
				},
			},
		})
	}

	hyperutil.SetColocation(hc, deployment)
	hyperutil.SetRestartAnnotation(hc, deployment)
	hyperutil.SetControlPlaneIsolation(hc, deployment)
	hyperutil.SetDefaultPriorityClass(deployment)
	return nil
}

func reconcileControlPlaneOperatorClusterRole(role *rbacv1.ClusterRole) error {
	role.Rules = []rbacv1.PolicyRule{
		{
			APIGroups: []string{"apiextensions.k8s.io"},
			Resources: []string{"customresourcedefinitions"},
			Verbs:     []string{"*"},
		},
		{
			APIGroups: []string{"config.openshift.io"},
			Resources: []string{"*"},
			Verbs:     []string{"get", "list", "watch"},
		},
		{
			APIGroups: []string{"operator.openshift.io"},
			Resources: []string{"*"},
			Verbs:     []string{"*"},
		},
		{
			APIGroups: []string{"security.openshift.io"},
			Resources: []string{"securitycontextconstraints"},
			Verbs:     []string{"*"},
		},
		{
			APIGroups: []string{"rbac.authorization.k8s.io"},
			Resources: []string{"*"},
			Verbs:     []string{"*"},
		},
		{
			APIGroups: []string{""},
			Resources: []string{"services"},
			Verbs:     []string{"get", "list", "watch"},
		},
	}
	return nil
}

func reconcileControlPlaneOperatorClusterRoleBinding(binding *rbacv1.ClusterRoleBinding, role *rbacv1.ClusterRole, sa *corev1.ServiceAccount) error {
	binding.RoleRef = rbacv1.RoleRef{
		APIGroup: "rbac.authorization.k8s.io",
		Kind:     "ClusterRole",
		Name:     role.Name,
	}
	binding.Subjects = []rbacv1.Subject{
		{
			Kind:      "ServiceAccount",
			Name:      sa.Name,
			Namespace: sa.Namespace,
		},
	}
	return nil
}

func reconcileControlPlaneOperatorRole(role *rbacv1.Role) error {
	role.Rules = []rbacv1.PolicyRule{
		{
			APIGroups: []string{"hypershift.openshift.io"},
			Resources: []string{"*"},
			Verbs:     []string{"*"},
		},
		{
			APIGroups: []string{
				"bootstrap.cluster.x-k8s.io",
				"controlplane.cluster.x-k8s.io",
				"infrastructure.cluster.x-k8s.io",
				"machines.cluster.x-k8s.io",
				"exp.infrastructure.cluster.x-k8s.io",
				"addons.cluster.x-k8s.io",
				"exp.cluster.x-k8s.io",
				"cluster.x-k8s.io",
				"monitoring.coreos.com",
			},
			Resources: []string{"*"},
			Verbs:     []string{"*"},
		},
		{
			APIGroups: []string{"route.openshift.io"},
			Resources: []string{"*"},
			Verbs:     []string{"*"},
		},
		{
			APIGroups: []string{""},
			Resources: []string{
				"events",
				"configmaps",
				"pods",
				"pods/log",
				"secrets",
				"nodes",
				"serviceaccounts",
				"services",
			},
			Verbs: []string{"*"},
		},
		{
			APIGroups: []string{"apps"},
			Resources: []string{"deployments", "statefulsets"},
			Verbs:     []string{"*"},
		},
		{
			APIGroups: []string{"etcd.database.coreos.com"},
			Resources: []string{"*"},
			Verbs:     []string{"*"},
		},
		{
			APIGroups: []string{"machine.openshift.io"},
			Resources: []string{"*"},
			Verbs:     []string{"*"},
		},
		{
			APIGroups: []string{"batch"},
			Resources: []string{"cronjobs", "jobs"},
			Verbs:     []string{"*"},
		},
		{
			APIGroups: []string{"policy"},
			Resources: []string{"poddisruptionbudgets"},
			Verbs:     []string{"*"},
		},
	}
	return nil
}

func reconcileControlPlaneOperatorRoleBinding(binding *rbacv1.RoleBinding, role *rbacv1.Role, sa *corev1.ServiceAccount) error {
	binding.RoleRef = rbacv1.RoleRef{
		APIGroup: "rbac.authorization.k8s.io",
		Kind:     "Role",
		Name:     role.Name,
	}

	binding.Subjects = []rbacv1.Subject{
		{
			Kind:      "ServiceAccount",
			Name:      sa.Name,
			Namespace: sa.Namespace,
		},
	}

	return nil
}

func reconcileAWSCluster(awsCluster *capiawsv1.AWSCluster, hcluster *hyperv1.HostedCluster, apiEndpoint hyperv1.APIEndpoint) error {
	// We only create this resource once and then let CAPI own it
	awsCluster.Annotations = map[string]string{
		hostedClusterAnnotation:    client.ObjectKeyFromObject(hcluster).String(),
		capiv1.ManagedByAnnotation: "external",
	}

	awsCluster.Spec.AdditionalTags = nil
	if hcluster.Spec.Platform.AWS != nil {
		awsCluster.Spec.Region = hcluster.Spec.Platform.AWS.Region

		if hcluster.Spec.Platform.AWS.CloudProviderConfig != nil {
			awsCluster.Spec.NetworkSpec.VPC.ID = hcluster.Spec.Platform.AWS.CloudProviderConfig.VPC

			// TODO: This https://github.com/kubernetes-sigs/cluster-api-provider-aws/pull/2728
			// broke our assumption in CAPA 0.7 for externally managed infrastructure.
			// This effectively limit our ability to span NodePools across multiple subnets.
			// In a follow up we need to either enable upstream back to support arbitrary subnets IDs
			// in the awsMachine CR or possibly expose a slice of available subnets for NodePools in hcluster.Spec.Platform.AWS.
			if hcluster.Spec.Platform.AWS.CloudProviderConfig.Subnet != nil &&
				hcluster.Spec.Platform.AWS.CloudProviderConfig.Subnet.ID != nil {
				awsCluster.Spec.NetworkSpec.Subnets = []capiawsv1.SubnetSpec{
					{
						ID: *hcluster.Spec.Platform.AWS.CloudProviderConfig.Subnet.ID,
					},
				}
			}
		}

		if len(hcluster.Spec.Platform.AWS.ResourceTags) > 0 {
			awsCluster.Spec.AdditionalTags = capiawsv1.Tags{}
		}
		for _, entry := range hcluster.Spec.Platform.AWS.ResourceTags {
			awsCluster.Spec.AdditionalTags[entry.Key] = entry.Value
		}
	}

	// Set the values for upper level controller
	awsCluster.Status.Ready = true
	awsCluster.Spec.ControlPlaneEndpoint = capiv1.APIEndpoint{
		Host: apiEndpoint.Host,
		Port: apiEndpoint.Port,
	}
	return nil
}

func reconcileIBMCloudCluster(ibmCluster *capiibmv1.IBMVPCCluster, hcluster *hyperv1.HostedCluster, apiEndpoint hyperv1.APIEndpoint) error {
	ibmCluster.Annotations = map[string]string{
		hostedClusterAnnotation:    client.ObjectKeyFromObject(hcluster).String(),
		capiv1.ManagedByAnnotation: "external",
	}

	// Set the values for upper level controller
	ibmCluster.Status.Ready = true
	ibmCluster.Spec.ControlPlaneEndpoint = capiv1alpha4.APIEndpoint{
		Host: apiEndpoint.Host,
		Port: apiEndpoint.Port,
	}
	return nil
}

func reconcileCAPICluster(cluster *capiv1.Cluster, hcluster *hyperv1.HostedCluster, hcp *hyperv1.HostedControlPlane, infraCR client.Object) error {
	// We only create this resource once and then let CAPI own it
	if !cluster.CreationTimestamp.IsZero() {
		return nil
	}

	cluster.Annotations = map[string]string{
		hostedClusterAnnotation: client.ObjectKeyFromObject(hcluster).String(),
	}
	gvk, err := apiutil.GVKForObject(infraCR, api.Scheme)
	if err != nil {
		return err
	}
	cluster.Spec = capiv1.ClusterSpec{
		ControlPlaneEndpoint: capiv1.APIEndpoint{},
		ControlPlaneRef: &corev1.ObjectReference{
			APIVersion: "hypershift.openshift.io/v1alpha1",
			Kind:       "HostedControlPlane",
			Namespace:  hcp.Namespace,
			Name:       hcp.Name,
		},
		InfrastructureRef: &corev1.ObjectReference{
			APIVersion: gvk.GroupVersion().String(),
			Kind:       gvk.Kind,
			Namespace:  infraCR.GetNamespace(),
			Name:       infraCR.GetName(),
		},
	}

	return nil
}

func reconcileCAPIManagerDeployment(deployment *appsv1.Deployment, hc *hyperv1.HostedCluster, sa *corev1.ServiceAccount, capiManagerImage string) error {
	defaultMode := int32(420)
	capiManagerLabels := map[string]string{
		"name":                        "cluster-api",
		"app":                         "cluster-api",
		hyperv1.ControlPlaneComponent: "cluster-api",
	}
	deployment.Spec = appsv1.DeploymentSpec{
		Replicas: k8sutilspointer.Int32Ptr(1),
		Selector: &metav1.LabelSelector{
			MatchLabels: capiManagerLabels,
		},
		Template: corev1.PodTemplateSpec{
			ObjectMeta: metav1.ObjectMeta{
				Labels: capiManagerLabels,
			},
			Spec: corev1.PodSpec{
				ServiceAccountName: sa.Name,
				Volumes: []corev1.Volume{
					{
						Name: "capi-webhooks-tls",
						VolumeSource: corev1.VolumeSource{
							Secret: &corev1.SecretVolumeSource{
								DefaultMode: &defaultMode,
								SecretName:  "capi-webhooks-tls",
							},
						},
					},
				},
				Containers: []corev1.Container{
					{
						Name:            "manager",
						Image:           capiManagerImage,
						ImagePullPolicy: corev1.PullAlways,
						Env: []corev1.EnvVar{
							{
								Name: "MY_NAMESPACE",
								ValueFrom: &corev1.EnvVarSource{
									FieldRef: &corev1.ObjectFieldSelector{
										FieldPath: "metadata.namespace",
									},
								},
							},
						},
						Command: []string{"/manager"},
						Args: []string{"--namespace", "$(MY_NAMESPACE)",
							"--alsologtostderr",
							"--v=4",
							"--leader-elect=true",
						},
						Resources: corev1.ResourceRequirements{
							Requests: corev1.ResourceList{
								corev1.ResourceMemory: resource.MustParse("20Mi"),
								corev1.ResourceCPU:    resource.MustParse("10m"),
							},
						},
						VolumeMounts: []corev1.VolumeMount{
							{
								Name:      "capi-webhooks-tls",
								ReadOnly:  true,
								MountPath: "/tmp/k8s-webhook-server/serving-certs",
							},
						},
					},
				},
			},
		},
	}
	hyperutil.SetColocation(hc, deployment)
	// TODO (alberto): Reconsider enable this back when we face a real need
	// with no better solution.
	// hyperutil.SetRestartAnnotation(hc, deployment)
	hyperutil.SetControlPlaneIsolation(hc, deployment)
	hyperutil.SetDefaultPriorityClass(deployment)
	switch hc.Spec.ControllerAvailabilityPolicy {
	case hyperv1.HighlyAvailable:
		maxSurge := intstr.FromInt(1)
		maxUnavailable := intstr.FromInt(1)
		deployment.Spec.Strategy.Type = appsv1.RollingUpdateDeploymentStrategyType
		deployment.Spec.Strategy.RollingUpdate = &appsv1.RollingUpdateDeployment{
			MaxSurge:       &maxSurge,
			MaxUnavailable: &maxUnavailable,
		}
		deployment.Spec.Replicas = k8sutilspointer.Int32Ptr(3)
		hyperutil.SetMultizoneSpread(capiManagerLabels, deployment)
	default:
		deployment.Spec.Replicas = k8sutilspointer.Int32Ptr(1)
	}

	return nil
}

func reconcileCAPIManagerClusterRole(role *rbacv1.ClusterRole) error {
	role.Rules = []rbacv1.PolicyRule{
		{
			APIGroups: []string{"apiextensions.k8s.io"},
			Resources: []string{"customresourcedefinitions"},
			Verbs:     []string{"get", "list", "watch"},
		},
	}
	return nil
}

func reconcileCAPIManagerClusterRoleBinding(binding *rbacv1.ClusterRoleBinding, role *rbacv1.ClusterRole, sa *corev1.ServiceAccount) error {
	binding.RoleRef = rbacv1.RoleRef{
		APIGroup: "rbac.authorization.k8s.io",
		Kind:     "ClusterRole",
		Name:     role.Name,
	}

	binding.Subjects = []rbacv1.Subject{
		{
			Kind:      "ServiceAccount",
			Name:      sa.Name,
			Namespace: sa.Namespace,
		},
	}
	return nil
}

func reconcileCAPIManagerRole(role *rbacv1.Role) error {
	role.Rules = []rbacv1.PolicyRule{
		{
			APIGroups: []string{
				"bootstrap.cluster.x-k8s.io",
				"controlplane.cluster.x-k8s.io",
				"infrastructure.cluster.x-k8s.io",
				"machines.cluster.x-k8s.io",
				"exp.infrastructure.cluster.x-k8s.io",
				"addons.cluster.x-k8s.io",
				"exp.cluster.x-k8s.io",
				"cluster.x-k8s.io",
			},
			Resources: []string{"*"},
			Verbs:     []string{"*"},
		},
		{
			APIGroups: []string{"hypershift.openshift.io"},
			Resources: []string{
				"hostedcontrolplanes",
				"hostedcontrolplanes/status",
			},
			Verbs: []string{"*"},
		},
		{
			APIGroups: []string{""},
			Resources: []string{
				"configmaps",
				"events",
				"nodes",
				"secrets",
			},
			Verbs: []string{"*"},
		},
		{
			APIGroups: []string{"coordination.k8s.io"},
			Resources: []string{
				"leases",
			},
			Verbs: []string{"*"},
		},
	}
	return nil
}

func reconcileCAPIManagerRoleBinding(binding *rbacv1.RoleBinding, role *rbacv1.Role, sa *corev1.ServiceAccount) error {
	binding.RoleRef = rbacv1.RoleRef{
		APIGroup: "rbac.authorization.k8s.io",
		Kind:     "Role",
		Name:     role.Name,
	}

	binding.Subjects = []rbacv1.Subject{
		{
			Kind:      "ServiceAccount",
			Name:      sa.Name,
			Namespace: sa.Namespace,
		},
	}

	return nil
}

func reconcileCAPIAWSProviderDeployment(deployment *appsv1.Deployment, hc *hyperv1.HostedCluster, sa *corev1.ServiceAccount, tokenMinterImage string) error {
	defaultMode := int32(420)
	capaLabels := map[string]string{
		"control-plane":               "capa-controller-manager",
		"app":                         "capa-controller-manager",
		hyperv1.ControlPlaneComponent: "capa-controller-manager",
	}
	deployment.Spec = appsv1.DeploymentSpec{
		Replicas: k8sutilspointer.Int32Ptr(1),
		Selector: &metav1.LabelSelector{
			MatchLabels: capaLabels,
		},
		Template: corev1.PodTemplateSpec{
			ObjectMeta: metav1.ObjectMeta{
				Labels: capaLabels,
			},
			Spec: corev1.PodSpec{
				ServiceAccountName:            sa.Name,
				TerminationGracePeriodSeconds: k8sutilspointer.Int64Ptr(10),
				Tolerations: []corev1.Toleration{
					{
						Key:    "node-role.kubernetes.io/master",
						Effect: corev1.TaintEffectNoSchedule,
					},
				},
				Volumes: []corev1.Volume{
					{
						Name: "capi-webhooks-tls",
						VolumeSource: corev1.VolumeSource{
							Secret: &corev1.SecretVolumeSource{
								DefaultMode: &defaultMode,
								SecretName:  "capi-webhooks-tls",
							},
						},
					},
					{
						Name: "credentials",
						VolumeSource: corev1.VolumeSource{
							Secret: &corev1.SecretVolumeSource{
								SecretName: manifests.AWSNodePoolManagementCreds(deployment.Namespace).Name,
							},
						},
					},
					{
						Name: "svc-kubeconfig",
						VolumeSource: corev1.VolumeSource{
							Secret: &corev1.SecretVolumeSource{
								DefaultMode: &defaultMode,
								SecretName:  "service-network-admin-kubeconfig",
							},
						},
					},
					{
						Name: "token",
						VolumeSource: corev1.VolumeSource{
							EmptyDir: &corev1.EmptyDirVolumeSource{
								Medium: corev1.StorageMediumMemory,
							},
						},
					},
				},
				Containers: []corev1.Container{
					{
						Name:            "manager",
						Image:           imageCAPA,
						ImagePullPolicy: corev1.PullAlways,
						VolumeMounts: []corev1.VolumeMount{
							{
								Name:      "credentials",
								MountPath: "/home/.aws",
							},
							{
								Name:      "capi-webhooks-tls",
								ReadOnly:  true,
								MountPath: "/tmp/k8s-webhook-server/serving-certs",
							},
							{
								Name:      "token",
								MountPath: "/var/run/secrets/openshift/serviceaccount",
							},
						},
						Env: []corev1.EnvVar{
							{
								Name: "MY_NAMESPACE",
								ValueFrom: &corev1.EnvVarSource{
									FieldRef: &corev1.ObjectFieldSelector{
										FieldPath: "metadata.namespace",
									},
								},
							},
							{
								Name:  "AWS_SHARED_CREDENTIALS_FILE",
								Value: "/home/.aws/credentials",
							},
							{
								Name:  "AWS_SDK_LOAD_CONFIG",
								Value: "true",
							},
						},
						Command: []string{"/manager"},
						Args: []string{"--namespace", "$(MY_NAMESPACE)",
							"--alsologtostderr",
							"--v=4",
							"--leader-elect=true",
							"--feature-gates=EKS=false",
						},
						Ports: []corev1.ContainerPort{
							{
								Name:          "healthz",
								ContainerPort: 9440,
								Protocol:      corev1.ProtocolTCP,
							},
						},
						LivenessProbe: &corev1.Probe{
							ProbeHandler: corev1.ProbeHandler{
								HTTPGet: &corev1.HTTPGetAction{
									Path: "/healthz",
									Port: intstr.FromString("healthz"),
								},
							},
						},
						ReadinessProbe: &corev1.Probe{
							ProbeHandler: corev1.ProbeHandler{
								HTTPGet: &corev1.HTTPGetAction{
									Path: "/readyz",
									Port: intstr.FromString("healthz"),
								},
							},
						},
					},
					{
						Name:            "token-minter",
						Image:           tokenMinterImage,
						ImagePullPolicy: corev1.PullAlways,
						VolumeMounts: []corev1.VolumeMount{
							{
								Name:      "token",
								MountPath: "/var/run/secrets/openshift/serviceaccount",
							},
							{
								Name:      "svc-kubeconfig",
								MountPath: "/etc/kubernetes",
							},
						},
						Command: []string{"/usr/bin/token-minter"},
						Args: []string{
							"-service-account-namespace=kube-system",
							"-service-account-name=capa-controller-manager",
							"-token-audience=openshift",
							"-token-file=/var/run/secrets/openshift/serviceaccount/token",
							"-kubeconfig=/etc/kubernetes/kubeconfig",
							"-sleep=true",
						},
					},
				},
			},
		},
	}
	hyperutil.SetColocation(hc, deployment)
	// TODO (alberto): Reconsider enable this back when we face a real need
	// with no better solution.
	// hyperutil.SetRestartAnnotation(hc, deployment)
	hyperutil.SetControlPlaneIsolation(hc, deployment)
	hyperutil.SetDefaultPriorityClass(deployment)
	switch hc.Spec.ControllerAvailabilityPolicy {
	case hyperv1.HighlyAvailable:
		maxSurge := intstr.FromInt(1)
		maxUnavailable := intstr.FromInt(1)
		deployment.Spec.Strategy.Type = appsv1.RollingUpdateDeploymentStrategyType
		deployment.Spec.Strategy.RollingUpdate = &appsv1.RollingUpdateDeployment{
			MaxSurge:       &maxSurge,
			MaxUnavailable: &maxUnavailable,
		}
		deployment.Spec.Replicas = k8sutilspointer.Int32Ptr(3)
		hyperutil.SetMultizoneSpread(capaLabels, deployment)
	default:
		deployment.Spec.Replicas = k8sutilspointer.Int32Ptr(1)
	}

	return nil
}

func reconcileCAPIAWSProviderRole(role *rbacv1.Role) error {
	role.Rules = []rbacv1.PolicyRule{
		{
			APIGroups: []string{""},
			Resources: []string{
				"events",
				"secrets",
				"configmaps",
			},
			Verbs: []string{"*"},
		},
		{
			APIGroups: []string{
				"bootstrap.cluster.x-k8s.io",
				"controlplane.cluster.x-k8s.io",
				"infrastructure.cluster.x-k8s.io",
				"machines.cluster.x-k8s.io",
				"exp.infrastructure.cluster.x-k8s.io",
				"addons.cluster.x-k8s.io",
				"exp.cluster.x-k8s.io",
				"cluster.x-k8s.io",
			},
			Resources: []string{"*"},
			Verbs:     []string{"*"},
		},
		{
			APIGroups: []string{"hypershift.openshift.io"},
			Resources: []string{"*"},
			Verbs:     []string{"*"},
		},
		{
			APIGroups: []string{"coordination.k8s.io"},
			Resources: []string{
				"leases",
			},
			Verbs: []string{"*"},
		},
	}
	return nil
}

func reconcileCAPIAWSProviderRoleBinding(binding *rbacv1.RoleBinding, role *rbacv1.Role, sa *corev1.ServiceAccount) error {
	binding.RoleRef = rbacv1.RoleRef{
		APIGroup: "rbac.authorization.k8s.io",
		Kind:     "Role",
		Name:     role.Name,
	}

	binding.Subjects = []rbacv1.Subject{
		{
			Kind:      "ServiceAccount",
			Name:      sa.Name,
			Namespace: sa.Namespace,
		},
	}
	return nil
}

func reconcileAutoScalerDeployment(deployment *appsv1.Deployment, hc *hyperv1.HostedCluster, sa *corev1.ServiceAccount, kubeConfigSecret *corev1.Secret, options hyperv1.ClusterAutoscaling, clusterAutoScalerImage string, availabilityProberImage string) error {
	args := []string{
		"--cloud-provider=clusterapi",
		"--node-group-auto-discovery=clusterapi:namespace=$(MY_NAMESPACE)",
		"--kubeconfig=/mnt/kubeconfig/target-kubeconfig",
		"--clusterapi-cloud-config-authoritative",
		// TODO (alberto): Is this a fair assumption?
		// There's currently pods with local storage e.g grafana and image-registry.
		// Without this option after after a scaling out operation and an “unfortunate” reschedule
		// we might end up locked with three nodes.
		"--skip-nodes-with-local-storage=false",
		"--alsologtostderr",
		"--v=4",
	}

	// TODO if the options for the cluster autoscaler continues to grow, we should take inspiration
	// from the cluster-autoscaler-operator and create some utility functions for these assignments.
	if options.MaxNodesTotal != nil {
		arg := fmt.Sprintf("%s=%d", "--max-nodes-total", *options.MaxNodesTotal)
		args = append(args, arg)
	}

	if options.MaxPodGracePeriod != nil {
		arg := fmt.Sprintf("%s=%d", "--max-graceful-termination-sec", *options.MaxPodGracePeriod)
		args = append(args, arg)
	}

	if options.MaxNodeProvisionTime != "" {
		arg := fmt.Sprintf("%s=%s", "--max-node-provision-time", options.MaxNodeProvisionTime)
		args = append(args, arg)
	}

	if options.PodPriorityThreshold != nil {
		arg := fmt.Sprintf("%s=%d", "--expendable-pods-priority-cutoff", *options.PodPriorityThreshold)
		args = append(args, arg)
	}

	deployment.Spec = appsv1.DeploymentSpec{
		Replicas: k8sutilspointer.Int32Ptr(1),
		Selector: &metav1.LabelSelector{
			MatchLabels: map[string]string{
				"app": "cluster-autoscaler",
			},
		},
		Template: corev1.PodTemplateSpec{
			ObjectMeta: metav1.ObjectMeta{
				Labels: map[string]string{
					"app":                         "cluster-autoscaler",
					hyperv1.ControlPlaneComponent: "cluster-autoscaler",
				},
			},
			Spec: corev1.PodSpec{
				ServiceAccountName:            sa.Name,
				TerminationGracePeriodSeconds: k8sutilspointer.Int64Ptr(10),
				Tolerations: []corev1.Toleration{
					{
						Key:    "node-role.kubernetes.io/master",
						Effect: corev1.TaintEffectNoSchedule,
					},
				},
				Volumes: []corev1.Volume{
					{
						Name: "target-kubeconfig",
						VolumeSource: corev1.VolumeSource{
							Secret: &corev1.SecretVolumeSource{
								SecretName: kubeConfigSecret.Name,
								Items: []corev1.KeyToPath{
									{
										// TODO: should the key be published on status?
										Key:  "value",
										Path: "target-kubeconfig",
									},
								},
							},
						},
					},
				},
				Containers: []corev1.Container{
					{
						Name:            "cluster-autoscaler",
						Image:           clusterAutoScalerImage,
						ImagePullPolicy: corev1.PullAlways,
						VolumeMounts: []corev1.VolumeMount{
							{
								Name:      "target-kubeconfig",
								MountPath: "/mnt/kubeconfig",
							},
						},
						Env: []corev1.EnvVar{
							{
								Name: "MY_NAMESPACE",
								ValueFrom: &corev1.EnvVarSource{
									FieldRef: &corev1.ObjectFieldSelector{
										FieldPath: "metadata.namespace",
									},
								},
							},
						},
						Resources: corev1.ResourceRequirements{
							Requests: corev1.ResourceList{
								corev1.ResourceMemory: resource.MustParse("35Mi"),
								corev1.ResourceCPU:    resource.MustParse("10m"),
							},
						},
						Command: []string{"/usr/bin/cluster-autoscaler"},
						Args:    args,
					},
				},
			},
		},
	}
	var port *int32
	if hc.Spec.Networking.APIServer != nil && hc.Spec.Networking.APIServer.Port != nil {
		port = hc.Spec.Networking.APIServer.Port
	}
	util.AvailabilityProber(kas.InClusterKASReadyURL(deployment.Namespace, port), availabilityProberImage, &deployment.Spec.Template.Spec)

	hyperutil.SetColocation(hc, deployment)
	hyperutil.SetRestartAnnotation(hc, deployment)
	hyperutil.SetControlPlaneIsolation(hc, deployment)
	hyperutil.SetDefaultPriorityClass(deployment)
	return nil
}

func reconcileAutoScalerRole(role *rbacv1.Role) error {
	role.Rules = []rbacv1.PolicyRule{
		{
			APIGroups: []string{"apiextensions.k8s.io"},
			Resources: []string{"customresourcedefinitions"},
			Verbs:     []string{"get", "list", "watch"},
		},
		{
			APIGroups: []string{"cluster.x-k8s.io"},
			Resources: []string{
				"machinedeployments",
				"machinedeployments/scale",
				"machines",
				"machinesets",
				"machinesets/scale",
			},
			Verbs: []string{"*"},
		},
	}
	return nil
}

func reconcileAutoScalerRoleBinding(binding *rbacv1.RoleBinding, role *rbacv1.Role, sa *corev1.ServiceAccount) error {
	binding.RoleRef = rbacv1.RoleRef{
		APIGroup: "rbac.authorization.k8s.io",
		Kind:     "Role",
		Name:     role.Name,
	}

	binding.Subjects = []rbacv1.Subject{
		{
			Kind:      "ServiceAccount",
			Name:      sa.Name,
			Namespace: sa.Namespace,
		},
	}

	return nil
}

// computeClusterVersionStatus determines the ClusterVersionStatus of the
// given HostedCluster and returns it.
func computeClusterVersionStatus(clock clock.Clock, hcluster *hyperv1.HostedCluster, hcp *hyperv1.HostedControlPlane) *hyperv1.ClusterVersionStatus {
	// If there's no history, rebuild it from scratch.
	if hcluster.Status.Version == nil || len(hcluster.Status.Version.History) == 0 {
		return &hyperv1.ClusterVersionStatus{
			Desired:            hcluster.Spec.Release,
			ObservedGeneration: hcluster.Generation,
			History: []configv1.UpdateHistory{
				{
					State:       configv1.PartialUpdate,
					Image:       hcluster.Spec.Release.Image,
					StartedTime: metav1.NewTime(clock.Now()),
				},
			},
		}
	}

	// Reconcile the current version with the latest resource states.
	version := hcluster.Status.Version.DeepCopy()

	// If the hosted control plane doesn't exist, there's no way to assess the
	// rollout so return early.
	if hcp == nil {
		return version
	}

	// If a rollout is in progress, we need to wait before updating.
	// TODO: This is a potentially weak check. Conditions checks don't seem
	// quite right because the intent here is to identify a terminal rollout
	// state. For now it assumes when status.releaseImage matches, that rollout
	// is definitely done.
	hcpRolloutComplete := (hcp.Spec.ReleaseImage == hcp.Status.ReleaseImage) && (version.Desired.Image == hcp.Status.ReleaseImage)
	if !hcpRolloutComplete {
		return version
	}

	// The rollout is complete, so update the current history entry
	version.History[0].State = configv1.CompletedUpdate
	version.History[0].Version = hcp.Status.Version
	if hcp.Status.LastReleaseImageTransitionTime != nil {
		version.History[0].CompletionTime = hcp.Status.LastReleaseImageTransitionTime.DeepCopy()
	}

	// If a new rollout is needed, update the desired version and prepend a new
	// partial history entry to unblock rollouts.
	rolloutNeeded := hcluster.Spec.Release.Image != hcluster.Status.Version.Desired.Image
	if rolloutNeeded {
		version.Desired.Image = hcluster.Spec.Release.Image
		version.ObservedGeneration = hcluster.Generation
		// TODO: leaky
		version.History = append([]configv1.UpdateHistory{
			{
				State:       configv1.PartialUpdate,
				Image:       hcluster.Spec.Release.Image,
				StartedTime: metav1.NewTime(clock.Now()),
			},
		}, version.History...)
	}

	return version
}

// computeHostedClusterAvailability determines the Available condition for the
// given HostedCluster and returns it.
func computeHostedClusterAvailability(hcluster *hyperv1.HostedCluster, hcp *hyperv1.HostedControlPlane) metav1.Condition {
	// Determine whether the hosted control plane is available.
	hcpAvailable := false
	if hcp != nil {
		hcpAvailable = meta.IsStatusConditionTrue(hcp.Status.Conditions, string(hyperv1.HostedControlPlaneAvailable))
	}

	// Determine whether the kubeconfig is available.
	// TODO: is it a good idea to compute hc status based on other field within
	// the same resource like this? does it imply an ordering requirement that
	// kubeconfig status must come before availability status? would extracting
	// the kubeconfig as an argument help by making that dependency explicit?
	kubeConfigAvailable := hcluster.Status.KubeConfig != nil

	// Managed etcd availability isn't reported at this granularity yet, so always
	// assume managed etcd is available. If etcd is configured as unmanaged, consider
	// etcd available once the unmanaged available condition is true.
	etcdAvailable := hcluster.Spec.Etcd.ManagementType == hyperv1.Managed ||
		meta.IsStatusConditionTrue(hcluster.Status.Conditions, string(hyperv1.UnmanagedEtcdAvailable))

	switch {
	case hcpAvailable && kubeConfigAvailable && etcdAvailable:
		return metav1.Condition{
			Type:               string(hyperv1.HostedClusterAvailable),
			Status:             metav1.ConditionTrue,
			ObservedGeneration: hcluster.Generation,
			Reason:             hyperv1.HostedClusterAsExpectedReason,
		}
	default:
		var messages []string
		if !hcpAvailable {
			messages = append(messages, "the hosted control plane is unavailable")
		}
		if !kubeConfigAvailable {
			messages = append(messages, "the hosted control plane kubeconfig is unavailable")
		}
		if !etcdAvailable {
			messages = append(messages, "etcd is unavailable")
		}
		return metav1.Condition{
			Type:               string(hyperv1.HostedClusterAvailable),
			Status:             metav1.ConditionFalse,
			ObservedGeneration: hcluster.Generation,
			Reason:             hyperv1.HostedClusterUnhealthyComponentsReason,
			Message:            strings.Join(messages, "; "),
		}
	}
}

// computeUnmanagedEtcdAvailability calculates the current status of unmanaged etcd.
func computeUnmanagedEtcdAvailability(hcluster *hyperv1.HostedCluster, unmanagedEtcdTLSClientSecret *corev1.Secret) metav1.Condition {
	if unmanagedEtcdTLSClientSecret == nil {
		return metav1.Condition{
			Type:    string(hyperv1.UnmanagedEtcdAvailable),
			Status:  metav1.ConditionFalse,
			Reason:  hyperv1.UnmanagedEtcdMisconfiguredReason,
			Message: fmt.Sprintf("missing TLS client secret %s", hcluster.Spec.Etcd.Unmanaged.TLS.ClientSecret.Name),
		}
	}
	if hcluster.Spec.Etcd.Unmanaged == nil || len(hcluster.Spec.Etcd.Unmanaged.TLS.ClientSecret.Name) == 0 || len(hcluster.Spec.Etcd.Unmanaged.Endpoint) == 0 {
		return metav1.Condition{
			Type:    string(hyperv1.UnmanagedEtcdAvailable),
			Status:  metav1.ConditionFalse,
			Reason:  hyperv1.UnmanagedEtcdMisconfiguredReason,
			Message: "etcd metadata not specified for unmanaged deployment",
		}
	}
	if _, ok := unmanagedEtcdTLSClientSecret.Data["etcd-client.crt"]; !ok {
		return metav1.Condition{
			Type:    string(hyperv1.UnmanagedEtcdAvailable),
			Status:  metav1.ConditionFalse,
			Reason:  hyperv1.UnmanagedEtcdMisconfiguredReason,
			Message: fmt.Sprintf("etcd secret %s does not have client cert", hcluster.Spec.Etcd.Unmanaged.TLS.ClientSecret.Name),
		}
	}
	if _, ok := unmanagedEtcdTLSClientSecret.Data["etcd-client.key"]; !ok {
		return metav1.Condition{
			Type:    string(hyperv1.UnmanagedEtcdAvailable),
			Status:  metav1.ConditionFalse,
			Reason:  hyperv1.UnmanagedEtcdMisconfiguredReason,
			Message: fmt.Sprintf("etcd secret %s does not have client key", hcluster.Spec.Etcd.Unmanaged.TLS.ClientSecret.Name),
		}
	}
	if _, ok := unmanagedEtcdTLSClientSecret.Data["etcd-client-ca.crt"]; !ok {
		return metav1.Condition{
			Type:    string(hyperv1.UnmanagedEtcdAvailable),
			Status:  metav1.ConditionFalse,
			Reason:  hyperv1.UnmanagedEtcdMisconfiguredReason,
			Message: fmt.Sprintf("etcd secret %s does not have client ca", hcluster.Spec.Etcd.Unmanaged.TLS.ClientSecret.Name),
		}
	}
	return metav1.Condition{
		Type:   string(hyperv1.UnmanagedEtcdAvailable),
		Status: metav1.ConditionTrue,
		Reason: hyperv1.UnmanagedEtcdAsExpected,
	}
}

func (r *HostedClusterReconciler) listNodePools(clusterNamespace, clusterName string) ([]hyperv1.NodePool, error) {
	nodePoolList := &hyperv1.NodePoolList{}
	if err := r.Client.List(
		context.TODO(),
		nodePoolList,
	); err != nil {
		return nil, fmt.Errorf("failed getting nodePool list: %v", err)
	}
	// TODO: do a label association or something
	filtered := []hyperv1.NodePool{}
	for i, nodePool := range nodePoolList.Items {
		if nodePool.Namespace == clusterNamespace && nodePool.Spec.ClusterName == clusterName {
			filtered = append(filtered, nodePoolList.Items[i])
		}
	}
	return filtered, nil
}

func (r *HostedClusterReconciler) delete(ctx context.Context, req ctrl.Request, hc *hyperv1.HostedCluster) (bool, error) {
	controlPlaneNamespace := manifests.HostedControlPlaneNamespace(req.Namespace, req.Name).Name

	nodePools, err := r.listNodePools(req.Namespace, req.Name)
	if err != nil {
		return false, fmt.Errorf("failed to get nodePools by cluster name for cluster %q: %w", req.Name, err)
	}

	for key := range nodePools {
		if err := r.Delete(ctx, &nodePools[key]); err != nil && !apierrors.IsNotFound(err) {
			return false, fmt.Errorf("failed to delete nodePool %q for cluster %q: %w", nodePools[key].GetName(), req.Name, err)
		}
	}

	var awsEndpointServiceList hyperv1.AWSEndpointServiceList
	if err := r.List(ctx, &awsEndpointServiceList); err != nil && !apierrors.IsNotFound(err) {
		return false, fmt.Errorf("failed to list AWSEndpointServices for cluster %q: %w", req.Name, err)
	}
	for _, ep := range awsEndpointServiceList.Items {
		if err := r.Delete(ctx, &ep); err != nil && !apierrors.IsNotFound(err) {
			return false, fmt.Errorf("failed to delete AWSEndpointService %q for cluster %q: %w", ep.Name, req.Name, err)
		}
	}

	if hc != nil && len(hc.Spec.InfraID) > 0 {
		r.Log.Info("Deleting Cluster", "clusterName", hc.Spec.InfraID, "clusterNamespace", controlPlaneNamespace)
		cluster := &capiv1.Cluster{
			ObjectMeta: metav1.ObjectMeta{
				Name:      hc.Spec.InfraID,
				Namespace: controlPlaneNamespace,
			},
		}

		if err := r.Delete(ctx, cluster); err != nil {
			if !apierrors.IsNotFound(err) {
				return false, fmt.Errorf("error deleting Cluster: %w", err)
			}
			// The advancing case is when Delete() returns an error that the cluster is not found
		} else {
			r.Log.Info("Waiting for Cluster deletion", "clusterName", hc.Spec.InfraID, "clusterNamespace", controlPlaneNamespace)
			return false, nil
		}
	}

	r.Log.Info("Deleting controlplane namespace", "namespace", controlPlaneNamespace)
	ns := &corev1.Namespace{
		ObjectMeta: metav1.ObjectMeta{Name: controlPlaneNamespace},
	}
	if err := r.Delete(ctx, ns); err != nil && !apierrors.IsNotFound(err) {
		return false, fmt.Errorf("failed to delete namespace: %w", err)
	}

	if err := r.cleanupOIDCBucketData(ctx, hc); err != nil {
		return false, err
	}
	return true, nil
}

func enqueueParentHostedCluster(obj client.Object) []reconcile.Request {
	var hostedClusterName string
	if obj.GetAnnotations() != nil {
		hostedClusterName = obj.GetAnnotations()[hostedClusterAnnotation]
	}
	if hostedClusterName == "" {
		return []reconcile.Request{}
	}
	return []reconcile.Request{
		{NamespacedName: hyperutil.ParseNamespacedName(hostedClusterName)},
	}
}

func (r *HostedClusterReconciler) reconcileMachineConfigServer(ctx context.Context, createOrUpdate upsert.CreateOrUpdateFN, hcluster *hyperv1.HostedCluster) error {
	var span trace.Span
	ctx, span = r.tracer.Start(ctx, "reconcile-machine-config-server")
	defer span.End()

	controlPlaneNamespace := manifests.HostedControlPlaneNamespace(hcluster.Namespace, hcluster.Name)
	if err := r.Client.Get(ctx, client.ObjectKeyFromObject(controlPlaneNamespace), controlPlaneNamespace); err != nil {
		return fmt.Errorf("failed to get control plane namespace: %w", err)
	}

	// Reconcile service
	mcsService := ignitionserver.MCSService(controlPlaneNamespace.Name)
	if result, err := createOrUpdate(ctx, r.Client, mcsService, func() error {
		return reconcileMachineConfigServerService(mcsService)
	}); err != nil {
		return fmt.Errorf("failed to reconcile machine config server service: %w", err)
	} else {
		span.AddEvent("reconciled machine config server service", trace.WithAttributes(attribute.String("result", string(result))))
	}

	return nil
}

func reconcileMachineConfigServerService(svc *corev1.Service) error {
	svc.Spec.Selector = map[string]string{
		"app": "machine-config-server",
	}
	var portSpec corev1.ServicePort
	if len(svc.Spec.Ports) > 0 {
		portSpec = svc.Spec.Ports[0]
	} else {
		svc.Spec.Ports = []corev1.ServicePort{portSpec}
	}
	portSpec.Port = int32(8443)
	portSpec.Name = "https"
	portSpec.Protocol = corev1.ProtocolTCP
	portSpec.TargetPort = intstr.FromInt(8443)
	svc.Spec.Ports[0] = portSpec
	svc.Spec.Type = corev1.ServiceTypeClusterIP
	svc.Spec.ClusterIP = corev1.ClusterIPNone
	return nil
}

func (r *HostedClusterReconciler) reconcileClusterPrometheusRBAC(ctx context.Context, createOrUpdate upsert.CreateOrUpdateFN, namespace string) error {
	role := &rbacv1.Role{ObjectMeta: metav1.ObjectMeta{Namespace: namespace, Name: "openshift-prometheus"}}
	if _, err := createOrUpdate(ctx, r.Client, role, func() error {
		role.Rules = []rbacv1.PolicyRule{{
			APIGroups: []string{""},
			Resources: []string{
				"services",
				"endpoints",
				"pods",
			},
			Verbs: []string{
				"get",
				"list",
				"watch",
			},
		}}
		return nil
	}); err != nil {
		return fmt.Errorf("failed to ensure the %s role: %w", role.Name, err)
	}

	binding := &rbacv1.RoleBinding{ObjectMeta: metav1.ObjectMeta{Namespace: namespace, Name: "openshift-prometheus"}}
	if _, err := createOrUpdate(ctx, r.Client, binding, func() error {
		binding.RoleRef.APIGroup = "rbac.authorization.k8s.io"
		binding.RoleRef.Kind = "Role"
		binding.RoleRef.Name = role.Name
		binding.Subjects = []rbacv1.Subject{{
			Kind:      "ServiceAccount",
			Name:      "prometheus-k8s",
			Namespace: "openshift-monitoring",
		}}
		return nil
	}); err != nil {
		return fmt.Errorf("failed to ensure the %s rolebinding: %w", binding.Name, err)
	}

	return nil
}

func (r *HostedClusterReconciler) reconcileMachineApprover(ctx context.Context, createOrUpdate upsert.CreateOrUpdateFN, hcluster *hyperv1.HostedCluster, hcp *hyperv1.HostedControlPlane) error {
	controlPlaneNamespaceName := manifests.HostedControlPlaneNamespace(hcluster.Namespace, hcluster.Name).Name

	// Reconcile machine-approver role
	role := machineapprover.Role(controlPlaneNamespaceName)
	if _, err := createOrUpdate(ctx, r.Client, role, func() error {
		return reconcileMachineApproverRole(role)
	}); err != nil {
		return fmt.Errorf("failed to reconcile machine-approver role: %w", err)
	}

	// Reconcile machine-approver service account
	sa := machineapprover.ServiceAccount(controlPlaneNamespaceName)
	if _, err := createOrUpdate(ctx, r.Client, sa, NoopReconcile); err != nil {
		return fmt.Errorf("failed to reconcile machine-approver service account: %w", err)
	}

	// Reconcile machine-approver role binding
	rolebinding := machineapprover.RoleBinding(controlPlaneNamespaceName)
	if _, err := createOrUpdate(ctx, r.Client, rolebinding, func() error {
		return reconcileMachineApproverRoleBinding(rolebinding, role, sa)
	}); err != nil {
		return fmt.Errorf("failed to reconcile machine-approver role binding: %w", err)
	}
	config := machineapprover.ConfigMap(controlPlaneNamespaceName)
	if _, err := createOrUpdate(ctx, r.Client, config, func() error {
		return reconcileMachineApproverConfig(config)
	}); err != nil {
		return fmt.Errorf("failed to reconcile machine-approver config: %w", err)
	}

	// The deployment depends on the kubeconfig being reported.
	if hcp.Status.KubeConfig != nil {
		// Resolve the kubeconfig secret for machine-approver
		kubeconfigSecretName := machineapprover.KASServiceKubeconfigSecret(controlPlaneNamespaceName).Name

		// Reconcile machine-approver deployment
		image := imageMachineApprover
		if _, ok := hcluster.Annotations[hyperv1.MachineApproverImage]; ok {
			image = hcluster.Annotations[hyperv1.MachineApproverImage]
		}
		deployment := machineapprover.Deployment(controlPlaneNamespaceName)
		if _, err := createOrUpdate(ctx, r.Client, deployment, func() error {
			return reconcileMachineApproverDeployment(deployment, hcluster, sa, kubeconfigSecretName, config, image, r.AvailabilityProberImage)
		}); err != nil {
			return fmt.Errorf("failed to reconcile machine-approver deployment: %w", err)
		}
	}

	return nil
}

func (r *HostedClusterReconciler) validateConfigAndClusterCapabilities(hc *hyperv1.HostedCluster) error {
	for _, svc := range hc.Spec.Services {
		if svc.Type == hyperv1.Route && !r.ManagementClusterCapabilities.Has(capabilities.CapabilityRoute) {
			return fmt.Errorf("cluster does not support Routes, but service %q is exposed via a Route", svc.Service)
		}
	}
	return nil
}

func (r *HostedClusterReconciler) validateHostedClusterSupport(hc *hyperv1.HostedCluster, privatePlatform hyperv1.PlatformType) error {
	switch hc.Spec.Platform.Type {
	case hyperv1.AWSPlatform:
		if hc.Spec.Platform.AWS == nil {
			return nil
		}
		if hc.Spec.Platform.AWS.EndpointAccess == hyperv1.Public {
			return nil
		}
		region := os.Getenv("AWS_REGION")
		if region == "" {
			return fmt.Errorf("AWS_REGION environment variable is not set for the operator")
		}
		credFile := os.Getenv("AWS_SHARED_CREDENTIALS_FILE")
		if credFile == "" {
			return fmt.Errorf("AWS_SHARED_CREDENTIALS_FILE environment variable is not set for the operator")
		}
		if hc.Spec.Platform.AWS.Region != region {
			return fmt.Errorf("operator only supports private clusters in region %s", region)
		}
	}
	return nil
}

type ClusterMachineApproverConfig struct {
	NodeClientCert NodeClientCert `json:"nodeClientCert,omitempty"`
}
type NodeClientCert struct {
	Disabled bool `json:"disabled,omitempty"`
}

func reconcileMachineApproverConfig(cm *corev1.ConfigMap) error {
	// Enable the client cert csr approval
	cfg := ClusterMachineApproverConfig{
		NodeClientCert: NodeClientCert{
			Disabled: false,
		},
	}
	if b, err := yaml.Marshal(cfg); err != nil {
		return err
	} else {
		if cm.Data == nil {
			cm.Data = make(map[string]string)
		}
		cm.Data["config.yaml"] = string(b)
	}

	return nil
}

func reconcileMachineApproverRole(role *rbacv1.Role) error {
	role.Rules = []rbacv1.PolicyRule{
		{
			APIGroups: []string{"cluster.x-k8s.io"},
			Resources: []string{"machines", "machines/status"},
			Verbs:     []string{"get", "list", "watch"},
		},
	}
	return nil
}

func reconcileMachineApproverRoleBinding(binding *rbacv1.RoleBinding, role *rbacv1.Role, sa *corev1.ServiceAccount) error {
	binding.RoleRef = rbacv1.RoleRef{
		APIGroup: "rbac.authorization.k8s.io",
		Kind:     "Role",
		Name:     role.Name,
	}

	binding.Subjects = []rbacv1.Subject{
		{
			Kind:      "ServiceAccount",
			Name:      sa.Name,
			Namespace: sa.Namespace,
		},
	}
	return nil
}

func reconcileMachineApproverDeployment(deployment *appsv1.Deployment, hc *hyperv1.HostedCluster, sa *corev1.ServiceAccount, kubeconfigSecretName string, config *corev1.ConfigMap, machineApproverImage, availabilityProberImage string) error {
	// TODO: enable leader election when the flag is added in machine-approver
	args := []string{
		"--config=/var/run/configmaps/config/config.yaml",
		"-v=3",
		"--logtostderr",
		"--apigroup=cluster.x-k8s.io",
		"--workload-cluster-kubeconfig=/etc/kubernetes/kubeconfig/kubeconfig",
		"--machine-namespace=" + deployment.Namespace,
		"--disable-status-controller",
	}

	deployment.Spec = appsv1.DeploymentSpec{
		Replicas: k8sutilspointer.Int32Ptr(1),
		Selector: &metav1.LabelSelector{
			MatchLabels: map[string]string{
				"app": "machine-approver",
			},
		},
		Template: corev1.PodTemplateSpec{
			ObjectMeta: metav1.ObjectMeta{
				Labels: map[string]string{
					"app": "machine-approver",
				},
				Name: "machine-approver",
			},
			Spec: corev1.PodSpec{
				ServiceAccountName: sa.Name,
				Tolerations: []corev1.Toleration{
					{
						Key:    "node-role.kubernetes.io/master",
						Effect: corev1.TaintEffectNoSchedule,
					},
				},
				Volumes: []corev1.Volume{
					{
						Name: "kubeconfig",
						VolumeSource: corev1.VolumeSource{
							Secret: &corev1.SecretVolumeSource{
								SecretName: kubeconfigSecretName,
							},
						},
					},
					{
						Name: "config",
						VolumeSource: corev1.VolumeSource{
							ConfigMap: &corev1.ConfigMapVolumeSource{
								LocalObjectReference: corev1.LocalObjectReference{
									Name: config.Name,
								},
								Optional:    k8sutilspointer.BoolPtr(true),
								DefaultMode: k8sutilspointer.Int32Ptr(440),
							},
						},
					},
				},
				Containers: []corev1.Container{
					{
						Name:            "machine-approver-controller",
						Image:           machineApproverImage,
						ImagePullPolicy: corev1.PullAlways,
						VolumeMounts: []corev1.VolumeMount{
							{
								Name:      "kubeconfig",
								MountPath: "/etc/kubernetes/kubeconfig",
							},
							{
								Name:      "config",
								MountPath: "/var/run/configmaps/config",
							},
						},
						Resources: corev1.ResourceRequirements{
							Requests: corev1.ResourceList{
								corev1.ResourceMemory: resource.MustParse("50Mi"),
								corev1.ResourceCPU:    resource.MustParse("10m"),
							},
						},
						Command: []string{"/usr/bin/machine-approver"},
						Args:    args,
					},
				},
			},
		},
	}
	var port *int32
	if hc.Spec.Networking.APIServer != nil && hc.Spec.Networking.APIServer.Port != nil {
		port = hc.Spec.Networking.APIServer.Port
	}
	util.AvailabilityProber(kas.InClusterKASReadyURL(deployment.Namespace, port), availabilityProberImage, &deployment.Spec.Template.Spec)

	hyperutil.SetColocation(hc, deployment)
	hyperutil.SetRestartAnnotation(hc, deployment)
	hyperutil.SetControlPlaneIsolation(hc, deployment)
	hyperutil.SetDefaultPriorityClass(deployment)
	return nil
}

const oidcDocumentsFinalizer = "hypershift.io/aws-oidc-discovery"

func oidcPublicDocumentPaths() []string {
	return []string{"/.well-known/openid-configuration", "/openid/v1/jwks"}
}

func (r *HostedClusterReconciler) reconcileAWSOIDCDocuments(ctx context.Context, hcluster *hyperv1.HostedCluster, hcp *hyperv1.HostedControlPlane) error {
	if hcp.Status.KubeConfig == nil {
		return nil
	}

	// We use the presence of the finalizer to short-circuit the document upload to avoid
	// constantly re-uploading it.
	if controllerutil.ContainsFinalizer(hcluster, oidcDocumentsFinalizer) {
		return nil
	}

	if r.OIDCStorageProviderS3BucketName == "" || r.S3Client == nil {
		return errors.New("hypershift wasn't configured with a S3 bucket or credentials, this makes it unable to set up OIDC for AWS clusters. Please install hypershift with the --aws-oidc-bucket-name, --aws-oidc-bucket-region and --aws-oidc-bucket-creds-file flags set. The bucket must pre-exist and the credentials must be authorized to write into it")
	}

	if apiAvailableCondition := meta.FindStatusCondition(hcp.Status.Conditions, string(hyperv1.KubeAPIServerAvailable)); apiAvailableCondition == nil || apiAvailableCondition.Status != metav1.ConditionTrue {
		return nil
	}
	src := &corev1.Secret{
		ObjectMeta: metav1.ObjectMeta{
			Namespace: hcp.Namespace,
			Name:      "service-network-admin-kubeconfig",
		},
	}
	if err := r.Client.Get(ctx, client.ObjectKeyFromObject(src), src); err != nil {
		return fmt.Errorf("failed to get controlplane kubeconfig secret %q: %w", client.ObjectKeyFromObject(src), err)
	}
	cfg, err := clientcmd.RESTConfigFromKubeConfig(src.Data["kubeconfig"])
	if err != nil {
		return fmt.Errorf("failed to deserialize the kubeconfig: %w", err)
	}
	cfg.Host = strings.Replace(cfg.Host, "kube-apiserver", fmt.Sprintf("kube-apiserver.%s.svc", hcp.Namespace), 1)
	// Impersonate the serviceaccounts groups as a guardrail to bugs in our code
	// as we end up writing this into a public location.
	// The perms for this are bound through the system:service-account-issuer-discovery
	// clusterrolebinding which is managed by the KAS itself.
	cfg.Impersonate.Groups = []string{"system:serviceaccounts"}
	cfg.Impersonate.UserName = "iHaveToBeSubmittedButDontActuallyExist"

	transport, err := rest.TransportFor(cfg)
	if err != nil {
		return fmt.Errorf("failed to construct transport for cfg: %w", err)
	}
	client := &http.Client{Transport: transport}

	for _, path := range oidcPublicDocumentPaths() {
		requestURL := cfg.Host + path
		req, err := http.NewRequestWithContext(ctx, http.MethodGet, requestURL, nil)
		if err != nil {
			return fmt.Errorf("failed to construct request for %s: %w", requestURL, err)
		}

		resp, err := client.Do(req)
		if err != nil {
			return fmt.Errorf("failed to do request for %s: %w", requestURL, err)
		}
		defer resp.Body.Close()

		if resp.StatusCode != http.StatusOK {
			body, _ := ioutil.ReadAll(resp.Body)
			return fmt.Errorf("request to %s returned with unexpected status code %d. Response body: %s", requestURL, resp.StatusCode, string(body))
		}

		// In theory we should be able to pass resp.Body
		// as the Body argument to PutObject as that takes
		// an io.Reader. In practice doing so results in
		// `NotImplemented: A header you provided implies functionality that is not implemented`
		// which apparently happens when there is no body:
		// https://github.com/aws/aws-sdk-js/issues/15#issuecomment-11666580
		body, err := ioutil.ReadAll(resp.Body)
		if err != nil {
			return fmt.Errorf("failed to read body: %w", err)
		}

		_, err = r.S3Client.PutObject(&s3.PutObjectInput{
			ACL:    aws.String("public-read"),
			Body:   aws.ReadSeekCloser(bytes.NewReader(body)),
			Bucket: aws.String(r.OIDCStorageProviderS3BucketName),
			Key:    aws.String(hcluster.Spec.InfraID + path),
		})
		if err != nil {
			return fmt.Errorf("failed to upload %s to the %s s3 bucket: %w", path, r.OIDCStorageProviderS3BucketName, err)
		}
	}

	hcluster.Finalizers = append(hcluster.Finalizers, oidcDocumentsFinalizer)
	if err := r.Client.Update(ctx, hcluster); err != nil {
		return fmt.Errorf("failed to update the hosted cluster after adding the %s finalizer: %w", oidcDocumentsFinalizer, err)
	}

	r.Log.Info("Successfully uploaded the OIDC documents to the S3 bucket")

	return nil
}

func (r *HostedClusterReconciler) cleanupOIDCBucketData(ctx context.Context, hcluster *hyperv1.HostedCluster) error {
	if !controllerutil.ContainsFinalizer(hcluster, oidcDocumentsFinalizer) {
		return nil
	}

	if r.OIDCStorageProviderS3BucketName == "" || r.S3Client == nil {
		return fmt.Errorf("hypershift wasn't configured with AWS credentials and a bucket, can not clean up OIDC documents from bucket. Please either set those up or clean up manually and then remove the %s finalizer from the hosted cluster", oidcDocumentsFinalizer)
	}

	var objectsToDelete []*s3.ObjectIdentifier
	for _, path := range oidcPublicDocumentPaths() {
		objectsToDelete = append(objectsToDelete, &s3.ObjectIdentifier{
			Key: aws.String(hcluster.Spec.InfraID + path),
		})
	}

	if _, err := r.S3Client.DeleteObjects(&s3.DeleteObjectsInput{
		Bucket: aws.String(r.OIDCStorageProviderS3BucketName),
		Delete: &s3.Delete{Objects: objectsToDelete},
	}); err != nil {
		return fmt.Errorf("failed to delete OIDC objects from %s S3 bucket: %w", r.OIDCStorageProviderS3BucketName, err)
	}

	controllerutil.RemoveFinalizer(hcluster, oidcDocumentsFinalizer)
	if err := r.Client.Update(ctx, hcluster); err != nil {
		return fmt.Errorf("failed to update hostedcluster after removing %s finalizer: %w", oidcDocumentsFinalizer, err)
	}

	r.Log.Info("Successfully deleted the OIDC documents from the S3 bucket")
	return nil
}<|MERGE_RESOLUTION|>--- conflicted
+++ resolved
@@ -27,11 +27,7 @@
 	"net"
 	"net/http"
 	"os"
-<<<<<<< HEAD
 	"reflect"
-	"strconv"
-=======
->>>>>>> 03af2bff
 	"strings"
 	"time"
 
