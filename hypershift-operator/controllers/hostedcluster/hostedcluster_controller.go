/*
Licensed under the Apache License, Version 2.0 (the "License");
you may not use this file except in compliance with the License.
You may obtain a copy of the License at
    http://www.apache.org/licenses/LICENSE-2.0
Unless required by applicable law or agreed to in writing, software
distributed under the License is distributed on an "AS IS" BASIS,
WITHOUT WARRANTIES OR CONDITIONS OF ANY KIND, either express or implied.
See the License for the specific language governing permissions and
limitations under the License.
*/

package hostedcluster

import (
	"bytes"
	"context"
	"crypto"
	"crypto/rsa"
	"crypto/x509"
	"crypto/x509/pkix"
	"encoding/base64"
	"encoding/json"
	"encoding/pem"
	"errors"
	"fmt"
	"io"
	"os"
	"reflect"
	"sort"
	"strings"
	"time"

	"github.com/aws/aws-sdk-go/aws"
	"github.com/aws/aws-sdk-go/aws/awserr"
	"github.com/aws/aws-sdk-go/service/s3"
	"github.com/aws/aws-sdk-go/service/s3/s3iface"
	"github.com/blang/semver"
	"github.com/go-logr/logr"
	"github.com/google/uuid"
	configv1 "github.com/openshift/api/config/v1"
	routev1 "github.com/openshift/api/route/v1"
	agentv1 "github.com/openshift/cluster-api-provider-agent/api/v1alpha1"
	"github.com/openshift/hypershift/api"
	"github.com/openshift/hypershift/api/util/configrefs"
	hyperv1 "github.com/openshift/hypershift/api/v1beta1"
	"github.com/openshift/hypershift/control-plane-operator/controllers/hostedcontrolplane/autoscaler"
	ignitionserverreconciliation "github.com/openshift/hypershift/control-plane-operator/controllers/hostedcontrolplane/ignitionserver"
	"github.com/openshift/hypershift/control-plane-operator/controllers/hostedcontrolplane/kas"
	"github.com/openshift/hypershift/control-plane-operator/controllers/hostedcontrolplane/machineapprover"
	"github.com/openshift/hypershift/hypershift-operator/controllers/hostedcluster/internal/platform"
	platformaws "github.com/openshift/hypershift/hypershift-operator/controllers/hostedcluster/internal/platform/aws"
	"github.com/openshift/hypershift/hypershift-operator/controllers/manifests"
	"github.com/openshift/hypershift/hypershift-operator/controllers/manifests/clusterapi"
	"github.com/openshift/hypershift/hypershift-operator/controllers/manifests/controlplaneoperator"
	"github.com/openshift/hypershift/hypershift-operator/controllers/manifests/ignitionserver"
	"github.com/openshift/hypershift/hypershift-operator/controllers/manifests/networkpolicy"
	"github.com/openshift/hypershift/support/capabilities"
	"github.com/openshift/hypershift/support/certs"
	"github.com/openshift/hypershift/support/config"
	"github.com/openshift/hypershift/support/images"
	"github.com/openshift/hypershift/support/infraid"
	"github.com/openshift/hypershift/support/metrics"
	"github.com/openshift/hypershift/support/proxy"
	"github.com/openshift/hypershift/support/releaseinfo"
	"github.com/openshift/hypershift/support/rhobsmonitoring"
	"github.com/openshift/hypershift/support/supportedversion"
	"github.com/openshift/hypershift/support/upsert"
	hyperutil "github.com/openshift/hypershift/support/util"
	prometheusoperatorv1 "github.com/prometheus-operator/prometheus-operator/pkg/apis/monitoring/v1"
	ini "gopkg.in/ini.v1"
	jose "gopkg.in/square/go-jose.v2"
	appsv1 "k8s.io/api/apps/v1"
	corev1 "k8s.io/api/core/v1"
	networkingv1 "k8s.io/api/networking/v1"
	rbacv1 "k8s.io/api/rbac/v1"
	"k8s.io/apimachinery/pkg/api/equality"
	apierrors "k8s.io/apimachinery/pkg/api/errors"
	"k8s.io/apimachinery/pkg/api/meta"
	"k8s.io/apimachinery/pkg/api/resource"
	metav1 "k8s.io/apimachinery/pkg/apis/meta/v1"
	"k8s.io/apimachinery/pkg/types"
	utilerrors "k8s.io/apimachinery/pkg/util/errors"
	"k8s.io/apimachinery/pkg/util/intstr"
	"k8s.io/apimachinery/pkg/util/sets"
	"k8s.io/client-go/util/workqueue"
	"k8s.io/utils/clock"
	k8sutilspointer "k8s.io/utils/pointer"
	capiaws "sigs.k8s.io/cluster-api-provider-aws/v2/api/v1beta2" // Need this dep atm to satisfy IBM provider dep.
	capiibmv1 "sigs.k8s.io/cluster-api-provider-ibmcloud/api/v1beta1"
	capikubevirt "sigs.k8s.io/cluster-api-provider-kubevirt/api/v1alpha1"
	capiv1 "sigs.k8s.io/cluster-api/api/v1beta1"
	ctrl "sigs.k8s.io/controller-runtime"
	"sigs.k8s.io/controller-runtime/pkg/client"
	"sigs.k8s.io/controller-runtime/pkg/client/apiutil"
	"sigs.k8s.io/controller-runtime/pkg/controller"
	"sigs.k8s.io/controller-runtime/pkg/controller/controllerutil"
	"sigs.k8s.io/controller-runtime/pkg/handler"
	"sigs.k8s.io/controller-runtime/pkg/reconcile"
	"sigs.k8s.io/controller-runtime/pkg/source"
)

const (
	finalizer                      = "hypershift.openshift.io/finalizer"
	HostedClusterAnnotation        = "hypershift.openshift.io/cluster"
	clusterDeletionRequeueDuration = 5 * time.Second

	ImageStreamCAPI                        = "cluster-capi-controllers"
	ImageStreamAutoscalerImage             = "cluster-autoscaler"
	ImageStreamClusterMachineApproverImage = "cluster-machine-approver"

	controlPlaneOperatorSubcommandsLabel = "io.openshift.hypershift.control-plane-operator-subcommands"
	ignitionServerHealthzHandlerLabel    = "io.openshift.hypershift.ignition-server-healthz-handler"

	controlplaneOperatorManagesIgnitionServerLabel = "io.openshift.hypershift.control-plane-operator-manages-ignition-server"
	controlPlaneOperatorManagesMachineApprover     = "io.openshift.hypershift.control-plane-operator-manages.cluster-machine-approver"
	controlPlaneOperatorManagesMachineAutoscaler   = "io.openshift.hypershift.control-plane-operator-manages.cluster-autoscaler"
)

// NoopReconcile is just a default mutation function that does nothing.
var NoopReconcile controllerutil.MutateFn = func() error { return nil }

// HostedClusterReconciler reconciles a HostedCluster object
type HostedClusterReconciler struct {
	client.Client

	// ManagementClusterCapabilities can be asked for support of optional management cluster capabilities
	ManagementClusterCapabilities capabilities.CapabiltyChecker

	// HypershiftOperatorImage is the image used to deploy the control plane operator if
	// 1) There is no hypershift.openshift.io/control-plane-operator-image annotation on the HostedCluster and
	// 2) The OCP version being deployed is the latest version supported by Hypershift
	HypershiftOperatorImage string

	// ReleaseProvider looks up the OCP version for the release images in HostedClusters
	ReleaseProvider releaseinfo.ProviderWithRegistryOverrides

	// SetDefaultSecurityContext is used to configure Security Context for containers
	SetDefaultSecurityContext bool

	// Clock is used to determine the time in a testable way.
	Clock clock.WithTickerAndDelayedExecution

	EnableOCPClusterMonitoring bool

	createOrUpdate func(reconcile.Request) upsert.CreateOrUpdateFN

	EnableCIDebugOutput bool

	PrivatePlatform hyperv1.PlatformType

	OIDCStorageProviderS3BucketName string
	S3Client                        s3iface.S3API

	ImageMetadataProvider hyperutil.ImageMetadataProvider

	MetricsSet metrics.MetricsSet

	overwriteReconcile func(ctx context.Context, req ctrl.Request, log logr.Logger, hcluster *hyperv1.HostedCluster) (ctrl.Result, error)
	now                func() metav1.Time
}

// +kubebuilder:rbac:groups=hypershift.openshift.io,resources=hostedclusters,verbs=get;list;watch;create;update;patch;delete
// +kubebuilder:rbac:groups=hypershift.openshift.io,resources=hostedclusters/status,verbs=get;update;patch

func (r *HostedClusterReconciler) SetupWithManager(mgr ctrl.Manager, createOrUpdate upsert.CreateOrUpdateProvider) error {
	if r.Clock == nil {
		r.Clock = clock.RealClock{}
	}
	if r.now == nil {
		r.now = metav1.Now
	}
	r.createOrUpdate = createOrUpdateWithAnnotationFactory(createOrUpdate)
	// Set up watches for resource types the controller manages. The list basically
	// tracks types of the resources in the clusterapi, controlplaneoperator, and
	// ignitionserver manifests packages. Since we're receiving watch events across
	// namespaces, the events are filtered to enqueue only those resources which
	// are annotated as being associated with a hostedcluster (using an annotation).
	builder := ctrl.NewControllerManagedBy(mgr).
		For(&hyperv1.HostedCluster{}).
		WithOptions(controller.Options{
			RateLimiter:             workqueue.NewItemExponentialFailureRateLimiter(1*time.Second, 10*time.Second),
			MaxConcurrentReconciles: 10,
		})
	for _, managedResource := range r.managedResources() {
		builder.Watches(&source.Kind{Type: managedResource}, handler.EnqueueRequestsFromMapFunc(enqueueParentHostedCluster))
	}

	// Set based on SCC capability
	// When SCC is available (OpenShift), the container's security context and UID range is automatically set
	// When SCC is not available (Kubernetes), we want to explicitly set a default (non-root) security context
	r.SetDefaultSecurityContext = !r.ManagementClusterCapabilities.Has(capabilities.CapabilitySecurityContextConstraint)

	return builder.Complete(r)
}

// managedResources are all the resources that are managed as childresources for a HostedCluster
func (r *HostedClusterReconciler) managedResources() []client.Object {
	managedResources := []client.Object{
		&capiaws.AWSCluster{},
		&hyperv1.HostedControlPlane{},
		&capiv1.Cluster{},
		&appsv1.Deployment{},
		&prometheusoperatorv1.PodMonitor{},
		&networkingv1.NetworkPolicy{},
		&rbacv1.ClusterRole{},
		&rbacv1.ClusterRoleBinding{},
		&rbacv1.Role{},
		&rbacv1.RoleBinding{},
		&corev1.ConfigMap{},
		&corev1.Secret{},
		&corev1.Namespace{},
		&corev1.ServiceAccount{},
		&corev1.Service{},
		&agentv1.AgentCluster{},
		&capiibmv1.IBMVPCCluster{},
		&capikubevirt.KubevirtCluster{},
	}
	// Watch based on Routes capability
	if r.ManagementClusterCapabilities.Has(capabilities.CapabilityRoute) {
		managedResources = append(managedResources, &routev1.Route{})
	}
	if r.ManagementClusterCapabilities.Has(capabilities.CapabilityIngress) {
		managedResources = append(managedResources, &configv1.Ingress{})
	}
	return managedResources
}

// serviceFirstNodePortAvailable checks if the first port in a service has a node port available. Utilized to
// check status of the ignition service
func serviceFirstNodePortAvailable(svc *corev1.Service) bool {
	return svc != nil && len(svc.Spec.Ports) > 0 && svc.Spec.Ports[0].NodePort > 0

}

// pauseHostedControlPlane will handle adding the pausedUntil field to the hostedControlPlane object if it exists.
// If it doesn't exist: it returns as there's no need to add it
func pauseHostedControlPlane(ctx context.Context, c client.Client, hcp *hyperv1.HostedControlPlane, pauseValue *string) error {
	err := c.Get(ctx, client.ObjectKeyFromObject(hcp), hcp)
	if err != nil {
		if apierrors.IsNotFound(err) {
			return nil
		} else {
			return fmt.Errorf("failed to get hostedcontrolplane: %w", err)
		}
	}

	if hcp.Spec.PausedUntil != pauseValue {
		hcp.Spec.PausedUntil = pauseValue
		if err := c.Update(ctx, hcp); err != nil {
			return fmt.Errorf("failed to pause hostedcontrolplane: %w", err)
		}
	}

	return nil
}

func (r *HostedClusterReconciler) Reconcile(ctx context.Context, req ctrl.Request) (ctrl.Result, error) {

	log := ctrl.LoggerFrom(ctx)
	log.Info("reconciling")

	// Look up the HostedCluster instance to reconcile
	hcluster := &hyperv1.HostedCluster{}
	err := r.Get(ctx, req.NamespacedName, hcluster)
	if err != nil {
		if apierrors.IsNotFound(err) {
			log.Info("hostedcluster not found, aborting reconcile", "name", req.NamespacedName)
			return ctrl.Result{}, nil
		}
		return ctrl.Result{}, fmt.Errorf("failed to get cluster %q: %w", req.NamespacedName, err)
	}

	var res reconcile.Result
	if r.overwriteReconcile != nil {
		res, err = r.overwriteReconcile(ctx, req, log, hcluster)
	} else {
		res, err = r.reconcile(ctx, req, log, hcluster)
	}
	condition := metav1.Condition{
		Type:               string(hyperv1.ReconciliationSucceeded),
		ObservedGeneration: hcluster.Generation,
		Status:             metav1.ConditionTrue,
		Reason:             "ReconciliatonSucceeded",
		Message:            "Reconciliation completed succesfully",
		LastTransitionTime: r.now(),
	}
	if err != nil {
		condition.Status = metav1.ConditionFalse
		condition.Reason = "ReconciliationError"
		condition.Message = err.Error()
	}
	old := meta.FindStatusCondition(hcluster.Status.Conditions, string(hyperv1.ReconciliationSucceeded))
	if old != nil {
		old.LastTransitionTime = condition.LastTransitionTime
	}
	if !reflect.DeepEqual(old, &condition) {
		meta.SetStatusCondition(&hcluster.Status.Conditions, condition)
		return res, utilerrors.NewAggregate([]error{err, r.Client.Status().Update(ctx, hcluster)})
	}

	return res, err
}

func (r *HostedClusterReconciler) reconcile(ctx context.Context, req ctrl.Request, log logr.Logger, hcluster *hyperv1.HostedCluster) (ctrl.Result, error) {
	controlPlaneNamespace := manifests.HostedControlPlaneNamespace(hcluster.Namespace, hcluster.Name)
	hcp := controlplaneoperator.HostedControlPlane(controlPlaneNamespace.Name, hcluster.Name)
	err := r.Client.Get(ctx, client.ObjectKeyFromObject(hcp), hcp)
	if err != nil {
		if !apierrors.IsNotFound(err) {
			return ctrl.Result{}, fmt.Errorf("failed to get hostedcontrolplane: %w", err)
		} else {
			hcp = nil
		}
	}

	// Bubble up ValidIdentityProvider condition from the hostedControlPlane.
	// We set this condition even if the HC is being deleted. Otherwise, a hostedCluster with a conflicted identity provider
	// would fail to complete deletion forever with no clear signal for consumers.
	{
		freshCondition := &metav1.Condition{
			Type:               string(hyperv1.ValidAWSIdentityProvider),
			Status:             metav1.ConditionUnknown,
			Reason:             hyperv1.StatusUnknownReason,
			ObservedGeneration: hcluster.Generation,
		}
		if hcp != nil {
			validIdentityProviderCondition := meta.FindStatusCondition(hcp.Status.Conditions, string(hyperv1.ValidAWSIdentityProvider))
			if validIdentityProviderCondition != nil {
				freshCondition = validIdentityProviderCondition
			}
		}

		oldCondition := meta.FindStatusCondition(hcluster.Status.Conditions, string(hyperv1.ValidAWSIdentityProvider))
		if oldCondition == nil || oldCondition.Status != freshCondition.Status {
			freshCondition.ObservedGeneration = hcluster.Generation
			meta.SetStatusCondition(&hcluster.Status.Conditions, *freshCondition)
			// Persist status updates
			if err := r.Client.Status().Update(ctx, hcluster); err != nil {
				return ctrl.Result{}, fmt.Errorf("failed to update status: %w", err)
			}
		}
	}

	// Bubble up CloudResourcesDestroyed condition from the hostedControlPlane.
	// We set this condition even if the HC is being deleted, so we can construct SLIs for deletion times.
	{
		if hcp != nil && hcp.DeletionTimestamp != nil {
			freshCondition := &metav1.Condition{
				Type:               string(hyperv1.CloudResourcesDestroyed),
				Status:             metav1.ConditionUnknown,
				Reason:             hyperv1.StatusUnknownReason,
				ObservedGeneration: hcluster.Generation,
			}

			cloudResourcesDestroyedCondition := meta.FindStatusCondition(hcp.Status.Conditions, string(hyperv1.CloudResourcesDestroyed))
			if cloudResourcesDestroyedCondition != nil {
				freshCondition = cloudResourcesDestroyedCondition
			}

			oldCondition := meta.FindStatusCondition(hcluster.Status.Conditions, string(hyperv1.CloudResourcesDestroyed))
			if oldCondition == nil || oldCondition.Status != freshCondition.Status {
				freshCondition.ObservedGeneration = hcluster.Generation
				meta.SetStatusCondition(&hcluster.Status.Conditions, *freshCondition)
				// Persist status updates
				if err := r.Client.Status().Update(ctx, hcluster); err != nil {
					return ctrl.Result{}, fmt.Errorf("failed to update status: %w", err)
				}
			}
		}
	}

	// If deleted, clean up and return early.
	if !hcluster.DeletionTimestamp.IsZero() {
		// Keep trying to delete until we know it's safe to finalize.
		completed, err := r.delete(ctx, hcluster)
		if err != nil {
			return ctrl.Result{}, fmt.Errorf("failed to delete hostedcluster: %w", err)
		}
		if !completed {
			log.Info("hostedcluster is still deleting", "name", req.NamespacedName)
			return ctrl.Result{RequeueAfter: clusterDeletionRequeueDuration}, nil
		}
		// Now we can remove the finalizer.
		if controllerutil.ContainsFinalizer(hcluster, finalizer) {
			controllerutil.RemoveFinalizer(hcluster, finalizer)
			if err := r.Update(ctx, hcluster); err != nil {
				return ctrl.Result{}, fmt.Errorf("failed to remove finalizer from hostedcluster: %w", err)
			}
		}
		log.Info("Deleted hostedcluster", "name", req.NamespacedName)
		return ctrl.Result{}, nil
	}

	// Part zero: fix up conversion
	originalSpec := hcluster.Spec.DeepCopy()

	// Reconcile converted AWS roles.
	if hcluster.Spec.Platform.AWS != nil {
		if err := r.dereferenceAWSRoles(ctx, &hcluster.Spec.Platform.AWS.RolesRef, hcluster.Namespace); err != nil {
			return ctrl.Result{}, err
		}
	}
	if hcluster.Spec.SecretEncryption != nil && hcluster.Spec.SecretEncryption.KMS != nil && hcluster.Spec.SecretEncryption.KMS.AWS != nil {
		if strings.HasPrefix(hcluster.Spec.SecretEncryption.KMS.AWS.Auth.AWSKMSRoleARN, "arn-from-secret::") {
			secretName := strings.TrimPrefix(hcluster.Spec.SecretEncryption.KMS.AWS.Auth.AWSKMSRoleARN, "arn-from-secret::")
			arn, err := r.getARNFromSecret(ctx, secretName, hcluster.Namespace)
			if err != nil {
				return ctrl.Result{}, fmt.Errorf("failed to get ARN from secret %s/%s: %w", hcluster.Namespace, secretName, err)
			}
			hcluster.Spec.SecretEncryption.KMS.AWS.Auth.AWSKMSRoleARN = arn
		}
	}

	// Reconcile platform defaults
	if err := r.reconcilePlatformDefaultSettings(ctx, hcluster); err != nil {
		return ctrl.Result{}, err
	}

	// Update fields if required.
	if !equality.Semantic.DeepEqual(&hcluster.Spec, originalSpec) {
		log.Info("Updating deprecated fields for hosted cluster")
		return ctrl.Result{}, r.Client.Update(ctx, hcluster)
	}

	// Part one: update status

	// Set kubeconfig status
	{
		kubeConfigSecret := manifests.KubeConfigSecret(hcluster.Namespace, hcluster.Name)
		err := r.Client.Get(ctx, client.ObjectKeyFromObject(kubeConfigSecret), kubeConfigSecret)
		if err != nil {
			if !apierrors.IsNotFound(err) {
				return ctrl.Result{}, fmt.Errorf("failed to reconcile kubeconfig secret: %w", err)
			}
		} else {
			hcluster.Status.KubeConfig = &corev1.LocalObjectReference{Name: kubeConfigSecret.Name}
		}
	}

	// Set kubeadminPassword status
	{
		kubeadminPasswordSecret := manifests.KubeadminPasswordSecret(hcluster.Namespace, hcluster.Name)
		err := r.Client.Get(ctx, client.ObjectKeyFromObject(kubeadminPasswordSecret), kubeadminPasswordSecret)
		if err != nil {
			if !apierrors.IsNotFound(err) {
				return ctrl.Result{}, fmt.Errorf("failed to reconcile kubeadmin password secret: %w", err)
			}
		} else {
			hcluster.Status.KubeadminPassword = &corev1.LocalObjectReference{Name: kubeadminPasswordSecret.Name}
		}
	}

	// Set version status
	hcluster.Status.Version = computeClusterVersionStatus(r.Clock, hcluster, hcp)

	// Copy the CVO conditions from the HCP.
	hcpCVOConditions := map[hyperv1.ConditionType]*metav1.Condition{
		hyperv1.ClusterVersionSucceeding:      nil,
		hyperv1.ClusterVersionProgressing:     nil,
		hyperv1.ClusterVersionReleaseAccepted: nil,
		hyperv1.ClusterVersionUpgradeable:     nil,
		hyperv1.ClusterVersionAvailable:       nil,
	}
	if hcp != nil {
		hcpCVOConditions = map[hyperv1.ConditionType]*metav1.Condition{
			hyperv1.ClusterVersionSucceeding:      meta.FindStatusCondition(hcp.Status.Conditions, string(hyperv1.ClusterVersionFailing)),
			hyperv1.ClusterVersionProgressing:     meta.FindStatusCondition(hcp.Status.Conditions, string(hyperv1.ClusterVersionProgressing)),
			hyperv1.ClusterVersionReleaseAccepted: meta.FindStatusCondition(hcp.Status.Conditions, string(hyperv1.ClusterVersionReleaseAccepted)),
			hyperv1.ClusterVersionUpgradeable:     meta.FindStatusCondition(hcp.Status.Conditions, string(hyperv1.ClusterVersionUpgradeable)),
			hyperv1.ClusterVersionAvailable:       meta.FindStatusCondition(hcp.Status.Conditions, string(hyperv1.ClusterVersionAvailable)),
		}
	}

	for conditionType := range hcpCVOConditions {
		var hcCVOCondition *metav1.Condition
		// Set unknown status.
		var unknownStatusMessage string
		if hcpCVOConditions[conditionType] == nil {
			unknownStatusMessage = "Condition not found in the CVO."
		}
		if err != nil {
			unknownStatusMessage = fmt.Sprintf("failed to get clusterVersion: %v", err)
		}

		hcCVOCondition = &metav1.Condition{
			Type:               string(conditionType),
			Status:             metav1.ConditionUnknown,
			Reason:             hyperv1.StatusUnknownReason,
			Message:            unknownStatusMessage,
			ObservedGeneration: hcluster.Generation,
		}

		if hcp != nil && hcpCVOConditions[conditionType] != nil {
			// Bubble up info from HCP.
			hcCVOCondition = hcpCVOConditions[conditionType]
			hcCVOCondition.ObservedGeneration = hcluster.Generation

			// Inverse ClusterVersionFailing condition into ClusterVersionSucceeding
			// So consumers e.g. UI can categorize as good (True) / bad (False).
			if conditionType == hyperv1.ClusterVersionSucceeding {
				hcCVOCondition.Type = string(hyperv1.ClusterVersionSucceeding)
				var status metav1.ConditionStatus
				switch hcpCVOConditions[conditionType].Status {
				case metav1.ConditionTrue:
					status = metav1.ConditionFalse
				case metav1.ConditionFalse:
					status = metav1.ConditionTrue
				}
				hcCVOCondition.Status = status
			}
		}

		meta.SetStatusCondition(&hcluster.Status.Conditions, *hcCVOCondition)
	}

	// Copy the Degraded condition on the hostedcontrolplane
	{
		condition := &metav1.Condition{
			Type:               string(hyperv1.HostedClusterDegraded),
			Status:             metav1.ConditionUnknown,
			Reason:             hyperv1.StatusUnknownReason,
			Message:            "The hosted control plane is not found",
			ObservedGeneration: hcluster.Generation,
		}
		if hcp != nil {
			degradedCondition := meta.FindStatusCondition(hcp.Status.Conditions, string(hyperv1.HostedControlPlaneDegraded))
			if degradedCondition != nil {
				condition = degradedCondition
				condition.Type = string(hyperv1.HostedClusterDegraded)
				if condition.Status == metav1.ConditionFalse {
					condition.Message = "The hosted cluster is not degraded"
				}
			}
		}
		condition.ObservedGeneration = hcluster.Generation
		meta.SetStatusCondition(&hcluster.Status.Conditions, *condition)
	}

	// Copy the EtcdAvailable condition on the hostedcontrolplane.
	{
		condition := &metav1.Condition{
			Type:               string(hyperv1.EtcdAvailable),
			Status:             metav1.ConditionUnknown,
			Reason:             hyperv1.StatusUnknownReason,
			Message:            "The hosted control plane is not found",
			ObservedGeneration: hcluster.Generation,
		}
		if hcp != nil {
			etcdCondition := meta.FindStatusCondition(hcp.Status.Conditions, string(hyperv1.EtcdAvailable))
			if etcdCondition != nil {
				condition = etcdCondition
			}
		}
		condition.ObservedGeneration = hcluster.Generation
		meta.SetStatusCondition(&hcluster.Status.Conditions, *condition)
	}

	// Copy the KubeAPIServerAvailable condition on the hostedcontrolplane.
	{
		condition := &metav1.Condition{
			Type:               string(hyperv1.KubeAPIServerAvailable),
			Status:             metav1.ConditionUnknown,
			Reason:             hyperv1.StatusUnknownReason,
			Message:            "The hosted control plane is not found",
			ObservedGeneration: hcluster.Generation,
		}
		if hcp != nil {
			etcdCondition := meta.FindStatusCondition(hcp.Status.Conditions, string(hyperv1.KubeAPIServerAvailable))
			if etcdCondition != nil {
				condition = etcdCondition
			}
		}
		condition.ObservedGeneration = hcluster.Generation
		meta.SetStatusCondition(&hcluster.Status.Conditions, *condition)
	}

	// Copy the InfrastructureReady condition on the hostedcontrolplane.
	{
		condition := &metav1.Condition{
			Type:               string(hyperv1.InfrastructureReady),
			Status:             metav1.ConditionUnknown,
			Reason:             hyperv1.StatusUnknownReason,
			Message:            "The hosted control plane is not found",
			ObservedGeneration: hcluster.Generation,
		}
		if hcp != nil {
			infrastructureReady := meta.FindStatusCondition(hcp.Status.Conditions, string(hyperv1.InfrastructureReady))
			if infrastructureReady != nil {
				condition = infrastructureReady
			}
		}
		condition.ObservedGeneration = hcluster.Generation
		meta.SetStatusCondition(&hcluster.Status.Conditions, *condition)
	}

<<<<<<< HEAD
=======
	// Copy the ExternalDNSReachable condition on the hostedcontrolplane.
	{
		condition := &metav1.Condition{
			Type:               string(hyperv1.ExternalDNSReachable),
			Status:             metav1.ConditionUnknown,
			Reason:             hyperv1.StatusUnknownReason,
			Message:            "The hosted control plane is not found",
			ObservedGeneration: hcluster.Generation,
		}
		if hcp != nil {
			externalDNSReachableCondition := meta.FindStatusCondition(hcp.Status.Conditions, string(hyperv1.ExternalDNSReachable))
			if externalDNSReachableCondition != nil {
				condition = externalDNSReachableCondition
			}
		}
		condition.ObservedGeneration = hcluster.Generation
		meta.SetStatusCondition(&hcluster.Status.Conditions, *condition)
	}

>>>>>>> 8657614e
	// Copy the platform status from the hostedcontrolplane
	if hcp != nil {
		hcluster.Status.Platform = hcp.Status.Platform
	}

	// Copy the AWSDefaultSecurityGroupCreated condition from the hostedcontrolplane
	{
		if hcp != nil {
			sgCreated := meta.FindStatusCondition(hcp.Status.Conditions, string(hyperv1.AWSDefaultSecurityGroupCreated))
			if sgCreated != nil {
				sgCreated.ObservedGeneration = hcluster.Generation
				meta.SetStatusCondition(&hcluster.Status.Conditions, *sgCreated)
			}
		}
	}

	// Reconcile unmanaged etcd client tls secret validation error status. Note only update status on validation error case to
	// provide clear status to the user on the resource without having to look at operator logs.
	{
		if hcluster.Spec.Etcd.ManagementType == hyperv1.Unmanaged {
			unmanagedEtcdTLSClientSecret := &corev1.Secret{
				ObjectMeta: metav1.ObjectMeta{
					Namespace: hcluster.GetNamespace(),
					Name:      hcluster.Spec.Etcd.Unmanaged.TLS.ClientSecret.Name,
				},
			}
			if err := r.Client.Get(ctx, client.ObjectKeyFromObject(unmanagedEtcdTLSClientSecret), unmanagedEtcdTLSClientSecret); err != nil {
				if apierrors.IsNotFound(err) {
					unmanagedEtcdTLSClientSecret = nil
				} else {
					return ctrl.Result{}, fmt.Errorf("failed to get unmanaged etcd tls secret: %w", err)
				}
			}
			meta.SetStatusCondition(&hcluster.Status.Conditions, computeUnmanagedEtcdAvailability(hcluster, unmanagedEtcdTLSClientSecret))
		}
	}

	// Set the Available condition
	// TODO: This is really setting something that could be more granular like
	// HostedControlPlaneAvailable, and then the HostedCluster high-level Available
	// condition could be computed as a function of the granular ThingAvailable
	// conditions (so that it could incorporate e.g. HostedControlPlane and IgnitionServer
	// availability in the ultimate HostedCluster Available condition)
	{
		meta.SetStatusCondition(&hcluster.Status.Conditions, computeHostedClusterAvailability(hcluster, hcp))
	}

	// Set ValidConfiguration condition
	{
		condition := metav1.Condition{
			Type:               string(hyperv1.ValidHostedClusterConfiguration),
			ObservedGeneration: hcluster.Generation,
		}
		if err := r.validateConfigAndClusterCapabilities(ctx, hcluster); err != nil {
			condition.Status = metav1.ConditionFalse
			condition.Message = err.Error()
			condition.Reason = hyperv1.InvalidConfigurationReason
		} else {
			condition.Status = metav1.ConditionTrue
			condition.Message = "Configuration passes validation"
			condition.Reason = hyperv1.AsExpectedReason
		}
		meta.SetStatusCondition(&hcluster.Status.Conditions, condition)
	}

	// Set SupportedHostedCluster condition
	{
		condition := metav1.Condition{
			Type:               string(hyperv1.SupportedHostedCluster),
			ObservedGeneration: hcluster.Generation,
		}
		if err := r.validateHostedClusterSupport(hcluster); err != nil {
			condition.Status = metav1.ConditionFalse
			condition.Message = err.Error()
			condition.Reason = hyperv1.UnsupportedHostedClusterReason
		} else {
			condition.Status = metav1.ConditionTrue
			condition.Message = "HostedCluster is supported by operator configuration"
			condition.Reason = hyperv1.AsExpectedReason
		}
		meta.SetStatusCondition(&hcluster.Status.Conditions, condition)
	}

	// Set ValidHostedControlPlaneConfiguration condition
	{
		condition := metav1.Condition{
			Type:   string(hyperv1.ValidHostedControlPlaneConfiguration),
			Status: metav1.ConditionUnknown,
			Reason: hyperv1.StatusUnknownReason,
		}
		if hcp != nil {
			validConfigHCPCondition := meta.FindStatusCondition(hcp.Status.Conditions, string(hyperv1.ValidHostedControlPlaneConfiguration))
			if validConfigHCPCondition != nil {
				condition.Status = validConfigHCPCondition.Status
				condition.Message = validConfigHCPCondition.Message
				condition.Reason = validConfigHCPCondition.Reason
			}
		}
		meta.SetStatusCondition(&hcluster.Status.Conditions, condition)
	}

	// Set Ignition Server endpoint
	{
		serviceStrategy := servicePublishingStrategyByType(hcluster, hyperv1.Ignition)
		if serviceStrategy == nil {
			// We don't return the error here as reconciling won't solve the input problem.
			// An update event will trigger reconciliation.
			log.Error(fmt.Errorf("ignition server service strategy not specified"), "")
			return ctrl.Result{}, nil
		}
		switch serviceStrategy.Type {
		case hyperv1.Route:
			if serviceStrategy.Route != nil && serviceStrategy.Route.Hostname != "" {
				hcluster.Status.IgnitionEndpoint = serviceStrategy.Route.Hostname
			} else {
				ignitionServerRoute := ignitionserver.Route(controlPlaneNamespace.GetName())
				if err := r.Client.Get(ctx, client.ObjectKeyFromObject(ignitionServerRoute), ignitionServerRoute); err != nil {
					if !apierrors.IsNotFound(err) {
						return ctrl.Result{}, fmt.Errorf("failed to get ignitionServerRoute: %w", err)
					}
				}
				if err == nil && ignitionServerRoute.Spec.Host != "" {
					hcluster.Status.IgnitionEndpoint = ignitionServerRoute.Spec.Host
				}
			}
		case hyperv1.NodePort:
			if serviceStrategy.NodePort == nil {
				// We don't return the error here as reconciling won't solve the input problem.
				// An update event will trigger reconciliation.
				log.Error(fmt.Errorf("nodeport metadata not specified for ignition service"), "")
				return ctrl.Result{}, nil
			}
			ignitionService := ignitionserver.Service(controlPlaneNamespace.GetName())
			if err := r.Client.Get(ctx, client.ObjectKeyFromObject(ignitionService), ignitionService); err != nil {
				if !apierrors.IsNotFound(err) {
					return ctrl.Result{}, fmt.Errorf("failed to get ignition service: %w", err)
				}
			}
			if err == nil && serviceFirstNodePortAvailable(ignitionService) {
				hcluster.Status.IgnitionEndpoint = fmt.Sprintf("%s:%d", serviceStrategy.NodePort.Address, ignitionService.Spec.Ports[0].NodePort)
			}
		default:
			// We don't return the error here as reconciling won't solve the input problem.
			// An update event will trigger reconciliation.
			log.Error(fmt.Errorf("unknown service strategy type for ignition service: %s", serviceStrategy.Type), "")
			return ctrl.Result{}, nil
		}
	}

	// Set the Control Plane and OAuth endpoints URL
	{
		if hcp != nil {
			hcluster.Status.ControlPlaneEndpoint = hcp.Status.ControlPlaneEndpoint
			hcluster.Status.OAuthCallbackURLTemplate = hcp.Status.OAuthCallbackURLTemplate
		}
	}

	// Set the ignition server availability condition by checking its deployment.
	{
		// Assume the server is unavailable unless proven otherwise.
		newCondition := metav1.Condition{
			Type:   string(hyperv1.IgnitionEndpointAvailable),
			Status: metav1.ConditionUnknown,
			Reason: hyperv1.StatusUnknownReason,
		}
		// Check to ensure the deployment exists and is available.
		deployment := ignitionserver.Deployment(controlPlaneNamespace.Name)
		if err := r.Client.Get(ctx, client.ObjectKeyFromObject(deployment), deployment); err != nil {
			if apierrors.IsNotFound(err) {
				newCondition = metav1.Condition{
					Type:    string(hyperv1.IgnitionEndpointAvailable),
					Status:  metav1.ConditionFalse,
					Reason:  hyperv1.NotFoundReason,
					Message: "Ignition server deployment not found",
				}
			} else {
				return ctrl.Result{}, fmt.Errorf("failed to get ignition server deployment: %w", err)
			}
		} else {
			// Assume the deployment is unavailable until proven otherwise.
			newCondition = metav1.Condition{
				Type:    string(hyperv1.IgnitionEndpointAvailable),
				Status:  metav1.ConditionFalse,
				Reason:  hyperv1.WaitingForAvailableReason,
				Message: "Ignition server deployment is not yet available",
			}
			for _, cond := range deployment.Status.Conditions {
				if cond.Type == appsv1.DeploymentAvailable && cond.Status == corev1.ConditionTrue {
					newCondition = metav1.Condition{
						Type:    string(hyperv1.IgnitionEndpointAvailable),
						Status:  metav1.ConditionTrue,
						Reason:  hyperv1.AsExpectedReason,
						Message: "Ignition server deployment is available",
					}
					break
				}
			}
		}
		newCondition.ObservedGeneration = hcluster.Generation
		meta.SetStatusCondition(&hcluster.Status.Conditions, newCondition)
	}
	meta.SetStatusCondition(&hcluster.Status.Conditions, hyperutil.GenerateReconciliationActiveCondition(hcluster.Spec.PausedUntil, hcluster.Generation))

	// Set ValidReleaseImage condition
	{
		condition := meta.FindStatusCondition(hcluster.Status.Conditions, string(hyperv1.ValidReleaseImage))

		// This check can be expensive looking up release image versions
		// (hopefully they are cached).  Skip if we have already observed for
		// this generation.
		if condition == nil || condition.ObservedGeneration != hcluster.Generation || condition.Status != metav1.ConditionTrue {
			condition := metav1.Condition{
				Type:               string(hyperv1.ValidReleaseImage),
				ObservedGeneration: hcluster.Generation,
			}
			err := r.validateReleaseImage(ctx, hcluster)
			if err != nil {
				condition.Status = metav1.ConditionFalse
				condition.Message = err.Error()

				if apierrors.IsNotFound(err) {
					condition.Reason = hyperv1.SecretNotFoundReason
				} else {
					condition.Reason = hyperv1.InvalidImageReason
				}
			} else {
				condition.Status = metav1.ConditionTrue
				condition.Message = "Release image is valid"
				condition.Reason = hyperv1.AsExpectedReason
			}
			meta.SetStatusCondition(&hcluster.Status.Conditions, condition)
		}
	}

	// Set Progressing condition
	{
		condition := metav1.Condition{
			Type:               string(hyperv1.HostedClusterProgressing),
			ObservedGeneration: hcluster.Generation,
			Status:             metav1.ConditionFalse,
			Message:            "HostedCluster is at expected version",
			Reason:             hyperv1.AsExpectedReason,
		}
		progressing, err := isProgressing(ctx, hcluster)
		if err != nil {
			condition.Status = metav1.ConditionFalse
			condition.Message = err.Error()
			condition.Reason = "Blocked"
		}
		if progressing {
			condition.Status = metav1.ConditionTrue
			condition.Message = "HostedCluster is deploying, upgrading, or reconfiguring"
			condition.Reason = "Progressing"
		}
		meta.SetStatusCondition(&hcluster.Status.Conditions, condition)
	}

	// Persist status updates
	if err := r.Client.Status().Update(ctx, hcluster); err != nil {
		if apierrors.IsConflict(err) {
			return ctrl.Result{Requeue: true}, nil
		}
		return ctrl.Result{}, fmt.Errorf("failed to update status: %w", err)
	}

	// Part two: reconcile the state of the world

	// Ensure the cluster has a finalizer for cleanup and update right away.
	if !controllerutil.ContainsFinalizer(hcluster, finalizer) {
		controllerutil.AddFinalizer(hcluster, finalizer)
		if err := r.Update(ctx, hcluster); err != nil {
			if apierrors.IsConflict(err) {
				return ctrl.Result{Requeue: true}, nil
			}
			return ctrl.Result{}, fmt.Errorf("failed to add finalizer to cluster: %w", err)
		}
	}

	// if paused: ensure associated HostedControlPlane (if it exists) is also paused and stop reconciliation
	if isPaused, duration := hyperutil.IsReconciliationPaused(log, hcluster.Spec.PausedUntil); isPaused {
		if err := pauseHostedControlPlane(ctx, r.Client, hcp, hcluster.Spec.PausedUntil); err != nil {
			return ctrl.Result{}, err
		}
		log.Info("Reconciliation paused", "name", req.NamespacedName, "pausedUntil", *hcluster.Spec.PausedUntil)
		return ctrl.Result{RequeueAfter: duration}, nil
	}

	if err := r.defaultClusterIDsIfNeeded(ctx, hcluster); err != nil {
		return ctrl.Result{}, err
	}

	if err := r.defaultAPIPortIfNeeded(ctx, hcluster); err != nil {
		return ctrl.Result{}, fmt.Errorf("failed to default the apiserver port: %w", err)
	}

	// Set the infraID as Tag on all created AWS
	if err := r.reconcileAWSResourceTags(ctx, hcluster); err != nil {
		return ctrl.Result{}, err
	}

	// Block here if the cluster configuration does not pass validation
	{
		validConfig := meta.FindStatusCondition(hcluster.Status.Conditions, string(hyperv1.ValidHostedClusterConfiguration))
		if validConfig != nil && validConfig.Status == metav1.ConditionFalse {
			log.Error(fmt.Errorf("configuration is invalid"), "reconciliation is blocked", "message", validConfig.Message)
			return ctrl.Result{}, nil
		}
		supportedHostedCluster := meta.FindStatusCondition(hcluster.Status.Conditions, string(hyperv1.SupportedHostedCluster))
		if supportedHostedCluster != nil && supportedHostedCluster.Status == metav1.ConditionFalse {
			log.Error(fmt.Errorf("not supported by operator configuration"), "reconciliation is blocked", "message", supportedHostedCluster.Message)
			return ctrl.Result{}, nil
		}
		validReleaseImage := meta.FindStatusCondition(hcluster.Status.Conditions, string(hyperv1.ValidReleaseImage))
		if validReleaseImage != nil && validReleaseImage.Status == metav1.ConditionFalse {
			if validReleaseImage.Reason == hyperv1.SecretNotFoundReason {
				return ctrl.Result{}, fmt.Errorf(validReleaseImage.Message)
			}
			log.Error(fmt.Errorf("release image is invalid"), "reconciliation is blocked", "message", validReleaseImage.Message)
			return ctrl.Result{}, nil
		}
		upgrading, msg, err := isUpgradeable(hcluster)
		if upgrading {
			if err != nil {
				log.Error(err, "reconciliation is blocked", "message", validReleaseImage.Message)
				return ctrl.Result{}, nil
			}
			if msg != "" {
				log.Info(msg)
			}
		}
	}

	createOrUpdate := r.createOrUpdate(req)

	// Reconcile the hosted cluster namespace
	_, err = createOrUpdate(ctx, r.Client, controlPlaneNamespace, func() error {
		if controlPlaneNamespace.Labels == nil {
			controlPlaneNamespace.Labels = make(map[string]string)
		}
		controlPlaneNamespace.Labels["hypershift.openshift.io/hosted-control-plane"] = "true"
		if r.EnableOCPClusterMonitoring {
			controlPlaneNamespace.Labels["openshift.io/cluster-monitoring"] = "true"
		}
		return nil
	})
	if err != nil {
		return ctrl.Result{}, fmt.Errorf("failed to reconcile namespace: %w", err)
	}

	var pullSecret corev1.Secret
	if err := r.Client.Get(ctx, types.NamespacedName{Namespace: hcluster.Namespace, Name: hcluster.Spec.PullSecret.Name}, &pullSecret); err != nil {
		return ctrl.Result{}, fmt.Errorf("failed to get pull secret: %w", err)
	}
	pullSecretBytes, ok := pullSecret.Data[corev1.DockerConfigJsonKey]
	if !ok {
		return ctrl.Result{}, fmt.Errorf("expected %s key in pull secret", corev1.DockerConfigJsonKey)
	}
	controlPlaneOperatorImage, err := GetControlPlaneOperatorImage(ctx, hcluster, r.ReleaseProvider, r.HypershiftOperatorImage, pullSecretBytes)
	if err != nil {
		return ctrl.Result{}, fmt.Errorf("failed to get controlPlaneOperatorImage: %w", err)
	}
	controlPlaneOperatorImageMetadata, err := r.ImageMetadataProvider.ImageMetadata(ctx, controlPlaneOperatorImage, pullSecretBytes)
	if err != nil {
		return ctrl.Result{}, fmt.Errorf("failed to look up image metadata for %s: %w", controlPlaneOperatorImage, err)
	}
	cpoHasUtilities := false
	if _, hasLabel := hyperutil.ImageLabels(controlPlaneOperatorImageMetadata)[controlPlaneOperatorSubcommandsLabel]; hasLabel {
		cpoHasUtilities = true
	}
	utilitiesImage := controlPlaneOperatorImage
	if !cpoHasUtilities {
		utilitiesImage = r.HypershiftOperatorImage
	}
	_, ignitionServerHasHealthzHandler := hyperutil.ImageLabels(controlPlaneOperatorImageMetadata)[ignitionServerHealthzHandlerLabel]
	_, controlplaneOperatorManagesIgnitionServer := hyperutil.ImageLabels(controlPlaneOperatorImageMetadata)[controlplaneOperatorManagesIgnitionServerLabel]
	_, controlPlaneOperatorManagesMachineAutoscaler := hyperutil.ImageLabels(controlPlaneOperatorImageMetadata)[controlPlaneOperatorManagesMachineAutoscaler]
	_, controlPlaneOperatorManagesMachineApprover := hyperutil.ImageLabels(controlPlaneOperatorImageMetadata)[controlPlaneOperatorManagesMachineApprover]

	p, err := platform.GetPlatform(ctx, hcluster, r.ReleaseProvider, utilitiesImage, pullSecretBytes)
	if err != nil {
		return ctrl.Result{}, err
	}

	// Reconcile Platform specifics.
	{
		if err := p.ReconcileCredentials(ctx, r.Client, createOrUpdate, hcluster, controlPlaneNamespace.Name); err != nil {
			meta.SetStatusCondition(&hcluster.Status.Conditions, metav1.Condition{
				Type:               string(hyperv1.PlatformCredentialsFound),
				Status:             metav1.ConditionFalse,
				Reason:             hyperv1.PlatformCredentialsNotFoundReason,
				ObservedGeneration: hcluster.Generation,
				Message:            err.Error(),
			})
			if statusErr := r.Client.Status().Update(ctx, hcluster); statusErr != nil {
				return ctrl.Result{}, fmt.Errorf("failed to reconcile platform credentials: %s, failed to update status: %w", err, statusErr)
			}
			return ctrl.Result{}, fmt.Errorf("failed to reconcile platform credentials: %w", err)
		}
		if meta.IsStatusConditionFalse(hcluster.Status.Conditions, string(hyperv1.PlatformCredentialsFound)) {
			meta.SetStatusCondition(&hcluster.Status.Conditions, metav1.Condition{
				Type:               string(hyperv1.PlatformCredentialsFound),
				Status:             metav1.ConditionTrue,
				Reason:             hyperv1.AsExpectedReason,
				ObservedGeneration: hcluster.Generation,
				Message:            "Required platform credentials are found",
			})
			if statusErr := r.Client.Status().Update(ctx, hcluster); statusErr != nil {
				return ctrl.Result{}, fmt.Errorf("failed to reconcile platform credentials: %s, failed to update status: %w", err, statusErr)
			}
		}
	}

	// Reconcile the HostedControlPlane pull secret by resolving the source secret
	// reference from the HostedCluster and syncing the secret in the control plane namespace.
	{
		var src corev1.Secret
		if err := r.Client.Get(ctx, client.ObjectKey{Namespace: hcluster.GetNamespace(), Name: hcluster.Spec.PullSecret.Name}, &src); err != nil {
			return ctrl.Result{}, fmt.Errorf("failed to get pull secret %s: %w", hcluster.Spec.PullSecret.Name, err)
		}
		dst := controlplaneoperator.PullSecret(controlPlaneNamespace.Name)
		_, err = createOrUpdate(ctx, r.Client, dst, func() error {
			srcData, srcHasData := src.Data[".dockerconfigjson"]
			if !srcHasData {
				return fmt.Errorf("hostedcluster pull secret %q must have a .dockerconfigjson key", src.Name)
			}
			dst.Type = corev1.SecretTypeDockerConfigJson
			if dst.Data == nil {
				dst.Data = map[string][]byte{}
			}
			dst.Data[".dockerconfigjson"] = srcData
			return nil
		})
		if err != nil {
			return ctrl.Result{}, fmt.Errorf("failed to reconcile pull secret: %w", err)
		}
	}

	// Reconcile the HostedControlPlane Secret Encryption Info
	if hcluster.Spec.SecretEncryption != nil {
		log.Info("Reconciling secret encryption configuration")
		switch hcluster.Spec.SecretEncryption.Type {
		case hyperv1.AESCBC:
			if hcluster.Spec.SecretEncryption.AESCBC == nil || len(hcluster.Spec.SecretEncryption.AESCBC.ActiveKey.Name) == 0 {
				log.Error(fmt.Errorf("aescbc metadata  is nil"), "")
				// don't return error here as reconciling won't fix input error
				return ctrl.Result{}, nil
			}
			var src corev1.Secret
			if err := r.Client.Get(ctx, client.ObjectKey{Namespace: hcluster.GetNamespace(), Name: hcluster.Spec.SecretEncryption.AESCBC.ActiveKey.Name}, &src); err != nil {
				return ctrl.Result{}, fmt.Errorf("failed to get active aescbc secret %s: %w", hcluster.Spec.SecretEncryption.AESCBC.ActiveKey.Name, err)
			}
			if _, ok := src.Data[hyperv1.AESCBCKeySecretKey]; !ok {
				log.Error(fmt.Errorf("no key field %s specified for aescbc active key secret", hyperv1.AESCBCKeySecretKey), "")
				// don't return error here as reconciling won't fix input error
				return ctrl.Result{}, nil
			}
			hostedControlPlaneActiveKeySecret := &corev1.Secret{
				ObjectMeta: metav1.ObjectMeta{
					Namespace: controlPlaneNamespace.Name,
					Name:      src.Name,
				},
			}
			_, err = createOrUpdate(ctx, r.Client, hostedControlPlaneActiveKeySecret, func() error {
				if hostedControlPlaneActiveKeySecret.Data == nil {
					hostedControlPlaneActiveKeySecret.Data = map[string][]byte{}
				}
				hostedControlPlaneActiveKeySecret.Data[hyperv1.AESCBCKeySecretKey] = src.Data[hyperv1.AESCBCKeySecretKey]
				hostedControlPlaneActiveKeySecret.Type = corev1.SecretTypeOpaque
				return nil
			})
			if err != nil {
				return ctrl.Result{}, fmt.Errorf("failed reconciling aescbc active key: %w", err)
			}
			if hcluster.Spec.SecretEncryption.AESCBC.BackupKey != nil && len(hcluster.Spec.SecretEncryption.AESCBC.BackupKey.Name) > 0 {
				var src corev1.Secret
				if err := r.Client.Get(ctx, client.ObjectKey{Namespace: hcluster.GetNamespace(), Name: hcluster.Spec.SecretEncryption.AESCBC.BackupKey.Name}, &src); err != nil {
					return ctrl.Result{}, fmt.Errorf("failed to get backup aescbc secret %s: %w", hcluster.Spec.SecretEncryption.AESCBC.BackupKey.Name, err)
				}
				if _, ok := src.Data[hyperv1.AESCBCKeySecretKey]; !ok {
					log.Error(fmt.Errorf("no key field %s specified for aescbc backup key secret", hyperv1.AESCBCKeySecretKey), "")
					// don't return error here as reconciling won't fix input error
					return ctrl.Result{}, nil
				}
				hostedControlPlaneBackupKeySecret := &corev1.Secret{
					ObjectMeta: metav1.ObjectMeta{
						Namespace: controlPlaneNamespace.Name,
						Name:      src.Name,
					},
				}
				_, err = createOrUpdate(ctx, r.Client, hostedControlPlaneBackupKeySecret, func() error {
					if hostedControlPlaneBackupKeySecret.Data == nil {
						hostedControlPlaneBackupKeySecret.Data = map[string][]byte{}
					}
					hostedControlPlaneBackupKeySecret.Data[hyperv1.AESCBCKeySecretKey] = src.Data[hyperv1.AESCBCKeySecretKey]
					hostedControlPlaneBackupKeySecret.Type = corev1.SecretTypeOpaque
					return nil
				})
				if err != nil {
					return ctrl.Result{}, fmt.Errorf("failed reconciling aescbc backup key: %w", err)
				}
			}
		case hyperv1.KMS:
			if hcluster.Spec.SecretEncryption.KMS == nil {
				log.Error(fmt.Errorf("kms metadata nil"), "")
				// don't return error here as reconciling won't fix input error
				return ctrl.Result{}, nil
			}
			if err := p.ReconcileSecretEncryption(ctx, r.Client, createOrUpdate,
				hcluster,
				controlPlaneNamespace.Name); err != nil {
				return ctrl.Result{}, err
			}
		default:
			log.Error(fmt.Errorf("unsupported encryption type %s", hcluster.Spec.SecretEncryption.Type), "")
			// don't return error here as reconciling won't fix input error
			return ctrl.Result{}, nil
		}
	}

	// Reconcile the HostedControlPlane audit webhook config if specified
	// reference from the HostedCluster and syncing the secret in the control plane namespace.
	{
		if hcluster.Spec.AuditWebhook != nil && len(hcluster.Spec.AuditWebhook.Name) > 0 {
			var src corev1.Secret
			if err := r.Client.Get(ctx, client.ObjectKey{Namespace: hcluster.GetNamespace(), Name: hcluster.Spec.AuditWebhook.Name}, &src); err != nil {
				return ctrl.Result{}, fmt.Errorf("failed to get audit webhook config %s: %w", hcluster.Spec.AuditWebhook.Name, err)
			}
			configData, ok := src.Data[hyperv1.AuditWebhookKubeconfigKey]
			if !ok {
				return ctrl.Result{}, fmt.Errorf("audit webhook secret does not contain key %s", hyperv1.AuditWebhookKubeconfigKey)
			}

			hostedControlPlaneAuditWebhookSecret := &corev1.Secret{
				ObjectMeta: metav1.ObjectMeta{
					Namespace: controlPlaneNamespace.Name,
					Name:      src.Name,
				},
			}
			_, err = createOrUpdate(ctx, r.Client, hostedControlPlaneAuditWebhookSecret, func() error {
				if hostedControlPlaneAuditWebhookSecret.Data == nil {
					hostedControlPlaneAuditWebhookSecret.Data = map[string][]byte{}
				}
				hostedControlPlaneAuditWebhookSecret.Data[hyperv1.AuditWebhookKubeconfigKey] = configData
				hostedControlPlaneAuditWebhookSecret.Type = corev1.SecretTypeOpaque
				return nil
			})
			if err != nil {
				return ctrl.Result{}, fmt.Errorf("failed reconciling audit webhook secret: %w", err)
			}
		}
	}

	// Reconcile the HostedControlPlane SSH secret by resolving the source secret reference
	// from the HostedCluster and syncing the secret in the control plane namespace.
	if len(hcluster.Spec.SSHKey.Name) > 0 {
		var src corev1.Secret
		err = r.Client.Get(ctx, client.ObjectKey{Namespace: hcluster.Namespace, Name: hcluster.Spec.SSHKey.Name}, &src)
		if err != nil {
			return ctrl.Result{}, fmt.Errorf("failed to get hostedcluster SSH key secret %s: %w", hcluster.Spec.SSHKey.Name, err)
		}
		dest := controlplaneoperator.SSHKey(controlPlaneNamespace.Name)
		_, err = createOrUpdate(ctx, r.Client, dest, func() error {
			srcData, srcHasData := src.Data["id_rsa.pub"]
			if !srcHasData {
				return fmt.Errorf("hostedcluster ssh key secret %q must have a id_rsa.pub key", src.Name)
			}
			dest.Type = corev1.SecretTypeOpaque
			if dest.Data == nil {
				dest.Data = map[string][]byte{}
			}
			dest.Data["id_rsa.pub"] = srcData
			return nil
		})
		if err != nil {
			return ctrl.Result{}, fmt.Errorf("failed to reconcile controlplane ssh secret: %w", err)
		}
	}

	// Reconcile the HostedControlPlane AdditionalTrustBundle ConfigMap by resolving the source reference
	// from the HostedCluster and syncing the CM in the control plane namespace.
	if hcluster.Spec.AdditionalTrustBundle != nil {
		var src corev1.ConfigMap
		err = r.Client.Get(ctx, client.ObjectKey{Namespace: hcluster.Namespace, Name: hcluster.Spec.AdditionalTrustBundle.Name}, &src)
		if err != nil {
			return ctrl.Result{}, fmt.Errorf("failed to get hostedcluster AdditionalTrustBundle ConfigMap %s: %w", hcluster.Spec.AdditionalTrustBundle.Name, err)
		}
		dest := controlplaneoperator.UserCABundle(controlPlaneNamespace.Name)
		_, err = createOrUpdate(ctx, r.Client, dest, func() error {
			srcData, srcHasData := src.Data["ca-bundle.crt"]
			if !srcHasData {
				return fmt.Errorf("hostedcluster configmap %q must have a ca-bundle.crt key", src.Name)
			}
			if dest.Data == nil {
				dest.Data = map[string]string{}
			}
			dest.Data["ca-bundle.crt"] = srcData
			return nil
		})
		if err != nil {
			return ctrl.Result{}, fmt.Errorf("failed to reconcile controlplane AdditionalTrustBundle: %w", err)
		}
	}

	// Reconcile the service account signing key if set
	if hcluster.Spec.ServiceAccountSigningKey != nil {
		if err := r.reconcileServiceAccountSigningKey(ctx, hcluster, controlPlaneNamespace.Name, createOrUpdate); err != nil {
			return ctrl.Result{}, fmt.Errorf("failed to reconcile service account signing key: %w", err)
		}
	}

	// Reconcile etcd client MTLS secret if the control plane is using an unmanaged etcd cluster
	if hcluster.Spec.Etcd.ManagementType == hyperv1.Unmanaged {
		unmanagedEtcdTLSClientSecret := &corev1.Secret{
			ObjectMeta: metav1.ObjectMeta{
				Namespace: hcluster.GetNamespace(),
				Name:      hcluster.Spec.Etcd.Unmanaged.TLS.ClientSecret.Name,
			},
		}
		if err := r.Client.Get(ctx, client.ObjectKeyFromObject(unmanagedEtcdTLSClientSecret), unmanagedEtcdTLSClientSecret); err != nil {
			return ctrl.Result{}, fmt.Errorf("failed to get unmanaged etcd tls secret: %w", err)
		}
		hostedControlPlaneEtcdClientSecret := &corev1.Secret{
			ObjectMeta: metav1.ObjectMeta{
				Namespace: controlPlaneNamespace.Name,
				Name:      hcluster.Spec.Etcd.Unmanaged.TLS.ClientSecret.Name,
			},
		}
		if result, err := createOrUpdate(ctx, r.Client, hostedControlPlaneEtcdClientSecret, func() error {
			if hostedControlPlaneEtcdClientSecret.Data == nil {
				hostedControlPlaneEtcdClientSecret.Data = map[string][]byte{}
			}
			hostedControlPlaneEtcdClientSecret.Data = unmanagedEtcdTLSClientSecret.Data
			hostedControlPlaneEtcdClientSecret.Type = corev1.SecretTypeOpaque
			return nil
		}); err != nil {
			return ctrl.Result{}, fmt.Errorf("failed reconciling etcd client secret: %w", err)
		} else {
			log.Info("reconciled etcd client mtls secret to control plane namespace", "result", result)
		}
	}

	// Reconcile global config related configmaps and secrets
	{
		if hcluster.Spec.Configuration != nil {
			configMapRefs := configrefs.ConfigMapRefs(hcluster.Spec.Configuration)
			for _, configMapRef := range configMapRefs {
				sourceCM := &corev1.ConfigMap{}
				if err := r.Get(ctx, client.ObjectKey{Namespace: hcluster.Namespace, Name: configMapRef}, sourceCM); err != nil {
					return ctrl.Result{}, fmt.Errorf("failed to get referenced configmap %s/%s: %w", hcluster.Namespace, configMapRef, err)
				}
				destCM := &corev1.ConfigMap{}
				destCM.Name = sourceCM.Name
				destCM.Namespace = controlPlaneNamespace.Name
				if _, err := createOrUpdate(ctx, r.Client, destCM, func() error {
					destCM.Annotations = sourceCM.Annotations
					destCM.Labels = sourceCM.Labels
					destCM.Data = sourceCM.Data
					destCM.BinaryData = sourceCM.BinaryData
					destCM.Immutable = sourceCM.Immutable
					return nil
				}); err != nil {
					return ctrl.Result{}, fmt.Errorf("failed to reconcile referenced config map %s/%s: %w", destCM.Namespace, destCM.Name, err)
				}
			}
			secretRefs := configrefs.SecretRefs(hcluster.Spec.Configuration)
			for _, secretRef := range secretRefs {
				sourceSecret := &corev1.Secret{}
				if err := r.Get(ctx, client.ObjectKey{Namespace: hcluster.Namespace, Name: secretRef}, sourceSecret); err != nil {
					return ctrl.Result{}, fmt.Errorf("failed to get referenced secret %s/%s: %w", hcluster.Namespace, secretRef, err)
				}
				destSecret := &corev1.Secret{}
				destSecret.Name = sourceSecret.Name
				destSecret.Namespace = controlPlaneNamespace.Name
				if _, err := createOrUpdate(ctx, r.Client, destSecret, func() error {
					destSecret.Annotations = sourceSecret.Annotations
					destSecret.Labels = sourceSecret.Labels
					destSecret.Data = sourceSecret.Data
					destSecret.Immutable = sourceSecret.Immutable
					destSecret.Type = sourceSecret.Type
					return nil
				}); err != nil {
					return ctrl.Result{}, fmt.Errorf("failed to reconcile secret %s/%s: %w", destSecret.Namespace, destSecret.Name, err)
				}
			}
		}
	}

	// Reconcile the HostedControlPlane
	hcp = controlplaneoperator.HostedControlPlane(controlPlaneNamespace.Name, hcluster.Name)
	_, err = createOrUpdate(ctx, r.Client, hcp, func() error {
		return reconcileHostedControlPlane(hcp, hcluster)
	})
	if err != nil {
		return ctrl.Result{}, fmt.Errorf("failed to reconcile hostedcontrolplane: %w", err)
	}

	// Reconcile CAPI Infra CR.
	infraCR, err := p.ReconcileCAPIInfraCR(ctx, r.Client, createOrUpdate,
		hcluster,
		controlPlaneNamespace.Name,
		hcp.Status.ControlPlaneEndpoint)
	if err != nil {
		return ctrl.Result{}, err
	}

	if err := r.reconcileAWSSubnets(ctx, createOrUpdate, infraCR, req.Namespace, req.Name, controlPlaneNamespace.Name); err != nil {
		return ctrl.Result{}, err
	}

	// Reconcile CAPI Provider Deployment.
	capiProviderDeploymentSpec, err := p.CAPIProviderDeploymentSpec(hcluster, hcp)
	if err != nil {
		return ctrl.Result{}, err
	}
	if capiProviderDeploymentSpec != nil {
		proxy.SetEnvVars(&capiProviderDeploymentSpec.Template.Spec.Containers[0].Env)
	}

	// Reconcile cluster prometheus RBAC resources if enabled
	if r.EnableOCPClusterMonitoring {
		if err := r.reconcileClusterPrometheusRBAC(ctx, createOrUpdate, hcp.Namespace); err != nil {
			return ctrl.Result{}, fmt.Errorf("failed to reconcile RBAC for OCP cluster prometheus: %w", err)
		}
	}

	// Reconcile the CAPI Cluster resource
	// In the None platform case, there is no CAPI provider/resources so infraCR is nil
	if infraCR != nil {
		capiCluster := controlplaneoperator.CAPICluster(controlPlaneNamespace.Name, hcluster.Spec.InfraID)
		_, err = createOrUpdate(ctx, r.Client, capiCluster, func() error {
			return reconcileCAPICluster(capiCluster, hcluster, hcp, infraCR)
		})
		if err != nil {
			return ctrl.Result{}, fmt.Errorf("failed to reconcile capi cluster: %w", err)
		}
	}

	// Reconcile the HostedControlPlane kubeconfig if one is reported
	if hcp.Status.KubeConfig != nil {
		src := &corev1.Secret{
			ObjectMeta: metav1.ObjectMeta{
				Namespace: hcp.Namespace,
				Name:      hcp.Status.KubeConfig.Name,
			},
		}
		err := r.Client.Get(ctx, client.ObjectKeyFromObject(src), src)
		if err != nil {
			return ctrl.Result{}, fmt.Errorf("failed to get controlplane kubeconfig secret %q: %w", client.ObjectKeyFromObject(src), err)
		}
		dest := manifests.KubeConfigSecret(hcluster.Namespace, hcluster.Name)
		_, err = createOrUpdate(ctx, r.Client, dest, func() error {
			key := hcp.Status.KubeConfig.Key
			srcData, srcHasData := src.Data[key]
			if !srcHasData {
				return fmt.Errorf("controlplane kubeconfig secret %q must have a %q key", client.ObjectKeyFromObject(src), key)
			}
			dest.Labels = hcluster.Labels
			dest.Type = corev1.SecretTypeOpaque
			if dest.Data == nil {
				dest.Data = map[string][]byte{}
			}
			dest.Data["kubeconfig"] = srcData
			dest.SetOwnerReferences([]metav1.OwnerReference{{
				APIVersion: hyperv1.GroupVersion.String(),
				Kind:       "HostedCluster",
				Name:       hcluster.Name,
				UID:        hcluster.UID,
			}})
			return nil
		})
		if err != nil {
			return ctrl.Result{}, fmt.Errorf("failed to reconcile hostedcluster kubeconfig secret: %w", err)
		}
	}

	// Reconcile the HostedControlPlane kubeadminPassword
	if hcp.Status.KubeadminPassword != nil {
		src := &corev1.Secret{
			ObjectMeta: metav1.ObjectMeta{
				Namespace: hcp.Namespace,
				Name:      hcp.Status.KubeadminPassword.Name,
			},
		}
		err := r.Client.Get(ctx, client.ObjectKeyFromObject(src), src)
		if err != nil {
			return ctrl.Result{}, fmt.Errorf("failed to get controlplane kubeadmin password secret %q: %w", client.ObjectKeyFromObject(src), err)
		}
		dest := manifests.KubeadminPasswordSecret(hcluster.Namespace, hcluster.Name)
		_, err = createOrUpdate(ctx, r.Client, dest, func() error {
			dest.Type = corev1.SecretTypeOpaque
			dest.Data = map[string][]byte{}
			for k, v := range src.Data {
				dest.Data[k] = v
			}
			dest.SetOwnerReferences([]metav1.OwnerReference{{
				APIVersion: hyperv1.GroupVersion.String(),
				Kind:       "HostedCluster",
				Name:       hcluster.Name,
				UID:        hcluster.UID,
			}})
			return nil
		})
		if err != nil {
			return ctrl.Result{}, fmt.Errorf("failed to reconcile hostedcluster kubeconfig secret: %w", err)
		}
	}

	// Reconcile the CAPI manager components
	err = r.reconcileCAPIManager(ctx, createOrUpdate, hcluster, hcp, pullSecretBytes)
	if err != nil {
		return ctrl.Result{}, fmt.Errorf("failed to reconcile capi manager: %w", err)
	}

	// Reconcile the CAPI provider components
	if err = r.reconcileCAPIProvider(ctx, createOrUpdate, hcluster, hcp, capiProviderDeploymentSpec, p); err != nil {
		return ctrl.Result{}, fmt.Errorf("failed to reconcile capi provider: %w", err)
	}

	// Get release image version, if needed
	var releaseImageVersion semver.Version
	if !controlPlaneOperatorManagesMachineAutoscaler || !controlPlaneOperatorManagesMachineApprover || !controlplaneOperatorManagesIgnitionServer {
		releaseInfo, err := r.ReleaseProvider.Lookup(ctx, hcluster.Spec.Release.Image, pullSecretBytes)
		if err != nil {
			return ctrl.Result{}, fmt.Errorf("failed to lookup release image: %w", err)
		}
		releaseImageVersion, err = semver.Parse(releaseInfo.Version())
		if err != nil {
			return ctrl.Result{}, fmt.Errorf("failed to parse release image version: %w", err)
		}
	}

	// In >= 4.11 We want to move most of the components reconciliation down to the CPO https://issues.redhat.com/browse/HOSTEDCP-375.
	// For IBM existing clusters < 4.11 we need to stay consistent and keep deploying existing pods to satisfy validations.
	// TODO (alberto): drop this after dropping < 4.11 support.
	if !controlPlaneOperatorManagesMachineAutoscaler {
		// Reconcile the autoscaler.
		err = r.reconcileAutoscaler(ctx, createOrUpdate, hcluster, hcp, utilitiesImage, pullSecretBytes, releaseImageVersion)
		if err != nil {
			return ctrl.Result{}, fmt.Errorf("failed to reconcile autoscaler: %w", err)
		}
	}
	if !controlPlaneOperatorManagesMachineApprover {
		// Reconcile the machine approver.
		if err = r.reconcileMachineApprover(ctx, createOrUpdate, hcluster, hcp, utilitiesImage, pullSecretBytes, releaseImageVersion); err != nil {
			return ctrl.Result{}, fmt.Errorf("failed to reconcile machine approver: %w", err)
		}
	}

	defaultIngressDomain, err := r.defaultIngressDomain(ctx)
	if err != nil {
		return ctrl.Result{}, fmt.Errorf("failed to determine default ingress domain: %w", err)
	}

	// Reconcile the control plane operator
	err = r.reconcileControlPlaneOperator(ctx, createOrUpdate, hcluster, hcp, controlPlaneOperatorImage, utilitiesImage, defaultIngressDomain, cpoHasUtilities)
	if err != nil {
		return ctrl.Result{}, fmt.Errorf("failed to reconcile control plane operator: %w", err)
	}

	// Reconcile the Ignition server
	if !controlplaneOperatorManagesIgnitionServer {
		if err := ignitionserverreconciliation.ReconcileIgnitionServer(ctx,
			r.Client,
			createOrUpdate,
			utilitiesImage,
			hcp,
			defaultIngressDomain,
			ignitionServerHasHealthzHandler,
			r.ReleaseProvider.GetRegistryOverrides(),
			r.ManagementClusterCapabilities.Has(capabilities.CapabilitySecurityContextConstraint),
			config.MutatingOwnerRefFromHCP(hcp, releaseImageVersion),
		); err != nil {
			return ctrl.Result{}, fmt.Errorf("failed to reconcile ignition server: %w", err)
		}
	}

	// Reconcile the machine config server
	if err = r.reconcileMachineConfigServer(ctx, createOrUpdate, hcluster); err != nil {
		return ctrl.Result{}, fmt.Errorf("failed to reconcile machine config server: %w", err)
	}

	// Reconcile the network policies
	if err = r.reconcileNetworkPolicies(ctx, createOrUpdate, hcluster); err != nil {
		return ctrl.Result{}, fmt.Errorf("failed to reconcile network policies: %w", err)
	}

	// Reconcile the AWS OIDC discovery
	switch hcluster.Spec.Platform.Type {
	case hyperv1.AWSPlatform:
		if err := r.reconcileAWSOIDCDocuments(ctx, log, hcluster, hcp); err != nil {
			meta.SetStatusCondition(&hcluster.Status.Conditions, metav1.Condition{
				Type:               string(hyperv1.ValidOIDCConfiguration),
				Status:             metav1.ConditionFalse,
				Reason:             hyperv1.OIDCConfigurationInvalidReason,
				ObservedGeneration: hcluster.Generation,
				Message:            err.Error(),
			})
			if statusErr := r.Client.Status().Update(ctx, hcluster); statusErr != nil {
				return ctrl.Result{}, fmt.Errorf("failed to reconcile AWS OIDC documents: %s, failed to update status: %w", err, statusErr)
			}
			return ctrl.Result{}, fmt.Errorf("failed to reconcile the AWS OIDC documents: %w", err)
		}
		meta.SetStatusCondition(&hcluster.Status.Conditions, metav1.Condition{
			Type:               string(hyperv1.ValidOIDCConfiguration),
			Status:             metav1.ConditionTrue,
			Reason:             hyperv1.AsExpectedReason,
			ObservedGeneration: hcluster.Generation,
			Message:            "OIDC configuration is valid",
		})
		if err := r.Client.Status().Update(ctx, hcluster); err != nil {
			return ctrl.Result{}, fmt.Errorf("failed to update status: %w", err)
		}
	}

	log.Info("successfully reconciled")
	return ctrl.Result{}, nil
}

// reconcileHostedControlPlane reconciles the given HostedControlPlane, which
// will be mutated.
func reconcileHostedControlPlane(hcp *hyperv1.HostedControlPlane, hcluster *hyperv1.HostedCluster) error {
	hcp.Annotations = map[string]string{
		HostedClusterAnnotation: client.ObjectKeyFromObject(hcluster).String(),
	}

	// These annotations are copied from the HostedCluster
	mirroredAnnotations := []string{
		hyperv1.DisablePKIReconciliationAnnotation,
		hyperv1.OauthLoginURLOverrideAnnotation,
		hyperv1.KonnectivityAgentImageAnnotation,
		hyperv1.KonnectivityServerImageAnnotation,
		hyperv1.RestartDateAnnotation,
		hyperv1.IBMCloudKMSProviderImage,
		hyperv1.AWSKMSProviderImage,
		hyperv1.PortierisImageAnnotation,
		hyperutil.DebugDeploymentsAnnotation,
		hyperv1.DisableProfilingAnnotation,
		hyperv1.PrivateIngressControllerAnnotation,
		hyperv1.CleanupCloudResourcesAnnotation,
	}
	for _, key := range mirroredAnnotations {
		val, hasVal := hcluster.Annotations[key]
		if hasVal {
			hcp.Annotations[key] = val
		}
	}

	// All annotations on the HostedCluster with this special prefix are copied
	for key, val := range hcluster.Annotations {
		if strings.HasPrefix(key, hyperv1.IdentityProviderOverridesAnnotationPrefix) ||
			strings.HasPrefix(key, hyperv1.ResourceRequestOverrideAnnotationPrefix) {
			hcp.Annotations[key] = val
		}
	}

	hcp.Spec.Channel = hcluster.Spec.Channel
	hcp.Spec.ReleaseImage = hcluster.Spec.Release.Image

	hcp.Spec.PullSecret = corev1.LocalObjectReference{Name: controlplaneoperator.PullSecret(hcp.Namespace).Name}
	if len(hcluster.Spec.SSHKey.Name) > 0 {
		hcp.Spec.SSHKey = corev1.LocalObjectReference{Name: controlplaneoperator.SSHKey(hcp.Namespace).Name}
	}
	if hcluster.Spec.AuditWebhook != nil && len(hcluster.Spec.AuditWebhook.Name) > 0 {
		hcp.Spec.AuditWebhook = hcluster.Spec.AuditWebhook.DeepCopy()
	}

	hcp.Spec.FIPS = hcluster.Spec.FIPS
	hcp.Spec.IssuerURL = hcluster.Spec.IssuerURL
	hcp.Spec.ServiceAccountSigningKey = hcluster.Spec.ServiceAccountSigningKey

	hcp.Spec.Networking = hcluster.Spec.Networking

	hcp.Spec.ClusterID = hcluster.Spec.ClusterID
	hcp.Spec.InfraID = hcluster.Spec.InfraID
	hcp.Spec.DNS = hcluster.Spec.DNS
	hcp.Spec.Services = hcluster.Spec.Services
	hcp.Spec.ControllerAvailabilityPolicy = hcluster.Spec.ControllerAvailabilityPolicy
	hcp.Spec.InfrastructureAvailabilityPolicy = hcluster.Spec.InfrastructureAvailabilityPolicy
	hcp.Spec.Etcd.ManagementType = hcluster.Spec.Etcd.ManagementType
	if hcluster.Spec.Etcd.ManagementType == hyperv1.Unmanaged && hcluster.Spec.Etcd.Unmanaged != nil {
		hcp.Spec.Etcd.Unmanaged = hcluster.Spec.Etcd.Unmanaged.DeepCopy()
	}
	if hcluster.Spec.Etcd.ManagementType == hyperv1.Managed && hcluster.Spec.Etcd.Managed != nil {
		hcp.Spec.Etcd.Managed = hcluster.Spec.Etcd.Managed.DeepCopy()
	}
	if hcluster.Spec.ImageContentSources != nil {
		hcp.Spec.ImageContentSources = hcluster.Spec.ImageContentSources
	}
	if hcluster.Spec.AdditionalTrustBundle != nil {
		hcp.Spec.AdditionalTrustBundle = &corev1.LocalObjectReference{Name: controlplaneoperator.UserCABundle(hcp.Namespace).Name}
	}
	if hcluster.Spec.SecretEncryption != nil {
		hcp.Spec.SecretEncryption = hcluster.Spec.SecretEncryption.DeepCopy()
	}

	hcp.Spec.PausedUntil = hcluster.Spec.PausedUntil
	hcp.Spec.OLMCatalogPlacement = hcluster.Spec.OLMCatalogPlacement
	hcp.Spec.Autoscaling = hcluster.Spec.Autoscaling
	hcp.Spec.NodeSelector = hcluster.Spec.NodeSelector

	// Pass through Platform spec.
	hcp.Spec.Platform = *hcluster.Spec.Platform.DeepCopy()
	switch hcluster.Spec.Platform.Type {
	case hyperv1.AgentPlatform:
		// Agent platform uses None platform for the hcp.
		hcp.Spec.Platform.Type = hyperv1.NonePlatform
	}

	if hcluster.Spec.Configuration != nil {
		hcp.Spec.Configuration = hcluster.Spec.Configuration.DeepCopy()
	} else {
		hcp.Spec.Configuration = nil
	}

	return nil
}

// reconcileCAPIManager orchestrates orchestrates of  all CAPI manager components.
func (r *HostedClusterReconciler) reconcileCAPIManager(ctx context.Context, createOrUpdate upsert.CreateOrUpdateFN, hcluster *hyperv1.HostedCluster, hcp *hyperv1.HostedControlPlane, pullSecretBytes []byte) error {
	controlPlaneNamespace := manifests.HostedControlPlaneNamespace(hcluster.Namespace, hcluster.Name)
	err := r.Client.Get(ctx, client.ObjectKeyFromObject(controlPlaneNamespace), controlPlaneNamespace)
	if err != nil {
		return fmt.Errorf("failed to get control plane namespace: %w", err)
	}

	// Reconcile CAPI webhooks TLS secret
	capiWebhooksTLSSecret := clusterapi.CAPIWebhooksTLSSecret(controlPlaneNamespace.Name)
	_, err = createOrUpdate(ctx, r.Client, capiWebhooksTLSSecret, func() error {
		_, hasTLSPrivateKeyKey := capiWebhooksTLSSecret.Data[corev1.TLSPrivateKeyKey]
		_, hasTLSCertKey := capiWebhooksTLSSecret.Data[corev1.TLSCertKey]
		if hasTLSPrivateKeyKey && hasTLSCertKey {
			return nil
		}

		// We currently don't expose CAPI webhooks but still they run as part of the manager
		// and it breaks without a cert https://github.com/kubernetes-sigs/cluster-api/pull/4709.
		cn := "capi-webhooks"
		ou := "openshift"
		cfg := &certs.CertCfg{
			Subject:   pkix.Name{CommonName: cn, OrganizationalUnit: []string{ou}},
			KeyUsages: x509.KeyUsageKeyEncipherment | x509.KeyUsageDigitalSignature | x509.KeyUsageCertSign,
			Validity:  certs.ValidityTenYears,
			IsCA:      true,
		}
		key, crt, err := certs.GenerateSelfSignedCertificate(cfg)
		if err != nil {
			return fmt.Errorf("failed to generate CA (cn=%s,ou=%s): %w", cn, ou, err)
		}
		if capiWebhooksTLSSecret.Data == nil {
			capiWebhooksTLSSecret.Data = map[string][]byte{}
		}
		capiWebhooksTLSSecret.Data[corev1.TLSCertKey] = certs.CertToPem(crt)
		capiWebhooksTLSSecret.Data[corev1.TLSPrivateKeyKey] = certs.PrivateKeyToPem(key)
		return nil
	})
	if err != nil {
		return fmt.Errorf("failed to reconcile capi webhook tls secret: %w", err)
	}

	// Reconcile CAPI manager service account
	capiManagerServiceAccount := clusterapi.CAPIManagerServiceAccount(controlPlaneNamespace.Name)
	_, err = createOrUpdate(ctx, r.Client, capiManagerServiceAccount, func() error {
		hyperutil.EnsurePullSecret(capiManagerServiceAccount, controlplaneoperator.PullSecret("").Name)
		return nil
	})
	if err != nil {
		return fmt.Errorf("failed to reconcile capi manager service account: %w", err)
	}

	// Reconcile CAPI manager cluster role
	capiManagerClusterRole := clusterapi.CAPIManagerClusterRole(controlPlaneNamespace.Name)
	_, err = createOrUpdate(ctx, r.Client, capiManagerClusterRole, func() error {
		return reconcileCAPIManagerClusterRole(capiManagerClusterRole)
	})
	if err != nil {
		return fmt.Errorf("failed to reconcile capi manager cluster role: %w", err)
	}

	// Reconcile CAPI manager cluster role binding
	capiManagerClusterRoleBinding := clusterapi.CAPIManagerClusterRoleBinding(controlPlaneNamespace.Name)
	_, err = createOrUpdate(ctx, r.Client, capiManagerClusterRoleBinding, func() error {
		return reconcileCAPIManagerClusterRoleBinding(capiManagerClusterRoleBinding, capiManagerClusterRole, capiManagerServiceAccount)
	})
	if err != nil {
		return fmt.Errorf("failed to reconcile capi manager cluster role binding: %w", err)
	}

	// Reconcile CAPI manager role
	capiManagerRole := clusterapi.CAPIManagerRole(controlPlaneNamespace.Name)
	_, err = createOrUpdate(ctx, r.Client, capiManagerRole, func() error {
		return reconcileCAPIManagerRole(capiManagerRole)
	})
	if err != nil {
		return fmt.Errorf("failed to reconcile capi manager role: %w", err)
	}

	// Reconcile CAPI manager role binding
	capiManagerRoleBinding := clusterapi.CAPIManagerRoleBinding(controlPlaneNamespace.Name)
	_, err = createOrUpdate(ctx, r.Client, capiManagerRoleBinding, func() error {
		return reconcileCAPIManagerRoleBinding(capiManagerRoleBinding, capiManagerRole, capiManagerServiceAccount)
	})
	if err != nil {
		return fmt.Errorf("failed to reconcile capi manager role: %w", err)
	}

	// Reconcile CAPI manager deployment
	var capiImage string
	if envImage := os.Getenv(images.CAPIEnvVar); len(envImage) > 0 {
		version, err := hyperutil.GetPayloadVersion(ctx, r.ReleaseProvider, hcluster, pullSecretBytes)
		if err != nil {
			return fmt.Errorf("failed to lookup payload version: %w", err)
		}
		// Use environment variable image only if using HCP release < 4.12
		if version.Major == 4 && version.Minor < 12 {
			capiImage = envImage
		}
	}
	if _, ok := hcluster.Annotations[hyperv1.ClusterAPIManagerImage]; ok {
		capiImage = hcluster.Annotations[hyperv1.ClusterAPIManagerImage]
	}
	if capiImage == "" {
		if capiImage, err = hyperutil.GetPayloadImage(ctx, r.ReleaseProvider, hcluster, ImageStreamCAPI, pullSecretBytes); err != nil {
			return fmt.Errorf("failed to retrieve capi image: %w", err)
		}
	}
	capiManagerDeployment := clusterapi.ClusterAPIManagerDeployment(controlPlaneNamespace.Name)
	_, err = createOrUpdate(ctx, r.Client, capiManagerDeployment, func() error {
		// TODO (alberto): This image builds from https://github.com/kubernetes-sigs/cluster-api/pull/4709
		// We need to build from main branch and push to quay.io/hypershift once this is merged or otherwise enable webhooks.
		return reconcileCAPIManagerDeployment(capiManagerDeployment, hcluster, hcp, capiManagerServiceAccount, capiImage, r.SetDefaultSecurityContext)
	})
	if err != nil {
		return fmt.Errorf("failed to reconcile capi manager deployment: %w", err)
	}

	return nil
}

// reconcileCAPIProvider orchestrates reconciliation of the CAPI provider
// components for a given platform.
func (r *HostedClusterReconciler) reconcileCAPIProvider(ctx context.Context, createOrUpdate upsert.CreateOrUpdateFN, hcluster *hyperv1.HostedCluster, hcp *hyperv1.HostedControlPlane,
	capiProviderDeploymentSpec *appsv1.DeploymentSpec, p platform.Platform) error {
	if capiProviderDeploymentSpec == nil {
		// If there's no capiProviderDeploymentSpec implementation return early.
		return nil
	}

	controlPlaneNamespace := manifests.HostedControlPlaneNamespace(hcluster.Namespace, hcluster.Name)
	err := r.Client.Get(ctx, client.ObjectKeyFromObject(controlPlaneNamespace), controlPlaneNamespace)
	if err != nil {
		return fmt.Errorf("failed to get control plane namespace: %w", err)
	}

	// Reconcile CAPI provider role
	capiProviderRole := clusterapi.CAPIProviderRole(controlPlaneNamespace.Name)
	_, err = createOrUpdate(ctx, r.Client, capiProviderRole, func() error {
		return reconcileCAPIProviderRole(capiProviderRole, p)
	})
	if err != nil {
		return fmt.Errorf("failed to reconcile capi provider role: %w", err)
	}

	// Reconcile CAPI provider service account
	capiProviderServiceAccount := clusterapi.CAPIProviderServiceAccount(controlPlaneNamespace.Name)
	_, err = createOrUpdate(ctx, r.Client, capiProviderServiceAccount, func() error {
		hyperutil.EnsurePullSecret(capiProviderServiceAccount, controlplaneoperator.PullSecret("").Name)
		return nil
	})
	if err != nil {
		return fmt.Errorf("failed to reconcile capi provider service account: %w", err)
	}

	// Reconcile CAPI provider role binding
	capiProviderRoleBinding := clusterapi.CAPIProviderRoleBinding(controlPlaneNamespace.Name)
	_, err = createOrUpdate(ctx, r.Client, capiProviderRoleBinding, func() error {
		return reconcileCAPIProviderRoleBinding(capiProviderRoleBinding, capiProviderRole, capiProviderServiceAccount)
	})
	if err != nil {
		return fmt.Errorf("failed to reconcile capi provider role binding: %w", err)
	}

	// Reconcile CAPI provider deployment
	deployment := clusterapi.CAPIProviderDeployment(controlPlaneNamespace.Name)
	labels := map[string]string{
		"control-plane":               "capi-provider-controller-manager",
		"app":                         "capi-provider-controller-manager",
		hyperv1.ControlPlaneComponent: "capi-provider-controller-manager",
	}
	_, err = createOrUpdate(ctx, r.Client, deployment, func() error {
		// Enforce provider specifics.
		deployment.Spec = *capiProviderDeploymentSpec

		// Enforce pull policy.
		for i := range deployment.Spec.Template.Spec.Containers {
			deployment.Spec.Template.Spec.Containers[i].ImagePullPolicy = corev1.PullIfNotPresent
		}

		// Enforce labels.
		deployment.Spec.Selector = &metav1.LabelSelector{
			MatchLabels: labels,
		}
		deployment.Spec.Template.Labels = labels

		// Enforce ServiceAccount.
		deployment.Spec.Template.Spec.ServiceAccountName = capiProviderServiceAccount.Name

		deploymentConfig := config.DeploymentConfig{
			Scheduling: config.Scheduling{
				PriorityClass: config.DefaultPriorityClass,
			},
			SetDefaultSecurityContext: r.SetDefaultSecurityContext,
		}

		deploymentConfig.SetDefaults(hcp, nil, k8sutilspointer.Int(1))
		deploymentConfig.SetRestartAnnotation(hcp.ObjectMeta)
		deploymentConfig.ApplyTo(deployment)

		return nil
	})
	if err != nil {
		return fmt.Errorf("failed to reconcile capi provider deployment: %w", err)
	}

	return nil
}

// reconcileControlPlaneOperator orchestrates reconciliation of the control plane
// operator components.
func (r *HostedClusterReconciler) reconcileControlPlaneOperator(ctx context.Context, createOrUpdate upsert.CreateOrUpdateFN, hcluster *hyperv1.HostedCluster, hostedControlPlane *hyperv1.HostedControlPlane, controlPlaneOperatorImage, utilitiesImage, defaultIngressDomain string, cpoHasUtilities bool) error {
	controlPlaneNamespace := manifests.HostedControlPlaneNamespace(hcluster.Namespace, hcluster.Name)
	err := r.Client.Get(ctx, client.ObjectKeyFromObject(controlPlaneNamespace), controlPlaneNamespace)
	if err != nil {
		return fmt.Errorf("failed to get control plane namespace: %w", err)
	}

	// Reconcile operator service account
	controlPlaneOperatorServiceAccount := controlplaneoperator.OperatorServiceAccount(controlPlaneNamespace.Name)
	_, err = createOrUpdate(ctx, r.Client, controlPlaneOperatorServiceAccount, NoopReconcile)
	if err != nil {
		return fmt.Errorf("failed to reconcile controlplane operator service account: %w", err)
	}

	// Reconcile operator role
	controlPlaneOperatorRole := controlplaneoperator.OperatorRole(controlPlaneNamespace.Name)
	_, err = createOrUpdate(ctx, r.Client, controlPlaneOperatorRole, func() error {
		return reconcileControlPlaneOperatorRole(controlPlaneOperatorRole)
	})
	if err != nil {
		return fmt.Errorf("failed to reconcile controlplane operator role: %w", err)
	}

	// Reconcile operator role binding
	controlPlaneOperatorRoleBinding := controlplaneoperator.OperatorRoleBinding(controlPlaneNamespace.Name)
	_, err = createOrUpdate(ctx, r.Client, controlPlaneOperatorRoleBinding, func() error {
		return reconcileControlPlaneOperatorRoleBinding(controlPlaneOperatorRoleBinding, controlPlaneOperatorRole, controlPlaneOperatorServiceAccount)
	})
	if err != nil {
		return fmt.Errorf("failed to reconcile controlplane operator rolebinding: %w", err)
	}

	// TODO: Remove this block after initial merge of this feature. It is not needed for latest CPO version
	if r.ManagementClusterCapabilities.Has(capabilities.CapabilityRoute) {
		// Reconcile operator role - for ingress
		controlPlaneOperatorIngressRole := controlplaneoperator.OperatorIngressRole("openshift-ingress", controlPlaneNamespace.Name)
		_, err = createOrUpdate(ctx, r.Client, controlPlaneOperatorIngressRole, func() error {
			return reconcileControlPlaneOperatorIngressRole(controlPlaneOperatorIngressRole)
		})
		if err != nil {
			return fmt.Errorf("failed to reconcile controlplane operator ingress role: %w", err)
		}

		// Reconcile operator role binding - for ingress
		controlPlaneOperatorIngressRoleBinding := controlplaneoperator.OperatorIngressRoleBinding("openshift-ingress", controlPlaneNamespace.Name)
		_, err = createOrUpdate(ctx, r.Client, controlPlaneOperatorIngressRoleBinding, func() error {
			return reconcileControlPlaneOperatorIngressRoleBinding(controlPlaneOperatorIngressRoleBinding, controlPlaneOperatorIngressRole, controlPlaneOperatorServiceAccount)
		})
		if err != nil {
			return fmt.Errorf("failed to reconcile controlplane operator ingress rolebinding: %w", err)
		}

		// Reconcile operator role - for ingress operator
		controlPlaneOperatorIngressOperatorRole := controlplaneoperator.OperatorIngressOperatorRole("openshift-ingress-operator", controlPlaneNamespace.Name)
		_, err = createOrUpdate(ctx, r.Client, controlPlaneOperatorIngressOperatorRole, func() error {
			return reconcilecontrolPlaneOperatorIngressOperatorRole(controlPlaneOperatorIngressOperatorRole)
		})
		if err != nil {
			return fmt.Errorf("failed to reconcile controlplane operator ingress operator role: %w", err)
		}

		// Reconcile operator role binding - for ingress operator
		controlPlaneOperatorIngressOperatorRoleBinding := controlplaneoperator.OperatorIngressOperatorRoleBinding("openshift-ingress-operator", controlPlaneNamespace.Name)
		_, err = createOrUpdate(ctx, r.Client, controlPlaneOperatorIngressOperatorRoleBinding, func() error {
			return reconcilecontrolPlaneOperatorIngressOperatorRoleBinding(controlPlaneOperatorIngressOperatorRoleBinding, controlPlaneOperatorIngressOperatorRole, controlPlaneOperatorServiceAccount)
		})
		if err != nil {
			return fmt.Errorf("failed to reconcile controlplane operator ingress operator rolebinding: %w", err)
		}
	}

	// Reconcile operator deployment
	controlPlaneOperatorDeployment := controlplaneoperator.OperatorDeployment(controlPlaneNamespace.Name)
	_, err = createOrUpdate(ctx, r.Client, controlPlaneOperatorDeployment, func() error {
		return reconcileControlPlaneOperatorDeployment(controlPlaneOperatorDeployment, hcluster, hostedControlPlane, controlPlaneOperatorImage, utilitiesImage, r.SetDefaultSecurityContext, controlPlaneOperatorServiceAccount, r.EnableCIDebugOutput, convertRegistryOverridesToCommandLineFlag(r.ReleaseProvider.GetRegistryOverrides()), defaultIngressDomain, cpoHasUtilities, r.MetricsSet)
	})
	if err != nil {
		return fmt.Errorf("failed to reconcile controlplane operator deployment: %w", err)
	}

	// Reconcile operator PodMonitor
	podMonitor := controlplaneoperator.PodMonitor(controlPlaneNamespace.Name)
	if _, err := createOrUpdate(ctx, r.Client, podMonitor, func() error {
		podMonitor.Spec.Selector = *controlPlaneOperatorDeployment.Spec.Selector
		podMonitor.Spec.PodMetricsEndpoints = []prometheusoperatorv1.PodMetricsEndpoint{{
			Interval:             "15s",
			Port:                 "metrics",
			MetricRelabelConfigs: metrics.ControlPlaneOperatorRelabelConfigs(r.MetricsSet),
		}}
		podMonitor.Spec.NamespaceSelector = prometheusoperatorv1.NamespaceSelector{MatchNames: []string{controlPlaneNamespace.Name}}
		podMonitor.SetOwnerReferences([]metav1.OwnerReference{{
			APIVersion: hyperv1.GroupVersion.String(),
			Kind:       "HostedControlPlane",
			Name:       hostedControlPlane.Name,
			UID:        hostedControlPlane.UID,
		}})
		if podMonitor.Annotations == nil {
			podMonitor.Annotations = map[string]string{}
		}
		podMonitor.Annotations[HostedClusterAnnotation] = client.ObjectKeyFromObject(hcluster).String()
		hyperutil.ApplyClusterIDLabelToPodMonitor(&podMonitor.Spec.PodMetricsEndpoints[0], hcluster.Spec.ClusterID)
		return nil
	}); err != nil {
		return fmt.Errorf("failed to reconcile controlplane operator pod monitor: %w", err)
	}

	return nil
}

func convertRegistryOverridesToCommandLineFlag(registryOverrides map[string]string) string {
	commandLineFlagArray := []string{}
	for registrySource, registryReplacement := range registryOverrides {
		commandLineFlagArray = append(commandLineFlagArray, fmt.Sprintf("%s=%s", registrySource, registryReplacement))
	}
	if len(commandLineFlagArray) > 0 {
		return strings.Join(commandLineFlagArray, ",")
	}
	// this is the equivalent of null on a StringToString command line variable.
	return "="
}

func servicePublishingStrategyByType(hcp *hyperv1.HostedCluster, svcType hyperv1.ServiceType) *hyperv1.ServicePublishingStrategy {
	for _, mapping := range hcp.Spec.Services {
		if mapping.Service == svcType {
			return &mapping.ServicePublishingStrategy
		}
	}
	return nil
}

// reconcileAutoscaler orchestrates reconciliation of autoscaler components using
// both the HostedCluster and the HostedControlPlane which the autoscaler takes
// inputs from.
func (r *HostedClusterReconciler) reconcileAutoscaler(ctx context.Context, createOrUpdate upsert.CreateOrUpdateFN, hcluster *hyperv1.HostedCluster, hcp *hyperv1.HostedControlPlane, utilitiesImage string, pullSecretBytes []byte, releaseVersion semver.Version) error {
	clusterAutoscalerImage, err := hyperutil.GetPayloadImage(ctx, r.ReleaseProvider, hcluster, ImageStreamAutoscalerImage, pullSecretBytes)
	if err != nil {
		return fmt.Errorf("failed to get image for cluster autoscaler: %w", err)
	}
	// TODO: can remove this override when all IBM production clusters upgraded to a version that uses the release image
	if imageVal, ok := hcluster.Annotations[hyperv1.ClusterAutoscalerImage]; ok {
		clusterAutoscalerImage = imageVal
	}

	return autoscaler.ReconcileAutoscaler(ctx, r.Client, hcp, clusterAutoscalerImage, utilitiesImage, createOrUpdate, r.SetDefaultSecurityContext, config.MutatingOwnerRefFromHCP(hcp, releaseVersion))
}

// GetControlPlaneOperatorImage resolves the appropriate control plane operator
// image based on the following order of precedence (from most to least
// preferred):
//
//  1. The image specified by the ControlPlaneOperatorImageAnnotation on the
//     HostedCluster resource itself
//  2. The hypershift image specified in the release payload indicated by the
//     HostedCluster's release field
//  3. The hypershift-operator's own image for release versions 4.9 and 4.10
//  4. The registry.ci.openshift.org/hypershift/hypershift:4.8 image for release
//     version 4.8
//
// If no image can be found according to these rules, an error is returned.
func GetControlPlaneOperatorImage(ctx context.Context, hc *hyperv1.HostedCluster, releaseProvider releaseinfo.Provider, hypershiftOperatorImage string, pullSecret []byte) (string, error) {
	if val, ok := hc.Annotations[hyperv1.ControlPlaneOperatorImageAnnotation]; ok {
		return val, nil
	}
	releaseInfo, err := releaseProvider.Lookup(ctx, hc.Spec.Release.Image, pullSecret)
	if err != nil {
		return "", err
	}
	version, err := semver.Parse(releaseInfo.Version())
	if err != nil {
		return "", err
	}

	if hypershiftImage, exists := releaseInfo.ComponentImages()["hypershift"]; exists {
		return hypershiftImage, nil
	}

	if version.Minor < 9 {
		return "", fmt.Errorf("unsupported release image with version %s", version.String())
	}
	return hypershiftOperatorImage, nil
}

func reconcileControlPlaneOperatorDeployment(deployment *appsv1.Deployment, hc *hyperv1.HostedCluster, hcp *hyperv1.HostedControlPlane, cpoImage, utilitiesImage string, setDefaultSecurityContext bool, sa *corev1.ServiceAccount, enableCIDebugOutput bool, registryOverrideCommandLine, defaultIngressDomain string, cpoHasUtilities bool, metricsSet metrics.MetricsSet) error {
	cpoResources := corev1.ResourceRequirements{
		Requests: corev1.ResourceList{
			corev1.ResourceMemory: resource.MustParse("80Mi"),
			corev1.ResourceCPU:    resource.MustParse("10m"),
		},
	}
	// preserve existing resource requirements for main cpo container
	mainContainer := hyperutil.FindContainer("control-plane-operator", deployment.Spec.Template.Spec.Containers)
	if mainContainer != nil {
		if len(mainContainer.Resources.Requests) > 0 || len(mainContainer.Resources.Limits) > 0 {
			cpoResources = mainContainer.Resources
		}
	}

	args := []string{
		"run",
		"--namespace", "$(MY_NAMESPACE)",
		"--deployment-name", "control-plane-operator",
		"--metrics-addr", "0.0.0.0:8080",
		fmt.Sprintf("--enable-ci-debug-output=%t", enableCIDebugOutput),
		fmt.Sprintf("--registry-overrides=%s", registryOverrideCommandLine),
	}
	if !cpoHasUtilities {
		args = append(args,
			"--socks5-proxy-image", utilitiesImage,
			"--availability-prober-image", utilitiesImage,
			"--token-minter-image", utilitiesImage,
		)
	}

	deployment.Spec = appsv1.DeploymentSpec{
		Selector: &metav1.LabelSelector{
			MatchLabels: map[string]string{
				"name": "control-plane-operator",
			},
		},
		Template: corev1.PodTemplateSpec{
			ObjectMeta: metav1.ObjectMeta{
				Labels: map[string]string{
					"name":                        "control-plane-operator",
					"app":                         "control-plane-operator",
					hyperv1.ControlPlaneComponent: "control-plane-operator",
				},
			},
			Spec: corev1.PodSpec{
				ImagePullSecrets: []corev1.LocalObjectReference{
					{
						Name: "pull-secret",
					},
				},
				ServiceAccountName: sa.Name,
				Containers: []corev1.Container{
					{
						Name:            "control-plane-operator",
						Image:           cpoImage,
						ImagePullPolicy: corev1.PullIfNotPresent,
						Env: []corev1.EnvVar{
							{
								Name: "MY_NAMESPACE",
								ValueFrom: &corev1.EnvVarSource{
									FieldRef: &corev1.ObjectFieldSelector{
										FieldPath: "metadata.namespace",
									},
								},
							},
							{
								Name: "POD_NAME",
								ValueFrom: &corev1.EnvVarSource{
									FieldRef: &corev1.ObjectFieldSelector{
										FieldPath: "metadata.name",
									},
								},
							},
							{
								Name:  "OPERATE_ON_RELEASE_IMAGE",
								Value: hc.Spec.Release.Image,
							},
							metrics.MetricsSetToEnv(metricsSet),
						},
						Command: []string{"/usr/bin/control-plane-operator"},
						Args:    args,
						Ports:   []corev1.ContainerPort{{Name: "metrics", ContainerPort: 8080}},
						LivenessProbe: &corev1.Probe{
							ProbeHandler: corev1.ProbeHandler{
								HTTPGet: &corev1.HTTPGetAction{
									Path:   "/healthz",
									Port:   intstr.FromInt(6060),
									Scheme: corev1.URISchemeHTTP,
								},
							},
							InitialDelaySeconds: 60,
							PeriodSeconds:       60,
							SuccessThreshold:    1,
							FailureThreshold:    5,
							TimeoutSeconds:      5,
						},
						ReadinessProbe: &corev1.Probe{
							ProbeHandler: corev1.ProbeHandler{
								HTTPGet: &corev1.HTTPGetAction{
									Path:   "/readyz",
									Port:   intstr.FromInt(6060),
									Scheme: corev1.URISchemeHTTP,
								},
							},
							InitialDelaySeconds: 15,
							PeriodSeconds:       60,
							SuccessThreshold:    1,
							FailureThreshold:    3,
							TimeoutSeconds:      5,
						},
						Resources: cpoResources,
					},
				},
			},
		},
	}

	if os.Getenv(rhobsmonitoring.EnvironmentVariable) == "1" {
		deployment.Spec.Template.Spec.Containers[0].Env = append(deployment.Spec.Template.Spec.Containers[0].Env,
			corev1.EnvVar{
				Name:  rhobsmonitoring.EnvironmentVariable,
				Value: "1",
			},
		)
	}

	if envImage := os.Getenv(images.KonnectivityEnvVar); len(envImage) > 0 {
		deployment.Spec.Template.Spec.Containers[0].Env = append(deployment.Spec.Template.Spec.Containers[0].Env,
			corev1.EnvVar{
				Name:  images.KonnectivityEnvVar,
				Value: envImage,
			},
		)
	}
	if envImage := os.Getenv(images.AWSEncryptionProviderEnvVar); len(envImage) > 0 {
		deployment.Spec.Template.Spec.Containers[0].Env = append(deployment.Spec.Template.Spec.Containers[0].Env,
			corev1.EnvVar{
				Name:  images.AWSEncryptionProviderEnvVar,
				Value: envImage,
			},
		)
	}
	if len(defaultIngressDomain) > 0 {
		deployment.Spec.Template.Spec.Containers[0].Env = append(deployment.Spec.Template.Spec.Containers[0].Env,
			corev1.EnvVar{
				Name:  config.DefaultIngressDomainEnvVar,
				Value: defaultIngressDomain,
			},
		)
	}

	mainContainer = hyperutil.FindContainer("control-plane-operator", deployment.Spec.Template.Spec.Containers)
	proxy.SetEnvVars(&mainContainer.Env)

	// Add platform specific settings
	switch hc.Spec.Platform.Type {
	case hyperv1.AWSPlatform:
		deployment.Spec.Template.Spec.Volumes = append(deployment.Spec.Template.Spec.Volumes,
			corev1.Volume{
				Name: "cloud-token",
				VolumeSource: corev1.VolumeSource{
					EmptyDir: &corev1.EmptyDirVolumeSource{
						Medium: corev1.StorageMediumMemory,
					},
				},
			},
			corev1.Volume{
				Name: "provider-creds",
				VolumeSource: corev1.VolumeSource{
					Secret: &corev1.SecretVolumeSource{
						SecretName: platformaws.ControlPlaneOperatorCredsSecret("").Name,
					},
				},
			})
		deployment.Spec.Template.Spec.Containers[0].Env = append(deployment.Spec.Template.Spec.Containers[0].Env,
			corev1.EnvVar{
				Name:  "AWS_SHARED_CREDENTIALS_FILE",
				Value: "/etc/provider/credentials",
			},
			corev1.EnvVar{
				Name:  "AWS_REGION",
				Value: hc.Spec.Platform.AWS.Region,
			},
			corev1.EnvVar{
				Name:  "AWS_SDK_LOAD_CONFIG",
				Value: "true",
			})
		deployment.Spec.Template.Spec.Containers[0].VolumeMounts = append(deployment.Spec.Template.Spec.Containers[0].VolumeMounts,
			corev1.VolumeMount{
				Name:      "cloud-token",
				MountPath: "/var/run/secrets/openshift/serviceaccount",
			},
			corev1.VolumeMount{
				Name:      "provider-creds",
				MountPath: "/etc/provider",
			})
		deployment.Spec.Template.Spec.Containers = append(deployment.Spec.Template.Spec.Containers, corev1.Container{
			Name:            "token-minter",
			Image:           utilitiesImage,
			ImagePullPolicy: corev1.PullIfNotPresent,
			Command:         []string{"/usr/bin/control-plane-operator", "token-minter"},
			Args: []string{
				"--service-account-namespace=kube-system",
				"--service-account-name=control-plane-operator",
				"--token-audience=openshift",
				"--token-file=/var/run/secrets/openshift/serviceaccount/token",
				fmt.Sprintf("--kubeconfig-secret-namespace=%s", deployment.Namespace),
				"--kubeconfig-secret-name=service-network-admin-kubeconfig",
			},
			Resources: corev1.ResourceRequirements{
				Requests: corev1.ResourceList{
					corev1.ResourceCPU:    resource.MustParse("10m"),
					corev1.ResourceMemory: resource.MustParse("10Mi"),
				},
			},
			VolumeMounts: []corev1.VolumeMount{
				{
					Name:      "cloud-token",
					MountPath: "/var/run/secrets/openshift/serviceaccount",
				},
			},
		})
	}

	if hc.Spec.AdditionalTrustBundle != nil {
		// Add trusted-ca mount with optional configmap
		hyperutil.DeploymentAddTrustBundleVolume(hc.Spec.AdditionalTrustBundle, deployment)
	}

	// set security context
	if setDefaultSecurityContext {
		deployment.Spec.Template.Spec.SecurityContext = &corev1.PodSecurityContext{
			RunAsUser: k8sutilspointer.Int64Ptr(config.DefaultSecurityContextUser),
		}
	}

	deploymentConfig := config.DeploymentConfig{
		Scheduling: config.Scheduling{
			PriorityClass: config.DefaultPriorityClass,
		},
		SetDefaultSecurityContext: setDefaultSecurityContext,
	}

	deploymentConfig.SetDefaults(hcp, nil, k8sutilspointer.Int(1))
	deploymentConfig.SetRestartAnnotation(hc.ObjectMeta)
	deploymentConfig.ApplyTo(deployment)

	return nil
}

func reconcileControlPlaneOperatorRole(role *rbacv1.Role) error {
	role.Rules = []rbacv1.PolicyRule{
		{
			APIGroups: []string{"hypershift.openshift.io"},
			Resources: []string{"*"},
			Verbs:     []string{"*"},
		},
		{
			APIGroups: []string{
				"bootstrap.cluster.x-k8s.io",
				"controlplane.cluster.x-k8s.io",
				"infrastructure.cluster.x-k8s.io",
				"machines.cluster.x-k8s.io",
				"exp.infrastructure.cluster.x-k8s.io",
				"addons.cluster.x-k8s.io",
				"exp.cluster.x-k8s.io",
				"cluster.x-k8s.io",
				"monitoring.coreos.com",
				"monitoring.rhobs",
			},
			Resources: []string{"*"},
			Verbs:     []string{"*"},
		},
		{
			APIGroups: []string{"rbac.authorization.k8s.io"},
			Resources: []string{"roles", "rolebindings"},
			Verbs: []string{
				"get",
				"list",
				"watch",
				"create",
				"update",
				"patch",
				"delete",
			},
		},
		{
			APIGroups: []string{"route.openshift.io"},
			Resources: []string{"*"},
			Verbs:     []string{"*"},
		},
		{
			APIGroups: []string{"image.openshift.io"},
			Resources: []string{"*"},
			Verbs:     []string{"*"},
		},
		{
			APIGroups: []string{""},
			Resources: []string{
				"events",
				"configmaps",
				"persistentvolumeclaims",
				"pods",
				"pods/log",
				"secrets",
				"nodes",
				"serviceaccounts",
				"services",
				"endpoints",
			},
			Verbs: []string{"*"},
		},
		{
			APIGroups: []string{"apps"},
			Resources: []string{"deployments", "replicasets", "statefulsets"},
			Verbs:     []string{"*"},
		},
		{
			APIGroups: []string{"batch"},
			Resources: []string{"cronjobs", "jobs"},
			Verbs:     []string{"*"},
		},
		{
			APIGroups: []string{"policy"},
			Resources: []string{"poddisruptionbudgets"},
			Verbs:     []string{"*"},
		},
		{
			APIGroups: []string{"coordination.k8s.io"},
			Resources: []string{
				"leases",
			},
			Verbs: []string{"*"},
		},
		{
			APIGroups: []string{
				"discovery.k8s.io",
			},
			Resources: []string{
				"endpointslices",
			},
			Verbs: []string{
				"list",
				"watch",
			},
		},
		{
			APIGroups:     []string{"security.openshift.io"},
			ResourceNames: []string{"hostnetwork"},
			Resources:     []string{"securitycontextconstraints"},
			Verbs:         []string{"use"},
		},
		// This is needed for CPO to grant Autoscaler its RBAC policy.
		{
			APIGroups: []string{"cluster.x-k8s.io"},
			Resources: []string{
				"machinedeployments",
				"machinedeployments/scale",
				"machines",
				"machinesets",
				"machinesets/scale",
			},
			Verbs: []string{"*"},
		},
		{
			APIGroups: []string{"apiextensions.k8s.io"},
			Resources: []string{"customresourcedefinitions"},
			Verbs:     []string{"get", "list", "watch"},
		},
		{
			APIGroups: []string{"kubevirt.io"},
			Resources: []string{"virtualmachines", "virtualmachineinstances"},
			Verbs:     []string{rbacv1.VerbAll},
		},
		{
			APIGroups: []string{
				"cdi.kubevirt.io",
			},
			Resources: []string{
				"datavolumes",
			},
			Verbs: []string{
				"get",
				"create",
				"delete",
			},
		},
		{
			APIGroups: []string{
				"subresources.kubevirt.io",
			},
			Resources: []string{
				"virtualmachineinstances/addvolume",
				"virtualmachineinstances/removevolume",
			},
			Verbs: []string{
				"update",
			},
		},
	}
	return nil
}

func reconcileControlPlaneOperatorRoleBinding(binding *rbacv1.RoleBinding, role *rbacv1.Role, sa *corev1.ServiceAccount) error {
	binding.RoleRef = rbacv1.RoleRef{
		APIGroup: "rbac.authorization.k8s.io",
		Kind:     "Role",
		Name:     role.Name,
	}

	binding.Subjects = []rbacv1.Subject{
		{
			Kind:      "ServiceAccount",
			Name:      sa.Name,
			Namespace: sa.Namespace,
		},
	}

	return nil
}

func reconcileControlPlaneOperatorIngressRole(role *rbacv1.Role) error {
	role.Rules = []rbacv1.PolicyRule{
		{
			APIGroups: []string{""},
			Resources: []string{"services"},
			Verbs:     []string{"get", "list", "watch"},
		},
	}
	return nil
}

func reconcileControlPlaneOperatorIngressRoleBinding(binding *rbacv1.RoleBinding, role *rbacv1.Role, sa *corev1.ServiceAccount) error {
	binding.RoleRef = rbacv1.RoleRef{
		APIGroup: "rbac.authorization.k8s.io",
		Kind:     "Role",
		Name:     role.Name,
	}

	binding.Subjects = []rbacv1.Subject{
		{
			Kind:      "ServiceAccount",
			Name:      sa.Name,
			Namespace: sa.Namespace,
		},
	}

	return nil
}

func reconcilecontrolPlaneOperatorIngressOperatorRole(role *rbacv1.Role) error {
	role.Rules = []rbacv1.PolicyRule{
		{
			APIGroups: []string{"operator.openshift.io"},
			Resources: []string{"ingresscontrollers"},
			Verbs:     []string{"*"},
		},
	}
	return nil
}

func reconcilecontrolPlaneOperatorIngressOperatorRoleBinding(binding *rbacv1.RoleBinding, role *rbacv1.Role, sa *corev1.ServiceAccount) error {
	binding.RoleRef = rbacv1.RoleRef{
		APIGroup: "rbac.authorization.k8s.io",
		Kind:     "Role",
		Name:     role.Name,
	}

	binding.Subjects = []rbacv1.Subject{
		{
			Kind:      "ServiceAccount",
			Name:      sa.Name,
			Namespace: sa.Namespace,
		},
	}

	return nil
}

func reconcileCAPICluster(cluster *capiv1.Cluster, hcluster *hyperv1.HostedCluster, hcp *hyperv1.HostedControlPlane, infraCR client.Object) error {
	// We only create this resource once and then let CAPI own it
	if !cluster.CreationTimestamp.IsZero() {
		return nil
	}
	infraCRGVK, err := apiutil.GVKForObject(infraCR, api.Scheme)
	if err != nil {
		return fmt.Errorf("failed to get gvk for %T: %w", infraCR, err)
	}

	cluster.Annotations = map[string]string{
		HostedClusterAnnotation: client.ObjectKeyFromObject(hcluster).String(),
	}
	cluster.Spec = capiv1.ClusterSpec{
		ControlPlaneEndpoint: capiv1.APIEndpoint{},
		ControlPlaneRef: &corev1.ObjectReference{
			APIVersion: "hypershift.openshift.io/v1alpha1",
			Kind:       "HostedControlPlane",
			Namespace:  hcp.Namespace,
			Name:       hcp.Name,
		},
		InfrastructureRef: &corev1.ObjectReference{
			APIVersion: infraCRGVK.GroupVersion().String(),
			Kind:       infraCRGVK.Kind,
			Namespace:  infraCR.GetNamespace(),
			Name:       infraCR.GetName(),
		},
	}

	return nil
}

func reconcileCAPIManagerDeployment(deployment *appsv1.Deployment, hc *hyperv1.HostedCluster, hcp *hyperv1.HostedControlPlane, sa *corev1.ServiceAccount, capiManagerImage string, setDefaultSecurityContext bool) error {
	defaultMode := int32(0640)
	capiManagerLabels := map[string]string{
		"name":                        "cluster-api",
		"app":                         "cluster-api",
		hyperv1.ControlPlaneComponent: "cluster-api",
	}
	deployment.Spec = appsv1.DeploymentSpec{
		Selector: &metav1.LabelSelector{
			MatchLabels: capiManagerLabels,
		},
		Template: corev1.PodTemplateSpec{
			ObjectMeta: metav1.ObjectMeta{
				Labels: capiManagerLabels,
			},
			Spec: corev1.PodSpec{
				ServiceAccountName: sa.Name,
				Volumes: []corev1.Volume{
					{
						Name: "capi-webhooks-tls",
						VolumeSource: corev1.VolumeSource{
							Secret: &corev1.SecretVolumeSource{
								DefaultMode: &defaultMode,
								SecretName:  "capi-webhooks-tls",
							},
						},
					},
				},
				Containers: []corev1.Container{
					{
						Name:            "manager",
						Image:           capiManagerImage,
						ImagePullPolicy: corev1.PullIfNotPresent,
						Env: []corev1.EnvVar{
							{
								Name: "MY_NAMESPACE",
								ValueFrom: &corev1.EnvVarSource{
									FieldRef: &corev1.ObjectFieldSelector{
										FieldPath: "metadata.namespace",
									},
								},
							},
						},
						Args: []string{"--namespace", "$(MY_NAMESPACE)",
							"--alsologtostderr",
							"--v=4",
							"--leader-elect=true",
							fmt.Sprintf("--leader-elect-lease-duration=%s", config.RecommendedLeaseDuration),
							fmt.Sprintf("--leader-elect-retry-period=%s", config.RecommendedRetryPeriod),
							fmt.Sprintf("--leader-elect-renew-deadline=%s", config.RecommendedRenewDeadline),
						},
						LivenessProbe: &corev1.Probe{
							ProbeHandler: corev1.ProbeHandler{
								HTTPGet: &corev1.HTTPGetAction{
									Path:   "/healthz",
									Port:   intstr.FromInt(9440),
									Scheme: corev1.URISchemeHTTP,
								},
							},
							InitialDelaySeconds: 60,
							PeriodSeconds:       60,
							SuccessThreshold:    1,
							FailureThreshold:    5,
							TimeoutSeconds:      5,
						},
						ReadinessProbe: &corev1.Probe{
							ProbeHandler: corev1.ProbeHandler{
								HTTPGet: &corev1.HTTPGetAction{
									Path:   "/readyz",
									Port:   intstr.FromInt(9440),
									Scheme: corev1.URISchemeHTTP,
								},
							},
							InitialDelaySeconds: 15,
							PeriodSeconds:       60,
							SuccessThreshold:    1,
							FailureThreshold:    3,
							TimeoutSeconds:      5,
						},
						Resources: corev1.ResourceRequirements{
							Requests: corev1.ResourceList{
								corev1.ResourceMemory: resource.MustParse("40Mi"),
								corev1.ResourceCPU:    resource.MustParse("10m"),
							},
						},
						VolumeMounts: []corev1.VolumeMount{
							{
								Name:      "capi-webhooks-tls",
								ReadOnly:  true,
								MountPath: "/tmp/k8s-webhook-server/serving-certs",
							},
						},
					},
				},
			},
		},
	}
	// set security context
	if setDefaultSecurityContext {
		deployment.Spec.Template.Spec.SecurityContext = &corev1.PodSecurityContext{
			RunAsUser: k8sutilspointer.Int64Ptr(config.DefaultSecurityContextUser),
		}
	}

	deploymentConfig := config.DeploymentConfig{
		Scheduling: config.Scheduling{
			PriorityClass: config.DefaultPriorityClass,
		},
		SetDefaultSecurityContext: setDefaultSecurityContext,
	}

	deploymentConfig.SetDefaults(hcp, nil, k8sutilspointer.Int(1))
	deploymentConfig.SetRestartAnnotation(hc.ObjectMeta)
	deploymentConfig.ApplyTo(deployment)

	return nil
}

func reconcileCAPIManagerClusterRole(role *rbacv1.ClusterRole) error {
	role.Rules = []rbacv1.PolicyRule{
		{
			APIGroups: []string{"apiextensions.k8s.io"},
			Resources: []string{"customresourcedefinitions"},
			Verbs:     []string{"get", "list", "watch"},
		},
	}
	return nil
}

func reconcileCAPIManagerClusterRoleBinding(binding *rbacv1.ClusterRoleBinding, role *rbacv1.ClusterRole, sa *corev1.ServiceAccount) error {
	binding.RoleRef = rbacv1.RoleRef{
		APIGroup: "rbac.authorization.k8s.io",
		Kind:     "ClusterRole",
		Name:     role.Name,
	}

	binding.Subjects = []rbacv1.Subject{
		{
			Kind:      "ServiceAccount",
			Name:      sa.Name,
			Namespace: sa.Namespace,
		},
	}
	return nil
}

func reconcileCAPIManagerRole(role *rbacv1.Role) error {
	role.Rules = []rbacv1.PolicyRule{
		{
			APIGroups: []string{
				"bootstrap.cluster.x-k8s.io",
				"controlplane.cluster.x-k8s.io",
				"infrastructure.cluster.x-k8s.io",
				"machines.cluster.x-k8s.io",
				"exp.infrastructure.cluster.x-k8s.io",
				"addons.cluster.x-k8s.io",
				"exp.cluster.x-k8s.io",
				"cluster.x-k8s.io",
			},
			Resources: []string{"*"},
			Verbs:     []string{"*"},
		},
		{
			APIGroups: []string{"hypershift.openshift.io"},
			Resources: []string{
				"hostedcontrolplanes",
				"hostedcontrolplanes/status",
			},
			Verbs: []string{"*"},
		},
		{
			APIGroups: []string{""},
			Resources: []string{
				"configmaps",
				"events",
				"nodes",
				"secrets",
			},
			Verbs: []string{"*"},
		},
		{
			APIGroups: []string{"coordination.k8s.io"},
			Resources: []string{
				"leases",
			},
			Verbs: []string{"*"},
		},
		{
			APIGroups: []string{"capi-provider.agent-install.openshift.io"},
			Resources: []string{"*"},
			Verbs:     []string{"*"},
		},
	}
	return nil
}

func reconcileCAPIManagerRoleBinding(binding *rbacv1.RoleBinding, role *rbacv1.Role, sa *corev1.ServiceAccount) error {
	binding.RoleRef = rbacv1.RoleRef{
		APIGroup: "rbac.authorization.k8s.io",
		Kind:     "Role",
		Name:     role.Name,
	}

	binding.Subjects = []rbacv1.Subject{
		{
			Kind:      "ServiceAccount",
			Name:      sa.Name,
			Namespace: sa.Namespace,
		},
	}

	return nil
}

func reconcileCAPIProviderRole(role *rbacv1.Role, p platform.Platform) error {
	rules := []rbacv1.PolicyRule{
		{
			APIGroups: []string{""},
			Resources: []string{
				"events",
				"secrets",
				"configmaps",
			},
			Verbs: []string{"*"},
		},
		{
			APIGroups: []string{
				"bootstrap.cluster.x-k8s.io",
				"controlplane.cluster.x-k8s.io",
				"infrastructure.cluster.x-k8s.io",
				"machines.cluster.x-k8s.io",
				"exp.infrastructure.cluster.x-k8s.io",
				"addons.cluster.x-k8s.io",
				"exp.cluster.x-k8s.io",
				"cluster.x-k8s.io",
			},
			Resources: []string{"*"},
			Verbs:     []string{"*"},
		},
		{
			APIGroups: []string{"hypershift.openshift.io"},
			Resources: []string{"*"},
			Verbs:     []string{"*"},
		},
		{
			APIGroups: []string{"coordination.k8s.io"},
			Resources: []string{
				"leases",
			},
			Verbs: []string{"*"},
		},
	}
	if platformRules := p.CAPIProviderPolicyRules(); platformRules != nil {
		rules = append(rules, platformRules...)
	}
	role.Rules = rules
	return nil
}

func reconcileCAPIProviderRoleBinding(binding *rbacv1.RoleBinding, role *rbacv1.Role, sa *corev1.ServiceAccount) error {
	binding.RoleRef = rbacv1.RoleRef{
		APIGroup: "rbac.authorization.k8s.io",
		Kind:     "Role",
		Name:     role.Name,
	}

	binding.Subjects = []rbacv1.Subject{
		{
			Kind:      "ServiceAccount",
			Name:      sa.Name,
			Namespace: sa.Namespace,
		},
	}
	return nil
}

// computeClusterVersionStatus determines the ClusterVersionStatus of the
// given HostedCluster and returns it.
func computeClusterVersionStatus(clock clock.WithTickerAndDelayedExecution, hcluster *hyperv1.HostedCluster, hcp *hyperv1.HostedControlPlane) *hyperv1.ClusterVersionStatus {
	if hcp != nil && hcp.Status.VersionStatus != nil {
		return hcp.Status.VersionStatus
	}

	// If there's no history, rebuild it from scratch.
	if hcluster.Status.Version == nil || len(hcluster.Status.Version.History) == 0 {
		return &hyperv1.ClusterVersionStatus{
			Desired: configv1.Release{
				Image: hcluster.Spec.Release.Image,
			},
			ObservedGeneration: hcluster.Generation,
			History: []configv1.UpdateHistory{
				{
					State:       configv1.PartialUpdate,
					Image:       hcluster.Spec.Release.Image,
					StartedTime: metav1.NewTime(clock.Now()),
				},
			},
		}
	}

	// Assume the previous status is still current.
	version := hcluster.Status.Version.DeepCopy()

	// The following code is legacy support to preserve
	// compatability with older HostedControlPlane controllers, which
	// may not be populating hcp.Status.VersionStatus.

	// If the hosted control plane doesn't exist, there's no way to assess the
	// rollout so return early.
	if hcp == nil {
		return version
	}

	// If a rollout is in progress, we need to wait before updating.
	// TODO: This is a potentially weak check. Conditions checks don't seem
	// quite right because the intent here is to identify a terminal rollout
	// state. For now it assumes when status.releaseImage matches, that rollout
	// is definitely done.
	//lint:ignore SA1019 consume the deprecated property until we can drop compatability with HostedControlPlane controllers that do not populate hcp.Status.VersionStatus.
	hcpRolloutComplete := (hcp.Spec.ReleaseImage == hcp.Status.ReleaseImage) && (version.Desired.Image == hcp.Status.ReleaseImage)
	if !hcpRolloutComplete {
		return version
	}

	// The rollout is complete, so update the current history entry
	version.History[0].State = configv1.CompletedUpdate
	//lint:ignore SA1019 consume the deprecated property until we can drop compatability with HostedControlPlane controllers that do not populate hcp.Status.VersionStatus.
	version.History[0].Version = hcp.Status.Version
	//lint:ignore SA1019 consume the deprecated property until we can drop compatability with HostedControlPlane controllers that do not populate hcp.Status.VersionStatus.
	if hcp.Status.LastReleaseImageTransitionTime != nil {
		//lint:ignore SA1019 consume the deprecated property until we can drop compatability with HostedControlPlane controllers that do not populate hcp.Status.VersionStatus.
		version.History[0].CompletionTime = hcp.Status.LastReleaseImageTransitionTime.DeepCopy()
	}

	// If a new rollout is needed, update the desired version and prepend a new
	// partial history entry to unblock rollouts.
	rolloutNeeded := hcluster.Spec.Release.Image != hcluster.Status.Version.Desired.Image
	if rolloutNeeded {
		version.Desired.Image = hcluster.Spec.Release.Image
		version.ObservedGeneration = hcluster.Generation
		// TODO: leaky
		version.History = append([]configv1.UpdateHistory{
			{
				State:       configv1.PartialUpdate,
				Image:       hcluster.Spec.Release.Image,
				StartedTime: metav1.NewTime(clock.Now()),
			},
		}, version.History...)
	}

	return version
}

// computeHostedClusterAvailability determines the Available condition for the
// given HostedCluster and returns it.
func computeHostedClusterAvailability(hcluster *hyperv1.HostedCluster, hcp *hyperv1.HostedControlPlane) metav1.Condition {
	// Determine whether the hosted control plane is available.
	hcpAvailableStatus := metav1.ConditionFalse
	hcpAvailableMessage := "Waiting for hosted control plane to be healthy"
	hcpAvailableReason := hyperv1.WaitingForAvailableReason
	var hcpAvailableCondition *metav1.Condition
	if hcp != nil {
		hcpAvailableCondition = meta.FindStatusCondition(hcp.Status.Conditions, string(hyperv1.HostedControlPlaneAvailable))
	}
	if hcpAvailableCondition != nil {
		hcpAvailableStatus = hcpAvailableCondition.Status
		hcpAvailableMessage = hcpAvailableCondition.Message
		if hcpAvailableStatus == metav1.ConditionTrue {
			hcpAvailableReason = hyperv1.AsExpectedReason
			hcpAvailableMessage = "The hosted control plane is available"
		}
	}
	return metav1.Condition{
		Type:               string(hyperv1.HostedClusterAvailable),
		Status:             hcpAvailableStatus,
		ObservedGeneration: hcluster.Generation,
		Reason:             hcpAvailableReason,
		Message:            hcpAvailableMessage,
	}
}

// computeUnmanagedEtcdAvailability calculates the current status of unmanaged etcd.
func computeUnmanagedEtcdAvailability(hcluster *hyperv1.HostedCluster, unmanagedEtcdTLSClientSecret *corev1.Secret) metav1.Condition {
	if unmanagedEtcdTLSClientSecret == nil {
		return metav1.Condition{
			Type:    string(hyperv1.UnmanagedEtcdAvailable),
			Status:  metav1.ConditionFalse,
			Reason:  hyperv1.UnmanagedEtcdMisconfiguredReason,
			Message: fmt.Sprintf("missing TLS client secret %s", hcluster.Spec.Etcd.Unmanaged.TLS.ClientSecret.Name),
		}
	}
	if hcluster.Spec.Etcd.Unmanaged == nil || len(hcluster.Spec.Etcd.Unmanaged.TLS.ClientSecret.Name) == 0 || len(hcluster.Spec.Etcd.Unmanaged.Endpoint) == 0 {
		return metav1.Condition{
			Type:    string(hyperv1.UnmanagedEtcdAvailable),
			Status:  metav1.ConditionFalse,
			Reason:  hyperv1.UnmanagedEtcdMisconfiguredReason,
			Message: "etcd metadata not specified for unmanaged deployment",
		}
	}
	if _, ok := unmanagedEtcdTLSClientSecret.Data["etcd-client.crt"]; !ok {
		return metav1.Condition{
			Type:    string(hyperv1.UnmanagedEtcdAvailable),
			Status:  metav1.ConditionFalse,
			Reason:  hyperv1.UnmanagedEtcdMisconfiguredReason,
			Message: fmt.Sprintf("etcd secret %s does not have client cert", hcluster.Spec.Etcd.Unmanaged.TLS.ClientSecret.Name),
		}
	}
	if _, ok := unmanagedEtcdTLSClientSecret.Data["etcd-client.key"]; !ok {
		return metav1.Condition{
			Type:    string(hyperv1.UnmanagedEtcdAvailable),
			Status:  metav1.ConditionFalse,
			Reason:  hyperv1.UnmanagedEtcdMisconfiguredReason,
			Message: fmt.Sprintf("etcd secret %s does not have client key", hcluster.Spec.Etcd.Unmanaged.TLS.ClientSecret.Name),
		}
	}
	if _, ok := unmanagedEtcdTLSClientSecret.Data["etcd-client-ca.crt"]; !ok {
		return metav1.Condition{
			Type:    string(hyperv1.UnmanagedEtcdAvailable),
			Status:  metav1.ConditionFalse,
			Reason:  hyperv1.UnmanagedEtcdMisconfiguredReason,
			Message: fmt.Sprintf("etcd secret %s does not have client ca", hcluster.Spec.Etcd.Unmanaged.TLS.ClientSecret.Name),
		}
	}
	return metav1.Condition{
		Type:   string(hyperv1.UnmanagedEtcdAvailable),
		Status: metav1.ConditionTrue,
		Reason: hyperv1.UnmanagedEtcdAsExpected,
	}
}

func listNodePools(ctx context.Context, c client.Client, clusterNamespace, clusterName string) ([]hyperv1.NodePool, error) {
	nodePoolList := &hyperv1.NodePoolList{}
	if err := c.List(ctx, nodePoolList); err != nil {
		return nil, fmt.Errorf("failed getting nodePool list: %v", err)
	}
	// TODO: do a label association or something
	filtered := []hyperv1.NodePool{}
	for i, nodePool := range nodePoolList.Items {
		if nodePool.Namespace == clusterNamespace && nodePool.Spec.ClusterName == clusterName {
			filtered = append(filtered, nodePoolList.Items[i])
		}
	}
	return filtered, nil
}

func (r *HostedClusterReconciler) deleteNodePools(ctx context.Context, c client.Client, namespace, name string) error {
	nodePools, err := listNodePools(ctx, c, namespace, name)
	if err != nil {
		return fmt.Errorf("failed to get NodePools by cluster name for cluster %q: %w", name, err)
	}
	for key, nodePool := range nodePools {
		if nodePool.DeletionTimestamp != nil {
			continue
		}
		if err := c.Delete(ctx, &nodePools[key]); err != nil && !apierrors.IsNotFound(err) {
			return fmt.Errorf("failed to delete NodePool %q for cluster %q: %w", nodePool.GetName(), name, err)
		}
	}
	return nil
}

func deleteAWSEndpointServices(ctx context.Context, c client.Client, namespace string) (bool, error) {
	var awsEndpointServiceList hyperv1.AWSEndpointServiceList
	if err := c.List(ctx, &awsEndpointServiceList, &client.ListOptions{Namespace: namespace}); err != nil && !apierrors.IsNotFound(err) {
		return false, fmt.Errorf("error listing awsendpointservices in namespace %s: %w", namespace, err)
	}
	for _, ep := range awsEndpointServiceList.Items {
		if ep.DeletionTimestamp != nil {
			continue
		}
		if err := c.Delete(ctx, &ep); err != nil && !apierrors.IsNotFound(err) {
			return false, fmt.Errorf("error deleting awsendpointservices %s in namespace %s: %w", ep.Name, namespace, err)
		}
	}
	if len(awsEndpointServiceList.Items) != 0 {
		// The CPO puts a finalizer on AWSEndpointService resources and should
		// not be terminated until the resources are removed from the API server
		return true, nil
	}
	return false, nil
}

func deleteControlPlaneOperatorRBAC(ctx context.Context, c client.Client, rbacNamespace string, controlPlaneNamespace string) error {
	if _, err := hyperutil.DeleteIfNeeded(ctx, c, &rbacv1.Role{ObjectMeta: metav1.ObjectMeta{Name: "control-plane-operator-" + controlPlaneNamespace, Namespace: rbacNamespace}}); err != nil {
		return err
	}
	if _, err := hyperutil.DeleteIfNeeded(ctx, c, &rbacv1.RoleBinding{ObjectMeta: metav1.ObjectMeta{Name: "control-plane-operator-" + controlPlaneNamespace, Namespace: rbacNamespace}}); err != nil {
		return err
	}
	return nil
}

func (r *HostedClusterReconciler) delete(ctx context.Context, hc *hyperv1.HostedCluster) (bool, error) {
	controlPlaneNamespace := manifests.HostedControlPlaneNamespace(hc.Namespace, hc.Name).Name
	log := ctrl.LoggerFrom(ctx)

	// ensure that the cleanup annotation has been propagated to the hcp if it is set
	if hc.Annotations[hyperv1.CleanupCloudResourcesAnnotation] == "true" {
		hcp := controlplaneoperator.HostedControlPlane(controlPlaneNamespace, hc.Name)
		err := r.Get(ctx, client.ObjectKeyFromObject(hcp), hcp)
		if err != nil && !apierrors.IsNotFound(err) {
			return false, fmt.Errorf("cannot get hosted control plane: %w", err)
		}
		if err == nil && hcp.Annotations[hyperv1.CleanupCloudResourcesAnnotation] != "true" {
			original := hcp.DeepCopy()
			if hcp.Annotations == nil {
				hcp.Annotations = map[string]string{}
			}
			hcp.Annotations[hyperv1.CleanupCloudResourcesAnnotation] = "true"
			if err := r.Patch(ctx, hcp, client.MergeFromWithOptions(original)); err != nil {
				return false, fmt.Errorf("cannot patch hosted control plane with cleanup annotation: %w", err)
			}
		}
	}

	err := r.deleteNodePools(ctx, r.Client, hc.Namespace, hc.Name)
	if err != nil {
		return false, err
	}

	p, err := platform.GetPlatform(ctx, hc, nil, "", nil)
	if err != nil {
		return false, err
	}
	if hc != nil && len(hc.Spec.InfraID) > 0 {
		exists, err := hyperutil.DeleteIfNeeded(ctx, r.Client, &capiv1.Cluster{
			ObjectMeta: metav1.ObjectMeta{
				Name:      hc.Spec.InfraID,
				Namespace: controlPlaneNamespace,
			},
		})
		if err != nil {
			return false, err
		}

		if od, ok := p.(platform.OrphanDeleter); ok {
			if err = od.DeleteOrphanedMachines(ctx, r.Client, hc, controlPlaneNamespace); err != nil {
				return false, err
			}
		}

		if exists {
			log.Info("Waiting for cluster deletion", "clusterName", hc.Spec.InfraID, "controlPlaneNamespace", controlPlaneNamespace)
			return false, nil
		}
	}

	// Cleanup Platform specifics.

	if err = p.DeleteCredentials(ctx, r.Client, hc,
		controlPlaneNamespace); err != nil {
		return false, err
	}

	exists, err := deleteAWSEndpointServices(ctx, r.Client, controlPlaneNamespace)
	if err != nil {
		return false, err
	}
	if exists {
		log.Info("Waiting for awsendpointservice deletion", "controlPlaneNamespace", controlPlaneNamespace)
		return false, nil
	}

	if r.ManagementClusterCapabilities.Has(capabilities.CapabilityRoute) {
		err = deleteControlPlaneOperatorRBAC(ctx, r.Client, "openshift-ingress", controlPlaneNamespace)
		if err != nil {
			return false, fmt.Errorf("failed to clean up control plane operator ingress RBAC: %w", err)
		}

		err = deleteControlPlaneOperatorRBAC(ctx, r.Client, "openshift-ingress-operator", controlPlaneNamespace)
		if err != nil {
			return false, fmt.Errorf("failed to clean up control plane operator ingress operator RBAC: %w", err)
		}
	}

	_, err = hyperutil.DeleteIfNeeded(ctx, r.Client, clusterapi.CAPIManagerClusterRoleBinding(controlPlaneNamespace))
	if err != nil {
		return false, err
	}

	// There are scenarios where CAPI might not be operational e.g None Platform.
	// We want to ensure the HCP resource is deleted before deleting the Namespace.
	// Otherwise the CPO will be deleted leaving the HCP in a perpetual terminating state preventing further progress.
	// NOTE: The advancing case is when Get() or Delete() returns an error that the HCP is not found
	exists, err = hyperutil.DeleteIfNeeded(ctx, r.Client, controlplaneoperator.HostedControlPlane(controlPlaneNamespace, hc.Name))
	if err != nil {
		return false, err
	}
	if exists {
		log.Info("Waiting for hostedcontrolplane deletion", "controlPlaneNamespace", controlPlaneNamespace)
		return false, nil
	}

	if err := r.cleanupOIDCBucketData(ctx, log, hc); err != nil {
		return false, fmt.Errorf("failed to clean up OIDC bucket data: %w", err)
	}

	// Block until the namespace is deleted, so that if a hostedcluster is deleted and then re-created with the same name
	// we don't error initially because we can not create new content in a namespace that is being deleted.
	exists, err = hyperutil.DeleteIfNeeded(ctx, r.Client, &corev1.Namespace{
		ObjectMeta: metav1.ObjectMeta{Name: controlPlaneNamespace},
	})
	if err != nil {
		return false, err
	}
	if exists {
		log.Info("Waiting for namespace deletion", "controlPlaneNamespace", controlPlaneNamespace)
		return false, nil
	}

	return true, nil
}

func enqueueParentHostedCluster(obj client.Object) []reconcile.Request {
	var hostedClusterName string
	if obj.GetAnnotations() != nil {
		hostedClusterName = obj.GetAnnotations()[HostedClusterAnnotation]
	}
	if hostedClusterName == "" {
		return []reconcile.Request{}
	}
	return []reconcile.Request{
		{NamespacedName: hyperutil.ParseNamespacedName(hostedClusterName)},
	}
}

func (r *HostedClusterReconciler) reconcileMachineConfigServer(ctx context.Context, createOrUpdate upsert.CreateOrUpdateFN, hcluster *hyperv1.HostedCluster) error {

	controlPlaneNamespace := manifests.HostedControlPlaneNamespace(hcluster.Namespace, hcluster.Name)
	if err := r.Client.Get(ctx, client.ObjectKeyFromObject(controlPlaneNamespace), controlPlaneNamespace); err != nil {
		return fmt.Errorf("failed to get control plane namespace: %w", err)
	}

	// Reconcile service
	mcsService := ignitionserver.MCSService(controlPlaneNamespace.Name)
	if _, err := createOrUpdate(ctx, r.Client, mcsService, func() error {
		return reconcileMachineConfigServerService(mcsService)
	}); err != nil {
		return fmt.Errorf("failed to reconcile machine config server service: %w", err)
	}

	return nil
}

func reconcileMachineConfigServerService(svc *corev1.Service) error {
	svc.Spec.Selector = map[string]string{
		"app": "machine-config-server",
	}
	var portSpec corev1.ServicePort
	if len(svc.Spec.Ports) > 0 {
		portSpec = svc.Spec.Ports[0]
	} else {
		svc.Spec.Ports = []corev1.ServicePort{portSpec}
	}
	portSpec.Port = int32(8443)
	portSpec.Name = "https"
	portSpec.Protocol = corev1.ProtocolTCP
	portSpec.TargetPort = intstr.FromInt(8443)
	svc.Spec.Ports[0] = portSpec
	svc.Spec.Type = corev1.ServiceTypeClusterIP
	svc.Spec.ClusterIP = corev1.ClusterIPNone
	return nil
}

func (r *HostedClusterReconciler) reconcileClusterPrometheusRBAC(ctx context.Context, createOrUpdate upsert.CreateOrUpdateFN, namespace string) error {
	role := &rbacv1.Role{ObjectMeta: metav1.ObjectMeta{Namespace: namespace, Name: "openshift-prometheus"}}
	if _, err := createOrUpdate(ctx, r.Client, role, func() error {
		role.Rules = []rbacv1.PolicyRule{{
			APIGroups: []string{""},
			Resources: []string{
				"services",
				"endpoints",
				"pods",
			},
			Verbs: []string{
				"get",
				"list",
				"watch",
			},
		}}
		return nil
	}); err != nil {
		return fmt.Errorf("failed to ensure the %s role: %w", role.Name, err)
	}

	binding := &rbacv1.RoleBinding{ObjectMeta: metav1.ObjectMeta{Namespace: namespace, Name: "openshift-prometheus"}}
	if _, err := createOrUpdate(ctx, r.Client, binding, func() error {
		binding.RoleRef.APIGroup = "rbac.authorization.k8s.io"
		binding.RoleRef.Kind = "Role"
		binding.RoleRef.Name = role.Name
		binding.Subjects = []rbacv1.Subject{{
			Kind:      "ServiceAccount",
			Name:      "prometheus-k8s",
			Namespace: "openshift-monitoring",
		}}
		return nil
	}); err != nil {
		return fmt.Errorf("failed to ensure the %s rolebinding: %w", binding.Name, err)
	}

	return nil
}

func (r *HostedClusterReconciler) reconcileMachineApprover(ctx context.Context, createOrUpdate upsert.CreateOrUpdateFN, hcluster *hyperv1.HostedCluster, hcp *hyperv1.HostedControlPlane, utilitiesImage string, pullSecretBytes []byte, releaseVersion semver.Version) error {
	machineApproverImage, err := hyperutil.GetPayloadImage(ctx, r.ReleaseProvider, hcluster, ImageStreamClusterMachineApproverImage, pullSecretBytes)
	if err != nil {
		return fmt.Errorf("failed to get image for machine approver: %w", err)
	}
	// TODO: can remove this override when all IBM production clusters upgraded to a version that uses the release image
	if imageVal, ok := hcluster.Annotations[hyperv1.MachineApproverImage]; ok {
		machineApproverImage = imageVal
	}

	return machineapprover.ReconcileMachineApprover(ctx, r.Client, hcp, machineApproverImage, utilitiesImage, createOrUpdate, r.SetDefaultSecurityContext, config.MutatingOwnerRefFromHCP(hcp, releaseVersion))
}

func (r *HostedClusterReconciler) reconcileNetworkPolicies(ctx context.Context, createOrUpdate upsert.CreateOrUpdateFN, hcluster *hyperv1.HostedCluster) error {
	controlPlaneNamespaceName := manifests.HostedControlPlaneNamespace(hcluster.Namespace, hcluster.Name).Name

	// Reconcile openshift-ingress Network Policy
	policy := networkpolicy.OpenshiftIngressNetworkPolicy(controlPlaneNamespaceName)
	if _, err := createOrUpdate(ctx, r.Client, policy, func() error {
		return reconcileOpenshiftIngressNetworkPolicy(policy)
	}); err != nil {
		return fmt.Errorf("failed to reconcile ingress network policy: %w", err)
	}

	// Reconcile same-namespace Network Policy
	policy = networkpolicy.SameNamespaceNetworkPolicy(controlPlaneNamespaceName)
	if _, err := createOrUpdate(ctx, r.Client, policy, func() error {
		return reconcileSameNamespaceNetworkPolicy(policy)
	}); err != nil {
		return fmt.Errorf("failed to reconcile same namespace network policy: %w", err)
	}

	// Reconcile KAS Network Policy
	policy = networkpolicy.KASNetworkPolicy(controlPlaneNamespaceName)
	if _, err := createOrUpdate(ctx, r.Client, policy, func() error {
		return reconcileKASNetworkPolicy(policy, hcluster)
	}); err != nil {
		return fmt.Errorf("failed to reconcile kube-apiserver network policy: %w", err)
	}

	// Reconcile openshift-monitoring Network Policy
	policy = networkpolicy.OpenshiftMonitoringNetworkPolicy(controlPlaneNamespaceName)
	if _, err := createOrUpdate(ctx, r.Client, policy, func() error {
		return reconcileOpenshiftMonitoringNetworkPolicy(policy, hcluster)
	}); err != nil {
		return fmt.Errorf("failed to reconcile monitoring network policy: %w", err)
	}

	// Reconcile private-router Network Policy
	if hcluster.Spec.Platform.Type == hyperv1.AWSPlatform {
		policy = networkpolicy.PrivateRouterNetworkPolicy(controlPlaneNamespaceName)
		if _, err := createOrUpdate(ctx, r.Client, policy, func() error {
			return reconcilePrivateRouterNetworkPolicy(policy, hcluster)
		}); err != nil {
			return fmt.Errorf("failed to reconcile private router network policy: %w", err)
		}
	} else if hcluster.Spec.Platform.Type == hyperv1.KubevirtPlatform {
		policy = networkpolicy.VirtLauncherNetworkPolicy(controlPlaneNamespaceName)
		if _, err := createOrUpdate(ctx, r.Client, policy, func() error {
			return reconcileVirtLauncherNetworkPolicy(policy, hcluster)
		}); err != nil {
			return fmt.Errorf("failed to reconcile virt launcher policy: %w", err)
		}
	}

	for _, svc := range hcluster.Spec.Services {
		switch svc.Service {
		case hyperv1.OAuthServer:
			if svc.ServicePublishingStrategy.Type == hyperv1.NodePort {
				// Reconcile nodeport-oauth Network Policy
				policy = networkpolicy.NodePortOauthNetworkPolicy(controlPlaneNamespaceName)
				if _, err := createOrUpdate(ctx, r.Client, policy, func() error {
					return reconcileNodePortOauthNetworkPolicy(policy, hcluster)
				}); err != nil {
					return fmt.Errorf("failed to reconcile oauth server nodeport network policy: %w", err)
				}
			}
		case hyperv1.Ignition:
			if svc.ServicePublishingStrategy.Type == hyperv1.NodePort {
				// Reconcile nodeport-ignition Network Policy
				policy = networkpolicy.NodePortIgnitionNetworkPolicy(controlPlaneNamespaceName)
				if _, err := createOrUpdate(ctx, r.Client, policy, func() error {
					return reconcileNodePortIgnitionNetworkPolicy(policy, hcluster)
				}); err != nil {
					return fmt.Errorf("failed to reconcile ignition nodeport network policy: %w", err)
				}
			}
		case hyperv1.Konnectivity:
			if svc.ServicePublishingStrategy.Type == hyperv1.NodePort {
				// Reconcile nodeport-konnectivity Network Policy
				policy = networkpolicy.NodePortKonnectivityNetworkPolicy(controlPlaneNamespaceName)
				if _, err := createOrUpdate(ctx, r.Client, policy, func() error {
					return reconcileNodePortKonnectivityNetworkPolicy(policy, hcluster)
				}); err != nil {
					return fmt.Errorf("failed to reconcile konnectivity nodeport network policy: %w", err)
				}
			}
		}
	}

	return nil
}

func (r *HostedClusterReconciler) validateConfigAndClusterCapabilities(ctx context.Context, hc *hyperv1.HostedCluster) error {
	var errs []error
	for _, svc := range hc.Spec.Services {
		if svc.Type == hyperv1.Route && !r.ManagementClusterCapabilities.Has(capabilities.CapabilityRoute) {
			errs = append(errs, fmt.Errorf("cluster does not support Routes, but service %q is exposed via a Route", svc.Service))
		}
	}

	if err := r.validateServiceAccountSigningKey(ctx, hc); err != nil {
		errs = append(errs, fmt.Errorf("invalid service account signing key: %w", err))
	}

	if err := r.validateAWSConfig(hc); err != nil {
		errs = append(errs, err)
	}

	if err := r.validateAzureConfig(ctx, hc); err != nil {
		errs = append(errs, err)
	}

	if err := r.validateAgentConfig(ctx, hc); err != nil {
		errs = append(errs, err)
	}

	if err := validateClusterID(hc); err != nil {
		errs = append(errs, err)
	}

	return utilerrors.NewAggregate(errs)
}

func (r *HostedClusterReconciler) validateReleaseImage(ctx context.Context, hc *hyperv1.HostedCluster) error {
	var pullSecret corev1.Secret
	if err := r.Client.Get(ctx, types.NamespacedName{Namespace: hc.Namespace, Name: hc.Spec.PullSecret.Name}, &pullSecret); err != nil {
		return fmt.Errorf("failed to get pull secret: %w", err)
	}
	pullSecretBytes, ok := pullSecret.Data[corev1.DockerConfigJsonKey]
	if !ok {
		return fmt.Errorf("expected %s key in pull secret", corev1.DockerConfigJsonKey)
	}

	releaseInfo, err := r.ReleaseProvider.Lookup(ctx, hc.Spec.Release.Image, pullSecretBytes)
	if err != nil {
		return fmt.Errorf("failed to lookup release image: %w", err)
	}
	version, err := semver.Parse(releaseInfo.Version())
	if err != nil {
		return err
	}

	var currentVersion *semver.Version
	if hc.Status.Version != nil && hc.Status.Version.Desired.Image != hc.Spec.Release.Image {
		releaseInfo, err := r.ReleaseProvider.Lookup(ctx, hc.Status.Version.Desired.Image, pullSecretBytes)
		if err != nil {
			return fmt.Errorf("failed to lookup release image: %w", err)
		}
		version, err := semver.Parse(releaseInfo.Version())
		if err != nil {
			return err
		}
		currentVersion = &version
	}
	minSupportedVersion := supportedversion.MinSupportedVersion
	if hc.Spec.Platform.Type == hyperv1.IBMCloudPlatform {
		//IBM Cloud is allowed to manage 4.9 clusters
		minSupportedVersion = semver.MustParse("4.9.0")
	}

	return supportedversion.IsValidReleaseVersion(&version, currentVersion, &supportedversion.LatestSupportedVersion, &minSupportedVersion, hc.Spec.Networking.NetworkType, hc.Spec.Platform.Type)
}

func isProgressing(ctx context.Context, hc *hyperv1.HostedCluster) (bool, error) {
	for _, condition := range hc.Status.Conditions {
		switch string(condition.Type) {
		case string(hyperv1.SupportedHostedCluster), string(hyperv1.ValidHostedClusterConfiguration), string(hyperv1.ValidReleaseImage), string(hyperv1.ReconciliationActive):
			if condition.Status == metav1.ConditionFalse {
				return false, fmt.Errorf("%s condition is false", string(condition.Type))
			}
		case string(hyperv1.ClusterVersionUpgradeable):
			_, _, err := isUpgradeable(hc)
			if err != nil {
				return false, fmt.Errorf("ClusterVersionUpgradeable condition is false: %w", err)
			}
		}
	}

	if hc.Status.Version == nil || hc.Spec.Release.Image != hc.Status.Version.Desired.Image {
		// cluster is doing initial rollout or upgrading
		return true, nil
	}

	// cluster is conditions are good and is at desired release
	return false, nil
}

// validateAWSConfig validates all serviceTypes have a supported servicePublishingStrategy.
// All endpoints but the KAS should be exposed as Routes. KAS can be Route or Load Balancer.
//
// Depending on the awsEndpointAccessType, the routes will be exposed through a HCP router exposed via load balancer external or internal,
// or through the management cluster ingress.
// 1 - When Public
//
//	If the HO has external DNS support:
//		All serviceTypes including KAS should be Routes (with RoutePublishingStrategy.hostname != "").
//		They will be exposed through a common HCP router exposed via Service type LB external.
//	If the HO has no external DNS support:
//		The KAS serviceType should be LoadBalancer. It will be exposed through a dedicated Service type LB external.
//		All other serviceTypes should be Routes. They will be exposed by the management cluster default ingress.
//
// 2 - When PublicAndPrivate
//
//	If the HO has external DNS support:
//		All serviceTypes including KAS should be Routes (with RoutePublishingStrategy.hostname != "").
//		They will be exposed through a common HCP router exposed via both Service type LB internal and external.
//	If the HO has no external DNS support:
//		The KAS serviceType should be LoadBalancer. It will be exposed through a dedicated Service type LB external.
//		All other serviceTypes should be Routes. They will be exposed by a common HCP router is exposed via Service type LB internal.
//
// 3 - When Private
//
//	The KAS serviceType should be Route or Load balancer. TODO (alberto): remove Load balancer choice for private.
//	All other serviceTypes should be Routes. They will be exposed by a common HCP router exposed via Service type LB internal.
func (r *HostedClusterReconciler) validateAWSConfig(hc *hyperv1.HostedCluster) error {
	if hc.Spec.Platform.Type != hyperv1.AWSPlatform {
		return nil
	}

	if hc.Spec.Platform.AWS == nil {
		return errors.New("aws cluster needs .spec.platform.aws to be filled")
	}

	var errs []error
	for _, serviceType := range []hyperv1.ServiceType{
		hyperv1.Konnectivity,
		hyperv1.OAuthServer,
		hyperv1.OVNSbDb,
		hyperv1.Ignition,
	} {
		servicePublishingStrategy := hyperutil.ServicePublishingStrategyByTypeByHC(hc, serviceType)
		if servicePublishingStrategy == nil {
			errs = append(errs, fmt.Errorf("service type %v not found", serviceType))
		}

		if servicePublishingStrategy != nil && servicePublishingStrategy.Type != hyperv1.Route {
			errs = append(errs, fmt.Errorf("service type %v with publishing strategy %v is not supported, use Route", serviceType, servicePublishingStrategy.Type))
		}
	}

	servicePublishingStrategy := hyperutil.ServicePublishingStrategyByTypeByHC(hc, hyperv1.APIServer)
	if servicePublishingStrategy == nil {
		errs = append(errs, fmt.Errorf("service type %v not found", hyperv1.APIServer))
	}

	if hc.Spec.Platform.AWS.EndpointAccess == hyperv1.Private {
		if servicePublishingStrategy != nil && servicePublishingStrategy.Type != hyperv1.Route && servicePublishingStrategy.Type != hyperv1.LoadBalancer {
			errs = append(errs, fmt.Errorf("service type %v with publishing strategy %v", hyperv1.APIServer, servicePublishingStrategy.Type))
		}

	} else {
		if !hyperutil.UseDedicatedDNSForKASByHC(hc) && servicePublishingStrategy.Type != hyperv1.LoadBalancer {
			errs = append(errs, fmt.Errorf("service type %v with publishing strategy %v is not supported, use Route", hyperv1.APIServer, servicePublishingStrategy.Type))
		}
	}

	return utilerrors.NewAggregate(errs)
}

func (r *HostedClusterReconciler) validateAzureConfig(ctx context.Context, hc *hyperv1.HostedCluster) error {
	if hc.Spec.Platform.Type != hyperv1.AzurePlatform {
		return nil
	}

	if hc.Spec.Platform.Azure == nil {
		return errors.New("azurecluster needs .spec.platform.azure to be filled")
	}

	credentialsSecret := &corev1.Secret{ObjectMeta: metav1.ObjectMeta{
		Namespace: hc.Namespace,
		Name:      hc.Spec.Platform.Azure.Credentials.Name,
	}}
	if err := r.Get(ctx, client.ObjectKeyFromObject(credentialsSecret), credentialsSecret); err != nil {
		return fmt.Errorf("failed to get credentials secret for cluster: %w", err)
	}

	var errs []error
	for _, expectedKey := range []string{"AZURE_CLIENT_ID", "AZURE_CLIENT_SECRET", "AZURE_SUBSCRIPTION_ID", "AZURE_TENANT_ID"} {
		if _, found := credentialsSecret.Data[expectedKey]; !found {
			errs = append(errs, fmt.Errorf("credentials secret for cluster doesn't have required key %s", expectedKey))
		}
	}

	return utilerrors.NewAggregate(errs)
}

func (r *HostedClusterReconciler) validateAgentConfig(ctx context.Context, hc *hyperv1.HostedCluster) error {
	if hc.Spec.Platform.Type != hyperv1.AgentPlatform {
		return nil
	}

	if hc.Spec.Platform.Agent == nil {
		return errors.New("agentcluster needs .spec.platform.agent to be filled")
	}

	// Validate that the agent namespace exists
	agentNamespace := &corev1.Namespace{
		ObjectMeta: metav1.ObjectMeta{
			Name: hc.Spec.Platform.Agent.AgentNamespace,
		},
	}

	if err := r.Get(ctx, client.ObjectKeyFromObject(agentNamespace), agentNamespace); err != nil {
		return fmt.Errorf("failed to get agent namespace: %w", err)
	}

	return nil
}

func (r *HostedClusterReconciler) validateHostedClusterSupport(hc *hyperv1.HostedCluster) error {
	switch hc.Spec.Platform.Type {
	case hyperv1.AWSPlatform:
		if hc.Spec.Platform.AWS == nil {
			return nil
		}
		if hc.Spec.Platform.AWS.EndpointAccess == hyperv1.Public {
			return nil
		}
		region := os.Getenv("AWS_REGION")
		if region == "" {
			return fmt.Errorf("AWS_REGION environment variable is not set for the operator")
		}
		credFile := os.Getenv("AWS_SHARED_CREDENTIALS_FILE")
		if credFile == "" {
			return fmt.Errorf("AWS_SHARED_CREDENTIALS_FILE environment variable is not set for the operator")
		}
		if hc.Spec.Platform.AWS.Region != region {
			return fmt.Errorf("operator only supports private clusters in region %s", region)
		}
	}
	return nil
}

type ClusterMachineApproverConfig struct {
	NodeClientCert NodeClientCert `json:"nodeClientCert,omitempty"`
}
type NodeClientCert struct {
	Disabled bool `json:"disabled,omitempty"`
}

func reconcileOpenshiftIngressNetworkPolicy(policy *networkingv1.NetworkPolicy) error {
	policy.Spec.Ingress = []networkingv1.NetworkPolicyIngressRule{
		{
			From: []networkingv1.NetworkPolicyPeer{
				{
					NamespaceSelector: &metav1.LabelSelector{
						MatchLabels: map[string]string{
							"network.openshift.io/policy-group": "ingress",
						},
					},
				},
			},
		},
	}
	policy.Spec.PodSelector = metav1.LabelSelector{}
	policy.Spec.PolicyTypes = []networkingv1.PolicyType{networkingv1.PolicyTypeIngress}
	return nil
}

func reconcileSameNamespaceNetworkPolicy(policy *networkingv1.NetworkPolicy) error {
	policy.Spec.Ingress = []networkingv1.NetworkPolicyIngressRule{
		{
			From: []networkingv1.NetworkPolicyPeer{
				{
					PodSelector: &metav1.LabelSelector{},
				},
			},
		},
	}
	policy.Spec.PodSelector = metav1.LabelSelector{}
	policy.Spec.PolicyTypes = []networkingv1.PolicyType{networkingv1.PolicyTypeIngress}
	return nil
}

func reconcileKASNetworkPolicy(policy *networkingv1.NetworkPolicy, hcluster *hyperv1.HostedCluster) error {
	port := intstr.FromInt(kas.APIServerListenPort)
	protocol := corev1.ProtocolTCP
	policy.Spec.Ingress = []networkingv1.NetworkPolicyIngressRule{
		{
			From: []networkingv1.NetworkPolicyPeer{},
			Ports: []networkingv1.NetworkPolicyPort{
				{
					Port:     &port,
					Protocol: &protocol,
				},
			},
		},
	}

	// We have to keep this in order to support 4.11 clusters where the KAS listen port == the external port
	if hcluster.Spec.Networking.APIServer != nil && hcluster.Spec.Networking.APIServer.Port != nil {
		externalPort := intstr.FromInt(int(*hcluster.Spec.Networking.APIServer.Port))
		policy.Spec.Ingress = append(policy.Spec.Ingress, networkingv1.NetworkPolicyIngressRule{
			From: []networkingv1.NetworkPolicyPeer{},
			Ports: []networkingv1.NetworkPolicyPort{
				{
					Port:     &externalPort,
					Protocol: &protocol,
				},
			},
		})
	}

	policy.Spec.PodSelector = metav1.LabelSelector{
		MatchLabels: map[string]string{
			"app": "kube-apiserver",
		},
	}
	policy.Spec.PolicyTypes = []networkingv1.PolicyType{networkingv1.PolicyTypeIngress}
	return nil
}

func reconcilePrivateRouterNetworkPolicy(policy *networkingv1.NetworkPolicy, hcluster *hyperv1.HostedCluster) error {
	httpPort := intstr.FromInt(8080)
	httpsPort := intstr.FromInt(8443)
	protocol := corev1.ProtocolTCP
	policy.Spec.Ingress = []networkingv1.NetworkPolicyIngressRule{
		{
			From: []networkingv1.NetworkPolicyPeer{},
			Ports: []networkingv1.NetworkPolicyPort{
				{
					Port:     &httpPort,
					Protocol: &protocol,
				},
				{
					Port:     &httpsPort,
					Protocol: &protocol,
				},
			},
		},
	}
	policy.Spec.PodSelector = metav1.LabelSelector{
		MatchLabels: map[string]string{
			"app": "private-router",
		},
	}
	policy.Spec.PolicyTypes = []networkingv1.PolicyType{networkingv1.PolicyTypeIngress}
	return nil
}

func reconcileNodePortOauthNetworkPolicy(policy *networkingv1.NetworkPolicy, hcluster *hyperv1.HostedCluster) error {
	port := intstr.FromInt(6443)
	protocol := corev1.ProtocolTCP
	policy.Spec.Ingress = []networkingv1.NetworkPolicyIngressRule{
		{
			From: []networkingv1.NetworkPolicyPeer{},
			Ports: []networkingv1.NetworkPolicyPort{
				{
					Port:     &port,
					Protocol: &protocol,
				},
			},
		},
	}
	policy.Spec.PodSelector = metav1.LabelSelector{
		MatchLabels: map[string]string{
			"app": "oauth-openshift",
		},
	}
	policy.Spec.PolicyTypes = []networkingv1.PolicyType{networkingv1.PolicyTypeIngress}
	return nil
}

func reconcileNodePortIgnitionNetworkPolicy(policy *networkingv1.NetworkPolicy, hcluster *hyperv1.HostedCluster) error {
	port := intstr.FromInt(9090)
	protocol := corev1.ProtocolTCP
	policy.Spec.Ingress = []networkingv1.NetworkPolicyIngressRule{
		{
			From: []networkingv1.NetworkPolicyPeer{},
			Ports: []networkingv1.NetworkPolicyPort{
				{
					Port:     &port,
					Protocol: &protocol,
				},
			},
		},
	}
	policy.Spec.PodSelector = metav1.LabelSelector{
		MatchLabels: map[string]string{
			"app": "ignition-server",
		},
	}
	policy.Spec.PolicyTypes = []networkingv1.PolicyType{networkingv1.PolicyTypeIngress}
	return nil
}

func reconcileNodePortKonnectivityNetworkPolicy(policy *networkingv1.NetworkPolicy, hcluster *hyperv1.HostedCluster) error {
	port := intstr.FromInt(8091)
	protocol := corev1.ProtocolTCP
	policy.Spec.Ingress = []networkingv1.NetworkPolicyIngressRule{
		{
			From: []networkingv1.NetworkPolicyPeer{},
			Ports: []networkingv1.NetworkPolicyPort{
				{
					Port:     &port,
					Protocol: &protocol,
				},
			},
		},
	}
	policy.Spec.PodSelector = metav1.LabelSelector{
		MatchLabels: map[string]string{
			"app": "konnectivity-server",
		},
	}
	policy.Spec.PolicyTypes = []networkingv1.PolicyType{networkingv1.PolicyTypeIngress}
	return nil
}

func reconcileOpenshiftMonitoringNetworkPolicy(policy *networkingv1.NetworkPolicy, hcluster *hyperv1.HostedCluster) error {
	policy.Spec.Ingress = []networkingv1.NetworkPolicyIngressRule{
		{
			From: []networkingv1.NetworkPolicyPeer{
				{
					NamespaceSelector: &metav1.LabelSelector{
						MatchLabels: map[string]string{
							"network.openshift.io/policy-group": "monitoring",
						},
					},
				},
			},
		},
	}
	policy.Spec.PodSelector = metav1.LabelSelector{}
	policy.Spec.PolicyTypes = []networkingv1.PolicyType{networkingv1.PolicyTypeIngress}
	return nil
}

func reconcileVirtLauncherNetworkPolicy(policy *networkingv1.NetworkPolicy, hcluster *hyperv1.HostedCluster) error {
	protocolTCP := corev1.ProtocolTCP
	protocolUDP := corev1.ProtocolUDP
	protocolSCTP := corev1.ProtocolSCTP
	policy.Spec.Ingress = []networkingv1.NetworkPolicyIngressRule{
		{
			Ports: []networkingv1.NetworkPolicyPort{
				{Protocol: &protocolTCP},
				{Protocol: &protocolUDP},
				{Protocol: &protocolSCTP},
			},
		},
	}
	policy.Spec.PodSelector = metav1.LabelSelector{
		MatchLabels: map[string]string{
			"kubevirt.io": "virt-launcher",
		},
	}
	return nil
}

const (
	oidcDocumentsFinalizer         = "hypershift.io/aws-oidc-discovery"
	serviceAccountSigningKeySecret = "sa-signing-key"
	serviceSignerPublicKey         = "service-account.pub"
	jwksURI                        = "/openid/v1/jwks"
	discoveryTemplate              = `{
	"issuer": "%s",
	"jwks_uri": "%s%s",
	"response_types_supported": [
		"id_token"
	],
	"subject_types_supported": [
		"public"
	],
	"id_token_signing_alg_values_supported": [
		"RS256"
	]
}`
)

type oidcGeneratorParams struct {
	issuerURL string
	pubKey    []byte
}

type oidcDocumentGeneratorFunc func(params oidcGeneratorParams) (io.ReadSeeker, error)

func generateConfigurationDocument(params oidcGeneratorParams) (io.ReadSeeker, error) {
	return strings.NewReader(fmt.Sprintf(discoveryTemplate, params.issuerURL, params.issuerURL, jwksURI)), nil
}

type KeyResponse struct {
	Keys []jose.JSONWebKey `json:"keys"`
}

func generateJWKSDocument(params oidcGeneratorParams) (io.ReadSeeker, error) {
	block, _ := pem.Decode(params.pubKey)
	if block == nil || block.Type != "RSA PUBLIC KEY" {
		return nil, fmt.Errorf("failed to decode PEM block containing RSA public key")
	}
	pubKey, err := x509.ParsePKIXPublicKey(block.Bytes)
	if err != nil {
		return nil, fmt.Errorf("failed to parse public key: %w", err)
	}
	rsaPubKey, ok := pubKey.(*rsa.PublicKey)
	if !ok {
		return nil, fmt.Errorf("public key is not RSA")
	}

	hasher := crypto.SHA256.New()
	hasher.Write(block.Bytes)
	hash := hasher.Sum(nil)
	kid := base64.RawURLEncoding.EncodeToString(hash)

	var keys []jose.JSONWebKey
	keys = append(keys, jose.JSONWebKey{
		Key:       rsaPubKey,
		KeyID:     kid,
		Algorithm: string(jose.RS256),
		Use:       "sig",
	})

	jwks, err := json.MarshalIndent(KeyResponse{Keys: keys}, "", "  ")
	if err != nil {
		return nil, err
	}

	return bytes.NewReader(jwks), nil
}

func oidcDocumentGenerators() map[string]oidcDocumentGeneratorFunc {
	return map[string]oidcDocumentGeneratorFunc{
		"/.well-known/openid-configuration": generateConfigurationDocument,
		jwksURI:                             generateJWKSDocument,
	}
}

func (r *HostedClusterReconciler) reconcileAWSOIDCDocuments(ctx context.Context, log logr.Logger, hcluster *hyperv1.HostedCluster, hcp *hyperv1.HostedControlPlane) error {
	if hcp.Status.KubeConfig == nil {
		return nil
	}

	// Skip creating documents if a service account signer key was set. Although technically it is possible for us
	// to use a specified service account signing key and still create discovery documents, the presence of the
	// signing key is what will indicate that the documents are generated and stored elsewhere.
	if hcluster.Spec.ServiceAccountSigningKey != nil && hcluster.Spec.ServiceAccountSigningKey.Name != "" {
		return nil
	}

	// We use the presence of the finalizer to short-circuit the document upload to avoid
	// constantly re-uploading it.
	if controllerutil.ContainsFinalizer(hcluster, oidcDocumentsFinalizer) {
		return nil
	}

	if r.OIDCStorageProviderS3BucketName == "" || r.S3Client == nil {
		return errors.New("hypershift wasn't configured with a S3 bucket or credentials, this makes it unable to set up OIDC for AWS clusters. Please install hypershift with the --aws-oidc-bucket-name, --aws-oidc-bucket-region and --aws-oidc-bucket-creds-file flags set. The bucket must pre-exist and the credentials must be authorized to write into it")
	}

	secret := &corev1.Secret{
		ObjectMeta: metav1.ObjectMeta{
			Namespace: hcp.Namespace,
			Name:      serviceAccountSigningKeySecret,
		},
	}
	if err := r.Client.Get(ctx, client.ObjectKeyFromObject(secret), secret); err != nil {
		return fmt.Errorf("failed to get controlplane service account signing key %q: %w", client.ObjectKeyFromObject(secret), err)
	}

	if !sets.StringKeySet(secret.Data).HasAll(serviceSignerPublicKey) {
		return fmt.Errorf("controlplane service account signing key secret %q missing required key %s", client.ObjectKeyFromObject(secret), serviceSignerPublicKey)
	}

	params := oidcGeneratorParams{
		issuerURL: hcp.Spec.IssuerURL,
		pubKey:    secret.Data[serviceSignerPublicKey],
	}

	for path, generator := range oidcDocumentGenerators() {
		bodyReader, err := generator(params)
		if err != nil {
			return fmt.Errorf("failed to generate OIDC document %s: %w", path, err)
		}
		_, err = r.S3Client.PutObject(&s3.PutObjectInput{
			ACL:    aws.String("public-read"),
			Body:   bodyReader,
			Bucket: aws.String(r.OIDCStorageProviderS3BucketName),
			Key:    aws.String(hcluster.Spec.InfraID + path),
		})
		if err != nil {
			wrapped := fmt.Errorf("failed to upload %s to the %s s3 bucket", path, r.OIDCStorageProviderS3BucketName)
			if awsErr := awserr.Error(nil); errors.As(err, &awsErr) {
				switch awsErr.Code() {
				case s3.ErrCodeNoSuchBucket:
					wrapped = fmt.Errorf("%w: %s: this could be a misconfiguration of the hypershift operator; check the --aws-oidc-bucket-name flag", wrapped, awsErr.Code())
				default:
					// Generally, the underlying message from AWS has unique per-request
					// info not suitable for publishing as condition messages, so just
					// return the code. If other specific error types can be handled, add
					// new switch cases and try to provide more actionable info to the
					// user.
					wrapped = fmt.Errorf("%w: aws returned an error: %s", wrapped, awsErr.Code())
				}
			}
			return wrapped
		}
	}

	hcluster.Finalizers = append(hcluster.Finalizers, oidcDocumentsFinalizer)
	if err := r.Client.Update(ctx, hcluster); err != nil {
		return fmt.Errorf("failed to update the hosted cluster after adding the %s finalizer: %w", oidcDocumentsFinalizer, err)
	}

	log.Info("Successfully uploaded the OIDC documents to the S3 bucket")

	return nil
}

func (r *HostedClusterReconciler) cleanupOIDCBucketData(ctx context.Context, log logr.Logger, hcluster *hyperv1.HostedCluster) error {
	if !controllerutil.ContainsFinalizer(hcluster, oidcDocumentsFinalizer) {
		return nil
	}

	if r.OIDCStorageProviderS3BucketName == "" || r.S3Client == nil {
		return fmt.Errorf("hypershift wasn't configured with AWS credentials and a bucket, can not clean up OIDC documents from bucket. Please either set those up or clean up manually and then remove the %s finalizer from the hosted cluster", oidcDocumentsFinalizer)
	}

	var objectsToDelete []*s3.ObjectIdentifier
	for path := range oidcDocumentGenerators() {
		objectsToDelete = append(objectsToDelete, &s3.ObjectIdentifier{
			Key: aws.String(hcluster.Spec.InfraID + path),
		})
	}

	if _, err := r.S3Client.DeleteObjects(&s3.DeleteObjectsInput{
		Bucket: aws.String(r.OIDCStorageProviderS3BucketName),
		Delete: &s3.Delete{Objects: objectsToDelete},
	}); err != nil {
		if awsErr := awserr.Error(nil); !errors.As(err, &awsErr) || awsErr.Code() != s3.ErrCodeNoSuchBucket {
			return fmt.Errorf("failed to delete OIDC objects from %s S3 bucket: %w", r.OIDCStorageProviderS3BucketName, err)
		}
	}

	controllerutil.RemoveFinalizer(hcluster, oidcDocumentsFinalizer)
	if err := r.Client.Update(ctx, hcluster); err != nil {
		return fmt.Errorf("failed to update hostedcluster after removing %s finalizer: %w", oidcDocumentsFinalizer, err)
	}

	log.Info("Successfully deleted the OIDC documents from the S3 bucket")
	return nil
}

func (r *HostedClusterReconciler) reconcileAWSResourceTags(ctx context.Context, hcluster *hyperv1.HostedCluster) error {
	if hcluster.Spec.Platform.AWS == nil {
		return nil
	}
	if hcluster.Spec.InfraID == "" {
		return nil
	}

	var existing *hyperv1.AWSResourceTag
	for idx, tag := range hcluster.Spec.Platform.AWS.ResourceTags {
		if tag.Key == "kubernetes.io/cluster/"+hcluster.Spec.InfraID {
			existing = &hcluster.Spec.Platform.AWS.ResourceTags[idx]
			break
		}
	}
	if existing != nil && existing.Value == "owned" {
		return nil
	}

	if existing != nil {
		existing.Value = "owned"
	} else {
		hcluster.Spec.Platform.AWS.ResourceTags = append(hcluster.Spec.Platform.AWS.ResourceTags, hyperv1.AWSResourceTag{
			Key:   "kubernetes.io/cluster/" + hcluster.Spec.InfraID,
			Value: "owned",
		})
	}

	if err := r.Client.Update(ctx, hcluster); err != nil {
		return fmt.Errorf("failed to update AWS resource tags: %w", err)
	}

	return nil
}

func (r *HostedClusterReconciler) reconcileAWSSubnets(ctx context.Context, createOrUpdate upsert.CreateOrUpdateFN,
	infraCR client.Object, namespace, clusterName, hcpNamespace string) error {

	nodePools, err := listNodePools(ctx, r.Client, namespace, clusterName)
	if err != nil {
		return fmt.Errorf("failed to get nodePools by cluster name for cluster %q: %w", clusterName, err)
	}
	subnetIDs := []string{}
	for _, nodePool := range nodePools {
		if nodePool.Spec.Platform.AWS != nil &&
			nodePool.Spec.Platform.AWS.Subnet != nil &&
			nodePool.Spec.Platform.AWS.Subnet.ID != nil {
			subnetIDs = append(subnetIDs, *nodePool.Spec.Platform.AWS.Subnet.ID)
		}
	}
	// Sort for stable update detection (is this needed?)
	sort.Strings(subnetIDs)
	return nil
}

func isUpgradeable(hcluster *hyperv1.HostedCluster) (bool, string, error) {
	if hcluster.Status.Version != nil && hcluster.Status.Version.Desired.Image != hcluster.Spec.Release.Image {
		upgradeable := meta.FindStatusCondition(hcluster.Status.Conditions, string(hyperv1.ClusterVersionUpgradeable))
		if upgradeable != nil && upgradeable.Status == metav1.ConditionFalse {
			releaseImage, exists := hcluster.Annotations[hyperv1.ForceUpgradeToAnnotation]
			if !exists {
				return true, "", fmt.Errorf("cluster version is not upgradeable")
			} else if releaseImage != hcluster.Spec.Release.Image {
				return true, "", fmt.Errorf("cluster version is not upgradeable, force annotation is present but does not match desired release image")
			} else {
				return true, "cluster version is not upgradeable, upgrade is forced by annotation", nil
			}
		}
		return true, "", nil
	}
	return false, "", nil
}

// defaultAPIPortIfNeeded defaults the apiserver port on Azure management clusters as a workaround
// for https://bugzilla.redhat.com/show_bug.cgi?id=2060650: Azure LBs with port 6443 don't work
func (r *HostedClusterReconciler) defaultAPIPortIfNeeded(ctx context.Context, hcluster *hyperv1.HostedCluster) error {
	if hcluster.Spec.Networking.APIServer != nil && hcluster.Spec.Networking.APIServer.Port != nil {
		return nil
	}
	for _, publishingStrategy := range hcluster.Spec.Services {
		if publishingStrategy.Service != hyperv1.APIServer {
			continue
		}
		if publishingStrategy.Type == hyperv1.Route {
			if hcluster.Spec.Networking.APIServer == nil {
				hcluster.Spec.Networking.APIServer = &hyperv1.APIServerNetworking{}
			}

			hcluster.Spec.Networking.APIServer.Port = k8sutilspointer.Int32(443)
			if err := r.Update(ctx, hcluster); err != nil {
				return fmt.Errorf("failed to update hostedcluster after defaulting the apiserver port: %w", err)
			}
		}
		break
	}

	if !r.ManagementClusterCapabilities.Has(capabilities.CapabilityInfrastructure) {
		return nil
	}
	infra := &configv1.Infrastructure{ObjectMeta: metav1.ObjectMeta{Name: "cluster"}}
	if err := r.Client.Get(ctx, client.ObjectKeyFromObject(infra), infra); err != nil {
		return fmt.Errorf("failed to retrieve infra: %w", err)
	}

	if infra.Spec.PlatformSpec.Type != configv1.AzurePlatformType {
		return nil
	}
	if hcluster.Spec.Networking.APIServer == nil {
		hcluster.Spec.Networking.APIServer = &hyperv1.APIServerNetworking{}
	}

	hcluster.Spec.Networking.APIServer.Port = k8sutilspointer.Int32Ptr(7443)
	if err := r.Update(ctx, hcluster); err != nil {
		return fmt.Errorf("failed to update hostedcluster after defaulting the apiserver port: %w", err)
	}

	return nil
}

func (r *HostedClusterReconciler) defaultIngressDomain(ctx context.Context) (string, error) {
	if !r.ManagementClusterCapabilities.Has(capabilities.CapabilityIngress) {
		return "", nil
	}
	ingress := &configv1.Ingress{
		ObjectMeta: metav1.ObjectMeta{
			Name: "cluster",
		},
	}
	if err := r.Client.Get(ctx, client.ObjectKeyFromObject(ingress), ingress); err != nil {
		return "", fmt.Errorf("failed to retrieve ingress: %w", err)
	}
	return ingress.Spec.Domain, nil
}

func (r *HostedClusterReconciler) defaultClusterIDsIfNeeded(ctx context.Context, hcluster *hyperv1.HostedCluster) error {
	// Default the ClusterID if unset
	needsUpdate := false
	if hcluster.Spec.ClusterID == "" {
		hcluster.Spec.ClusterID = uuid.NewString()
		needsUpdate = true
	}

	// Default the infraID if unset
	if hcluster.Spec.InfraID == "" {
		hcluster.Spec.InfraID = infraid.New(hcluster.Name)
		needsUpdate = true
	}

	if needsUpdate {
		if err := r.Update(ctx, hcluster); err != nil {
			return fmt.Errorf("failed to update hostedcluster after defaulting IDs: %w", err)
		}
	}
	return nil
}

func validateClusterID(hc *hyperv1.HostedCluster) error {
	if len(hc.Spec.ClusterID) > 0 {
		_, err := uuid.Parse(hc.Spec.ClusterID)
		if err != nil {
			return fmt.Errorf("cannot parse cluster ID %q: %w", hc.Spec.ClusterID, err)
		}
	}
	return nil
}

func (r *HostedClusterReconciler) reconcileServiceAccountSigningKey(ctx context.Context, hc *hyperv1.HostedCluster, targetNamespace string, createOrUpdate upsert.CreateOrUpdateFN) error {
	privateBytes, publicBytes, err := r.serviceAccountSigningKeyBytes(ctx, hc)
	if err != nil {
		return err
	}
	cpSigningKeySecret := controlplaneoperator.ServiceAccountSigningKeySecret(targetNamespace)
	_, err = createOrUpdate(ctx, r.Client, cpSigningKeySecret, func() error {
		// Only set the signing key when the key does not already exist
		if _, hasKey := cpSigningKeySecret.Data[controlplaneoperator.ServiceSignerPrivateKey]; hasKey {
			return nil
		}
		if cpSigningKeySecret.Data == nil {
			cpSigningKeySecret.Data = map[string][]byte{}
		}
		cpSigningKeySecret.Data[controlplaneoperator.ServiceSignerPrivateKey] = privateBytes
		cpSigningKeySecret.Data[controlplaneoperator.ServiceSignerPublicKey] = publicBytes
		return nil
	})
	return err
}

func (r *HostedClusterReconciler) validateServiceAccountSigningKey(ctx context.Context, hc *hyperv1.HostedCluster) error {
	// Skip if service account signing key is not set
	if hc.Spec.ServiceAccountSigningKey == nil || hc.Spec.ServiceAccountSigningKey.Name == "" {
		return nil
	}
	if hc.Spec.IssuerURL == "" {
		return fmt.Errorf("the IssuerURL must be set when specifying a service account signing key")
	}

	privateBytes, _, err := r.serviceAccountSigningKeyBytes(ctx, hc)
	if err != nil {
		return err
	}
	controlPlaneNamespace := manifests.HostedControlPlaneNamespace(hc.Namespace, hc.Name).Name
	cpSigningKeySecret := controlplaneoperator.ServiceAccountSigningKeySecret(controlPlaneNamespace)
	if err := r.Client.Get(ctx, client.ObjectKeyFromObject(cpSigningKeySecret), cpSigningKeySecret); err != nil {
		if !apierrors.IsNotFound(err) {
			return fmt.Errorf("cannot get control plane signing key secret %s/%s: %w", cpSigningKeySecret.Namespace, cpSigningKeySecret.Name, err)
		}
		return nil
	}
	if cpSigningKeySecret.Data != nil {
		existingKeyBytes, hasKey := cpSigningKeySecret.Data[controlplaneoperator.ServiceSignerPrivateKey]
		if !hasKey {
			return nil
		}
		if !bytes.Equal(existingKeyBytes, privateBytes) {
			return fmt.Errorf("existing control plane service account signing key does not match private key")
		}
	}
	return nil
}

func (r *HostedClusterReconciler) serviceAccountSigningKeyBytes(ctx context.Context, hc *hyperv1.HostedCluster) ([]byte, []byte, error) {
	signingKeySecret := &corev1.Secret{}
	if err := r.Client.Get(ctx, client.ObjectKey{Namespace: hc.Namespace, Name: hc.Spec.ServiceAccountSigningKey.Name}, signingKeySecret); err != nil {
		return nil, nil, fmt.Errorf("failed to get hostedcluster ServiceAccountSigningKey secret %s: %w", hc.Spec.ServiceAccountSigningKey.Name, err)
	}
	privateKeyPEMBytes, hasKey := signingKeySecret.Data[hyperv1.ServiceAccountSigningKeySecretKey]
	if !hasKey {
		return nil, nil, fmt.Errorf("cannot find service account key %q in secret %s", hyperv1.ServiceAccountSigningKeySecretKey, signingKeySecret.Name)
	}
	privateKey, err := certs.PemToPrivateKey(privateKeyPEMBytes)
	if err != nil {
		return nil, nil, fmt.Errorf("cannot decode private key in secret %s: %w", signingKeySecret.Name, err)
	}
	publicKeyPEMBytes, err := certs.PublicKeyToPem(&privateKey.PublicKey)
	if err != nil {
		return nil, nil, fmt.Errorf("cannot serialize public key from private key %s: %w", signingKeySecret.Name, err)
	}
	return privateKeyPEMBytes, publicKeyPEMBytes, nil
}

func (r *HostedClusterReconciler) reconcileKubevirtPlatformDefaultSettings(ctx context.Context, hc *hyperv1.HostedCluster) error {
	if hc.Spec.Platform.Kubevirt == nil {
		return nil
	}

	// auto generate the basedomain by retrieving the default ingress *.apps dns.
	if hc.Spec.Platform.Kubevirt.BaseDomainPassthrough != nil && *hc.Spec.Platform.Kubevirt.BaseDomainPassthrough {
		// get base domain from default ingress of management cluster
		defaultIngressOperator := manifests.IngressDefaultIngressController()
		err := r.Client.Get(ctx, client.ObjectKeyFromObject(defaultIngressOperator), defaultIngressOperator)
		if err != nil {
			return err
		}

		// For the KubeVirt platform, the basedomain can be autogenerated using
		// the *.apps domain of the management/infra hosting cluster
		// This makes the guest cluster's base domain a subdomain of the
		// hypershift infra/mgmt cluster's base domain.
		//
		// Example:
		//   Infra/Mgmt cluster's DNS
		//     Base: example.com
		//     Cluster: mgmt-cluster.example.com
		//     Apps:    *.apps.mgmt-cluster.example.com
		//   KubeVirt Guest cluster's DNS
		//     Base: apps.mgmt-cluster.example.com
		//     Cluster: guest.apps.mgmt-cluster.example.com
		//     Apps: *.apps.guest.apps.mgmt-cluster.example.com
		//
		// This is possible using OCP wildcard routes
		hc.Spec.DNS.BaseDomain = defaultIngressOperator.Status.Domain
	}

	return nil

}

func (r *HostedClusterReconciler) reconcilePlatformDefaultSettings(ctx context.Context, hc *hyperv1.HostedCluster) error {
	switch hc.Spec.Platform.Type {
	case hyperv1.KubevirtPlatform:
		return r.reconcileKubevirtPlatformDefaultSettings(ctx, hc)
	}
	return nil
}

func (r *HostedClusterReconciler) getARNFromSecret(ctx context.Context, name, namespace string) (string, error) {
	creds := &corev1.Secret{
		ObjectMeta: metav1.ObjectMeta{
			Name:      name,
			Namespace: namespace,
		},
	}
	if err := r.Get(ctx, client.ObjectKeyFromObject(creds), creds); err != nil {
		return "", fmt.Errorf("failed to get secret: %w", err)
	}
	credContent, err := ini.Load(creds.Data["credentials"])
	if err != nil {
		return "", fmt.Errorf("cannot parse credentials: %w", err)
	}
	return credContent.Section("default").Key("role_arn").String(), nil
}

func (r *HostedClusterReconciler) dereferenceAWSRoles(ctx context.Context, rolesRef *hyperv1.AWSRolesRef, ns string) error {
	if strings.HasPrefix(rolesRef.NodePoolManagementARN, "arn-from-secret::") {
		secretName := strings.TrimPrefix(rolesRef.NodePoolManagementARN, "arn-from-secret::")
		arn, err := r.getARNFromSecret(ctx, secretName, ns)
		if err != nil {
			return fmt.Errorf("failed to get ARN from secret %s/%s: %w", ns, secretName, err)
		}
		rolesRef.NodePoolManagementARN = arn
	}

	if strings.HasPrefix(rolesRef.ControlPlaneOperatorARN, "arn-from-secret::") {
		secretName := strings.TrimPrefix(rolesRef.ControlPlaneOperatorARN, "arn-from-secret::")
		arn, err := r.getARNFromSecret(ctx, secretName, ns)
		if err != nil {
			return fmt.Errorf("failed to get ARN from secret %s/%s: %w", ns, secretName, err)
		}
		rolesRef.ControlPlaneOperatorARN = arn
	}

	if strings.HasPrefix(rolesRef.KubeCloudControllerARN, "arn-from-secret::") {
		secretName := strings.TrimPrefix(rolesRef.KubeCloudControllerARN, "arn-from-secret::")
		arn, err := r.getARNFromSecret(ctx, secretName, ns)
		if err != nil {
			return fmt.Errorf("failed to get ARN from secret %s/%s: %w", ns, secretName, err)
		}
		rolesRef.KubeCloudControllerARN = arn
	}

	return nil
}<|MERGE_RESOLUTION|>--- conflicted
+++ resolved
@@ -594,8 +594,6 @@
 		meta.SetStatusCondition(&hcluster.Status.Conditions, *condition)
 	}
 
-<<<<<<< HEAD
-=======
 	// Copy the ExternalDNSReachable condition on the hostedcontrolplane.
 	{
 		condition := &metav1.Condition{
@@ -615,7 +613,6 @@
 		meta.SetStatusCondition(&hcluster.Status.Conditions, *condition)
 	}
 
->>>>>>> 8657614e
 	// Copy the platform status from the hostedcontrolplane
 	if hcp != nil {
 		hcluster.Status.Platform = hcp.Status.Platform
