/*


Licensed under the Apache License, Version 2.0 (the "License");
you may not use this file except in compliance with the License.
You may obtain a copy of the License at

    http://www.apache.org/licenses/LICENSE-2.0

Unless required by applicable law or agreed to in writing, software
distributed under the License is distributed on an "AS IS" BASIS,
WITHOUT WARRANTIES OR CONDITIONS OF ANY KIND, either express or implied.
See the License for the specific language governing permissions and
limitations under the License.
*/

package hostedcluster

import (
	"context"
	"crypto/x509"
	"crypto/x509/pkix"
	"fmt"
	prometheusoperatorv1 "github.com/prometheus-operator/prometheus-operator/pkg/apis/monitoring/v1"
	"net"
	"strings"
	"time"

	"github.com/blang/semver"
	"github.com/go-logr/logr"
	capiibmv1 "github.com/kubernetes-sigs/cluster-api-provider-ibmcloud/api/v1alpha4"
	configv1 "github.com/openshift/api/config/v1"
	routev1 "github.com/openshift/api/route/v1"
	"github.com/openshift/hypershift/api"
	hyperv1 "github.com/openshift/hypershift/api/v1alpha1"
	"github.com/openshift/hypershift/control-plane-operator/controllers/hostedcontrolplane/kas"
	"github.com/openshift/hypershift/control-plane-operator/controllers/hostedcontrolplane/util"
	"github.com/openshift/hypershift/hypershift-operator/controllers/manifests"
	"github.com/openshift/hypershift/hypershift-operator/controllers/manifests/autoscaler"
	"github.com/openshift/hypershift/hypershift-operator/controllers/manifests/clusterapi"
	"github.com/openshift/hypershift/hypershift-operator/controllers/manifests/controlplaneoperator"
	"github.com/openshift/hypershift/hypershift-operator/controllers/manifests/ignitionserver"
	"github.com/openshift/hypershift/hypershift-operator/controllers/manifests/machineapprover"
	hyperutil "github.com/openshift/hypershift/hypershift-operator/controllers/util"
	"github.com/openshift/hypershift/support/capabilities"
	"github.com/openshift/hypershift/support/certs"
	"github.com/openshift/hypershift/support/releaseinfo"
	"github.com/openshift/hypershift/support/upsert"
	"go.opentelemetry.io/otel"
	"go.opentelemetry.io/otel/attribute"
	"go.opentelemetry.io/otel/baggage"
	"go.opentelemetry.io/otel/trace"
	appsv1 "k8s.io/api/apps/v1"
	corev1 "k8s.io/api/core/v1"
	rbacv1 "k8s.io/api/rbac/v1"
	apierrors "k8s.io/apimachinery/pkg/api/errors"
	"k8s.io/apimachinery/pkg/api/meta"
	"k8s.io/apimachinery/pkg/api/resource"
	metav1 "k8s.io/apimachinery/pkg/apis/meta/v1"
	"k8s.io/apimachinery/pkg/types"
	"k8s.io/apimachinery/pkg/util/clock"
	"k8s.io/apimachinery/pkg/util/intstr"
	"k8s.io/client-go/util/workqueue"
	k8sutilspointer "k8s.io/utils/pointer"
	capiawsv1 "sigs.k8s.io/cluster-api-provider-aws/api/v1alpha4"
	capiv1alpha4 "sigs.k8s.io/cluster-api/api/v1alpha4"
	capiv1 "sigs.k8s.io/cluster-api/api/v1beta1"
	ctrl "sigs.k8s.io/controller-runtime"
	"sigs.k8s.io/controller-runtime/pkg/client"
	"sigs.k8s.io/controller-runtime/pkg/client/apiutil"
	"sigs.k8s.io/controller-runtime/pkg/controller"
	"sigs.k8s.io/controller-runtime/pkg/controller/controllerutil"
	"sigs.k8s.io/controller-runtime/pkg/handler"
	"sigs.k8s.io/controller-runtime/pkg/reconcile"
	"sigs.k8s.io/controller-runtime/pkg/source"
	"sigs.k8s.io/yaml"
)

const (
	finalizer                      = "hypershift.openshift.io/finalizer"
	hostedClusterAnnotation        = "hypershift.openshift.io/cluster"
	clusterDeletionRequeueDuration = time.Duration(5 * time.Second)

	// Image built from https://github.com/openshift/kubernetes-autoscaler/tree/release-4.10
	// Upstream canonical image is k8s.gcr.io/autoscaling/cluster-autoscaler:v1.21.0
	imageClusterAutoscaler = "quay.io/openshift/origin-cluster-autoscaler:4.10.0"

	// Image built from https://github.com/openshift/cluster-api/tree/release-1.0
	// Upstream canonical image comes from https://console.cloud.google.com/gcr/images/k8s-staging-cluster-api/global/
	// us.gcr.io/k8s-artifacts-prod/cluster-api/cluster-api-controller:v1.0.0
	imageCAPI = "registry.ci.openshift.org/hypershift/cluster-api:v1.0.0"

	// Image built from https://github.com/openshift/cluster-machine-approver/tree/release-4.10
	imageMachineApprover = "quay.io/openshift/origin-cluster-machine-approver:4.10.0"

	// TODO (alberto): Eventually this image will be mirrored and pulled from an internal registry.
	// This comes from https://console.cloud.google.com/gcr/images/k8s-artifacts-prod
	imageCAPA = "us.gcr.io/k8s-artifacts-prod/cluster-api-aws/cluster-api-aws-controller:v0.7.0"
)

// NoopReconcile is just a default mutation function that does nothing.
var NoopReconcile controllerutil.MutateFn = func() error { return nil }

// HostedClusterReconciler reconciles a HostedCluster object
type HostedClusterReconciler struct {
	client.Client

	// ManagementClusterCapabilities can be asked for support of optional management cluster capabilities
	ManagementClusterCapabilities *capabilities.ManagementClusterCapabilities

	// HypershiftOperatorImage is the image used to deploy the control plane operator if
	// 1) There is no hypershift.openshift.io/control-plane-operator-image annotation on the HostedCluster and
	// 2) The OCP version being deployed is the latest version supported by Hypershift
	HypershiftOperatorImage string

	// AvailabilityProberImage is the image used to probe for kube apiserver availability
	AvailabilityProberImage string

	// releaseProvider looks up the OCP version for the release images in HostedClusters
	ReleaseProvider releaseinfo.Provider

	// IgnitionServerImage is the image used to deploy the ignition server.
	IgnitionServerImage string

	// Log is a thread-safe logger.
	Log logr.Logger

	// ManagementClusterMode ...
	ManagementClusterMode string

	// Clock is used to determine the time in a testable way.
	Clock clock.Clock

	tracer trace.Tracer

	EnableOCPClusterMonitoring bool

	upsert.CreateOrUpdateProvider

	EnableCIDebugOutput bool
}

// +kubebuilder:rbac:groups=hypershift.openshift.io,resources=hostedclusters,verbs=get;list;watch;create;update;patch;delete
// +kubebuilder:rbac:groups=hypershift.openshift.io,resources=hostedclusters/status,verbs=get;update;patch

func (r *HostedClusterReconciler) SetupWithManager(mgr ctrl.Manager) error {
	if r.Clock == nil {
		r.Clock = clock.RealClock{}
	}
	r.tracer = otel.Tracer("hostedcluster-controller")
	// Set up watches for resource types the controller manages. The list basically
	// tracks types of the resources in the clusterapi, controlplaneoperator, and
	// ignitionserver manifests packages. Since we're receiving watch events across
	// namespaces, the events are filtered to enqueue only those resources which
	// are annotated as being associated with a hostedcluster (using an annotation).
	builder := ctrl.NewControllerManagedBy(mgr).
		For(&hyperv1.HostedCluster{}).
		Watches(&source.Kind{Type: &capiawsv1.AWSCluster{}}, handler.EnqueueRequestsFromMapFunc(enqueueParentHostedCluster)).
		Watches(&source.Kind{Type: &hyperv1.HostedControlPlane{}}, handler.EnqueueRequestsFromMapFunc(enqueueParentHostedCluster)).
		Watches(&source.Kind{Type: &capiv1.Cluster{}}, handler.EnqueueRequestsFromMapFunc(enqueueParentHostedCluster)).
		Watches(&source.Kind{Type: &appsv1.Deployment{}}, handler.EnqueueRequestsFromMapFunc(enqueueParentHostedCluster)).
		Watches(&source.Kind{Type: &prometheusoperatorv1.PodMonitor{}}, handler.EnqueueRequestsFromMapFunc(enqueueParentHostedCluster)).
		WithOptions(controller.Options{
			RateLimiter: workqueue.NewItemExponentialFailureRateLimiter(1*time.Second, 10*time.Second),
		})

	if r.ManagementClusterCapabilities.Has(capabilities.CapabilityRoute) {
		builder.Watches(&source.Kind{Type: &routev1.Route{}}, handler.EnqueueRequestsFromMapFunc(enqueueParentHostedCluster))
	}

	return builder.Complete(r)
}

// serviceFirstNodePortAvailable checks if the first port in a service has a node port available. Utilized to
// check status of the ignition service
func serviceFirstNodePortAvailable(svc *corev1.Service) bool {
	return svc != nil && len(svc.Spec.Ports) > 0 && svc.Spec.Ports[0].NodePort > 0

}

func (r *HostedClusterReconciler) Reconcile(ctx context.Context, req ctrl.Request) (ctrl.Result, error) {
	ctx = baggage.ContextWithValues(ctx,
		attribute.String("request", req.String()),
	)
	var span trace.Span
	ctx, span = r.tracer.Start(ctx, "reconcile")
	defer span.End()

	r.Log = ctrl.LoggerFrom(ctx)
	r.Log.Info("reconciling")

	// Look up the HostedCluster instance to reconcile
	hcluster := &hyperv1.HostedCluster{}
	isMissing := false
	err := r.Get(ctx, req.NamespacedName, hcluster)
	if err != nil {
		if apierrors.IsNotFound(err) {
			isMissing = true
		} else {
			return ctrl.Result{}, fmt.Errorf("failed to get cluster %q: %w", req.NamespacedName, err)
		}
	}

	// If deleted or missing, clean up and return early.
	// TODO: This should be incorporated with status/reconcile
	if isMissing || !hcluster.DeletionTimestamp.IsZero() {
		// Keep trying to delete until we know it's safe to finalize.
		completed, err := r.delete(ctx, req, hcluster)
		if err != nil {
			return ctrl.Result{}, fmt.Errorf("failed to delete cluster: %w", err)
		}
		if !completed {
			r.Log.Info("hostedcluster is still deleting", "name", req.NamespacedName)
			return ctrl.Result{RequeueAfter: clusterDeletionRequeueDuration}, nil
		}
		r.Log.Info("finished deleting hostedcluster", "name", req.NamespacedName)
		// Now we can remove the finalizer.
		if controllerutil.ContainsFinalizer(hcluster, finalizer) {
			controllerutil.RemoveFinalizer(hcluster, finalizer)
			if err := r.Update(ctx, hcluster); err != nil {
				return ctrl.Result{}, fmt.Errorf("failed to remove finalizer from cluster: %w", err)
			}
			r.Log.Info("hostedcluster was finalized", "name", req.NamespacedName)
			return ctrl.Result{}, nil
		}
		return ctrl.Result{}, nil
	}

	// Part one: update status

	// Set kubeconfig status
	{
		kubeConfigSecret := manifests.KubeConfigSecret(hcluster.Namespace, hcluster.Name)
		err := r.Client.Get(ctx, client.ObjectKeyFromObject(kubeConfigSecret), kubeConfigSecret)
		if err != nil {
			if !apierrors.IsNotFound(err) {
				return ctrl.Result{}, fmt.Errorf("failed to reconcile kubeconfig secret: %w", err)
			}
		} else {
			hcluster.Status.KubeConfig = &corev1.LocalObjectReference{Name: kubeConfigSecret.Name}
		}
	}

	// Set version status
	{
		controlPlaneNamespace := manifests.HostedControlPlaneNamespace(hcluster.Namespace, hcluster.Name)
		hcp := controlplaneoperator.HostedControlPlane(controlPlaneNamespace.Name, hcluster.Name)
		err := r.Client.Get(ctx, client.ObjectKeyFromObject(hcp), hcp)
		if err != nil {
			if apierrors.IsNotFound(err) {
				hcp = nil
			} else {
				return ctrl.Result{}, fmt.Errorf("failed to get hostedcontrolplane: %w", err)
			}
		}
		hcluster.Status.Version = computeClusterVersionStatus(r.Clock, hcluster, hcp)
	}

	// Reconcile unmanaged etcd client tls secret validation error status. Note only update status on validation error case to
	// provide clear status to the user on the resource without having to look at operator logs.
	{
		if hcluster.Spec.Etcd.ManagementType == hyperv1.Unmanaged {
			unmanagedEtcdTLSClientSecret := &corev1.Secret{
				ObjectMeta: metav1.ObjectMeta{
					Namespace: hcluster.GetNamespace(),
					Name:      hcluster.Spec.Etcd.Unmanaged.TLS.ClientSecret.Name,
				},
			}
			if err := r.Client.Get(ctx, client.ObjectKeyFromObject(unmanagedEtcdTLSClientSecret), unmanagedEtcdTLSClientSecret); err != nil {
				if apierrors.IsNotFound(err) {
					unmanagedEtcdTLSClientSecret = nil
				} else {
					return ctrl.Result{}, fmt.Errorf("failed to get unmanaged etcd tls secret: %w", err)
				}
			}
			meta.SetStatusCondition(&hcluster.Status.Conditions, computeUnmanagedEtcdAvailability(hcluster, unmanagedEtcdTLSClientSecret))
		}
	}

	// Set the Available condition
	// TODO: This is really setting something that could be more granular like
	// HostedControlPlaneAvailable, and then the HostedCluster high-level Available
	// condition could be computed as a function of the granular ThingAvailable
	// conditions (so that it could incorporate e.g. HostedControlPlane and IgnitionServer
	// availability in the ultimate HostedCluster Available condition)
	{
		controlPlaneNamespace := manifests.HostedControlPlaneNamespace(hcluster.Namespace, hcluster.Name)
		hcp := controlplaneoperator.HostedControlPlane(controlPlaneNamespace.Name, hcluster.Name)
		err := r.Client.Get(ctx, client.ObjectKeyFromObject(hcp), hcp)
		if err != nil {
			if apierrors.IsNotFound(err) {
				hcp = nil
			} else {
				return ctrl.Result{}, fmt.Errorf("failed to get hostedcontrolplane: %w", err)
			}
		}
		meta.SetStatusCondition(&hcluster.Status.Conditions, computeHostedClusterAvailability(hcluster, hcp))
	}

	// Set ValidConfiguration condition
	{
		condition := metav1.Condition{
			Type:               string(hyperv1.ValidHostedClusterConfiguration),
			ObservedGeneration: hcluster.Generation,
		}
		if err := r.validateConfigAndClusterCapabilities(hcluster); err != nil {
			condition.Status = metav1.ConditionFalse
			condition.Message = err.Error()
			condition.Reason = hyperv1.InvalidConfigurationReason
		} else {
			condition.Status = metav1.ConditionTrue
			condition.Message = "Configuration passes validation"
			condition.Reason = hyperv1.HostedClusterAsExpectedReason
		}
		meta.SetStatusCondition(&hcluster.Status.Conditions, condition)
	}

	// Set ValidHostedControlPlaneConfiguration condition
	{
		controlPlaneNamespace := manifests.HostedControlPlaneNamespace(hcluster.Namespace, hcluster.Name)
		hcp := controlplaneoperator.HostedControlPlane(controlPlaneNamespace.Name, hcluster.Name)
		err := r.Client.Get(ctx, client.ObjectKeyFromObject(hcp), hcp)
		if err != nil {
			if apierrors.IsNotFound(err) {
				hcp = nil
			} else {
				return ctrl.Result{}, fmt.Errorf("failed to get hostedcontrolplane: %w", err)
			}
		}
		condition := metav1.Condition{
			Type:   string(hyperv1.ValidHostedControlPlaneConfiguration),
			Status: metav1.ConditionUnknown,
			Reason: "StatusUnknown",
		}
		if hcp != nil {
			validConfigHCPCondition := meta.FindStatusCondition(hcp.Status.Conditions, string(hyperv1.ValidHostedControlPlaneConfiguration))
			if validConfigHCPCondition != nil {
				condition.Status = validConfigHCPCondition.Status
				condition.Message = validConfigHCPCondition.Message
				condition.Reason = validConfigHCPCondition.Reason
			}
		}
		meta.SetStatusCondition(&hcluster.Status.Conditions, condition)
	}

	// Set Ignition Server endpoint
	{
		serviceStrategy := servicePublishingStrategyByType(hcluster, hyperv1.Ignition)
		if serviceStrategy == nil {
			// We don't return the error here as reconciling won't solve the input problem.
			// An update event will trigger reconciliation.
			r.Log.Error(fmt.Errorf("ignition server service strategy not specified"), "")
			return ctrl.Result{}, nil
		}
		controlPlaneNamespace := manifests.HostedControlPlaneNamespace(hcluster.Namespace, hcluster.Name)
		switch serviceStrategy.Type {
		case hyperv1.Route:
			ignitionServerRoute := ignitionserver.Route(controlPlaneNamespace.GetName())
			if err := r.Client.Get(ctx, client.ObjectKeyFromObject(ignitionServerRoute), ignitionServerRoute); err != nil {
				if !apierrors.IsNotFound(err) {
					return ctrl.Result{}, fmt.Errorf("failed to get ignitionServerRoute: %w", err)
				}
			}
			if err == nil && ignitionServerRoute.Spec.Host != "" {
				hcluster.Status.IgnitionEndpoint = ignitionServerRoute.Spec.Host
			}
		case hyperv1.NodePort:
			if serviceStrategy.NodePort == nil {
				// We don't return the error here as reconciling won't solve the input problem.
				// An update event will trigger reconciliation.
				r.Log.Error(fmt.Errorf("nodeport metadata not specified for ignition service"), "")
				return ctrl.Result{}, nil
			}
			ignitionService := ignitionserver.Service(controlPlaneNamespace.GetName())
			if err := r.Client.Get(ctx, client.ObjectKeyFromObject(ignitionService), ignitionService); err != nil {
				if !apierrors.IsNotFound(err) {
					return ctrl.Result{}, fmt.Errorf("failed to get ignition service: %w", err)
				}
			}
			if err == nil && serviceFirstNodePortAvailable(ignitionService) {
				hcluster.Status.IgnitionEndpoint = fmt.Sprintf("%s:%d", serviceStrategy.NodePort.Address, ignitionService.Spec.Ports[0].NodePort)
			}
		default:
			// We don't return the error here as reconciling won't solve the input problem.
			// An update event will trigger reconciliation.
			r.Log.Error(fmt.Errorf("unknown service strategy type for ignition service: %s", serviceStrategy.Type), "")
			return ctrl.Result{}, nil
		}
	}

	// Set the ignition server availability condition by checking its deployment.
	{
		// Assume the server is unavailable unless proven otherwise.
		newCondition := metav1.Condition{
			Type:   string(hyperv1.IgnitionEndpointAvailable),
			Status: metav1.ConditionUnknown,
			Reason: hyperv1.IgnitionServerDeploymentStatusUnknownReason,
		}
		// Check to ensure the deployment exists and is available.
		controlPlaneNamespace := manifests.HostedControlPlaneNamespace(hcluster.Namespace, hcluster.Name)
		deployment := ignitionserver.Deployment(controlPlaneNamespace.Name)
		if err := r.Client.Get(ctx, client.ObjectKeyFromObject(deployment), deployment); err != nil {
			if apierrors.IsNotFound(err) {
				newCondition = metav1.Condition{
					Type:   string(hyperv1.IgnitionEndpointAvailable),
					Status: metav1.ConditionFalse,
					Reason: hyperv1.IgnitionServerDeploymentNotFoundReason,
				}
			} else {
				return ctrl.Result{}, fmt.Errorf("failed to get ignition server deployment: %w", err)
			}
		} else {
			// Assume the deployment is unavailable until proven otherwise.
			newCondition = metav1.Condition{
				Type:   string(hyperv1.IgnitionEndpointAvailable),
				Status: metav1.ConditionFalse,
				Reason: hyperv1.IgnitionServerDeploymentUnavailableReason,
			}
			for _, cond := range deployment.Status.Conditions {
				if cond.Type == appsv1.DeploymentAvailable && cond.Status == corev1.ConditionTrue {
					newCondition = metav1.Condition{
						Type:   string(hyperv1.IgnitionEndpointAvailable),
						Status: metav1.ConditionTrue,
						Reason: hyperv1.IgnitionServerDeploymentAsExpectedReason,
					}
					break
				}
			}
		}
		newCondition.ObservedGeneration = hcluster.Generation
		meta.SetStatusCondition(&hcluster.Status.Conditions, newCondition)
		span.AddEvent("updated ignition endpoint condition", trace.WithAttributes(attribute.String(newCondition.Type, string(newCondition.Status))))
	}

	// Persist status updates
	if err := r.Client.Status().Update(ctx, hcluster); err != nil {
		if apierrors.IsConflict(err) {
			return ctrl.Result{Requeue: true}, nil
		}
		return ctrl.Result{}, fmt.Errorf("failed to update status: %w", err)
	}

	// Part two: reconcile the state of the world

	// Ensure the cluster has a finalizer for cleanup and update right away.
	if !controllerutil.ContainsFinalizer(hcluster, finalizer) {
		controllerutil.AddFinalizer(hcluster, finalizer)
		if err := r.Update(ctx, hcluster); err != nil {
			if apierrors.IsConflict(err) {
				return ctrl.Result{Requeue: true}, nil
			}
			return ctrl.Result{}, fmt.Errorf("failed to add finalizer to cluster: %w", err)
		}
	}

	// Block here if the cluster configuration does not pass validation
	{
		validConfig := meta.FindStatusCondition(hcluster.Status.Conditions, string(hyperv1.ValidHostedClusterConfiguration))
		if validConfig != nil && validConfig.Status == metav1.ConditionFalse {
			r.Log.Info("Configuration is invalid, reconciliation is blocked")
			return ctrl.Result{}, nil
		}
	}

	// Reconcile the hosted cluster namespace
	controlPlaneNamespace := manifests.HostedControlPlaneNamespace(hcluster.Namespace, hcluster.Name)
	_, err = controllerutil.CreateOrUpdate(ctx, r.Client, controlPlaneNamespace, func() error {
		if controlPlaneNamespace.Labels == nil {
			controlPlaneNamespace.Labels = make(map[string]string)
		}
		controlPlaneNamespace.Labels["hypershift.openshift.io/hosted-control-plane"] = ""
		if r.EnableOCPClusterMonitoring {
			controlPlaneNamespace.Labels["openshift.io/cluster-monitoring"] = "true"
		}
		return nil
	})
	if err != nil {
		return ctrl.Result{}, fmt.Errorf("failed to reconcile namespace: %w", err)
	}

	// Reconcile the platform provider cloud controller credentials secret by resolving
	// the reference from the HostedCluster and syncing the secret in the control
	// plane namespace.
	switch hcluster.Spec.Platform.Type {
	case hyperv1.AWSPlatform:
		var src corev1.Secret
		err = r.Client.Get(ctx, client.ObjectKey{Namespace: hcluster.GetNamespace(), Name: hcluster.Spec.Platform.AWS.KubeCloudControllerCreds.Name}, &src)
		if err != nil {
			return ctrl.Result{}, fmt.Errorf("failed to get cloud controller provider creds %s: %w", hcluster.Spec.Platform.AWS.KubeCloudControllerCreds.Name, err)
		}
		dest := manifests.AWSKubeCloudControllerCreds(controlPlaneNamespace.Name)
		_, err = r.CreateOrUpdate(ctx, r.Client, dest, func() error {
			srcData, srcHasData := src.Data["credentials"]
			if !srcHasData {
				return fmt.Errorf("hostedcluster cloud controller provider credentials secret %q must have a credentials key", src.Name)
			}
			dest.Type = corev1.SecretTypeOpaque
			if dest.Data == nil {
				dest.Data = map[string][]byte{}
			}
			dest.Data["credentials"] = srcData
			return nil
		})
		if err != nil {
			return ctrl.Result{}, fmt.Errorf("failed to reconcile cloud controller provider creds: %w", err)
		}
	}

	// Reconcile the platform provider node pool management credentials secret by
	// resolving  the reference from the HostedCluster and syncing the secret in
	// the control plane namespace.
	switch hcluster.Spec.Platform.Type {
	case hyperv1.AWSPlatform:
		var src corev1.Secret
		err = r.Client.Get(ctx, client.ObjectKey{Namespace: hcluster.GetNamespace(), Name: hcluster.Spec.Platform.AWS.NodePoolManagementCreds.Name}, &src)
		if err != nil {
			return ctrl.Result{}, fmt.Errorf("failed to get node pool provider creds %s: %w", hcluster.Spec.Platform.AWS.NodePoolManagementCreds.Name, err)
		}
		dest := manifests.AWSNodePoolManagementCreds(controlPlaneNamespace.Name)
		_, err = r.CreateOrUpdate(ctx, r.Client, dest, func() error {
			srcData, srcHasData := src.Data["credentials"]
			if !srcHasData {
				return fmt.Errorf("node pool provider credentials secret %q is missing credentials key", src.Name)
			}
			dest.Type = corev1.SecretTypeOpaque
			if dest.Data == nil {
				dest.Data = map[string][]byte{}
			}
			dest.Data["credentials"] = srcData
			return nil
		})
		if err != nil {
			return ctrl.Result{}, fmt.Errorf("failed to reconcile node pool provider creds: %w", err)
		}
	}

	// Reconcile the HostedControlPlane pull secret by resolving the source secret
	// reference from the HostedCluster and syncing the secret in the control plane namespace.
	{
		var src corev1.Secret
		if err := r.Client.Get(ctx, client.ObjectKey{Namespace: hcluster.GetNamespace(), Name: hcluster.Spec.PullSecret.Name}, &src); err != nil {
			return ctrl.Result{}, fmt.Errorf("failed to get pull secret %s: %w", hcluster.Spec.PullSecret.Name, err)
		}
		dst := controlplaneoperator.PullSecret(controlPlaneNamespace.Name)
		_, err = r.CreateOrUpdate(ctx, r.Client, dst, func() error {
			srcData, srcHasData := src.Data[".dockerconfigjson"]
			if !srcHasData {
				return fmt.Errorf("hostedcluster pull secret %q must have a .dockerconfigjson key", src.Name)
			}
			dst.Type = corev1.SecretTypeDockerConfigJson
			if dst.Data == nil {
				dst.Data = map[string][]byte{}
			}
			dst.Data[".dockerconfigjson"] = srcData
			return nil
		})
		if err != nil {
			return ctrl.Result{}, fmt.Errorf("failed to reconcile pull secret: %w", err)
		}
	}

	// Reconcile the HostedControlPlane Secret Encryption Info
	if hcluster.Spec.SecretEncryption != nil {
		r.Log.Info("Reconciling secret encryption configuration")
		switch hcluster.Spec.SecretEncryption.Type {
		case hyperv1.AESCBC:
			if hcluster.Spec.SecretEncryption.AESCBC == nil || len(hcluster.Spec.SecretEncryption.AESCBC.ActiveKey.Name) == 0 {
				r.Log.Error(fmt.Errorf("aescbc metadata  is nil"), "")
				// don't return error here as reconciling won't fix input error
				return ctrl.Result{}, nil
			}
			var src corev1.Secret
			if err := r.Client.Get(ctx, client.ObjectKey{Namespace: hcluster.GetNamespace(), Name: hcluster.Spec.SecretEncryption.AESCBC.ActiveKey.Name}, &src); err != nil {
				return ctrl.Result{}, fmt.Errorf("failed to get active aescbc secret %s: %w", hcluster.Spec.SecretEncryption.AESCBC.ActiveKey.Name, err)
			}
			if _, ok := src.Data[hyperv1.AESCBCKeySecretKey]; !ok {
				r.Log.Error(fmt.Errorf("no key field %s specified for aescbc active key secret", hyperv1.AESCBCKeySecretKey), "")
				// don't return error here as reconciling won't fix input error
				return ctrl.Result{}, nil
			}
			hostedControlPlaneActiveKeySecret := &corev1.Secret{
				ObjectMeta: metav1.ObjectMeta{
					Namespace: controlPlaneNamespace.Name,
					Name:      src.Name,
				},
			}
			_, err = r.CreateOrUpdate(ctx, r.Client, hostedControlPlaneActiveKeySecret, func() error {
				if hostedControlPlaneActiveKeySecret.Data == nil {
					hostedControlPlaneActiveKeySecret.Data = map[string][]byte{}
				}
				hostedControlPlaneActiveKeySecret.Data[hyperv1.AESCBCKeySecretKey] = src.Data[hyperv1.AESCBCKeySecretKey]
				hostedControlPlaneActiveKeySecret.Type = corev1.SecretTypeOpaque
				return nil
			})
			if err != nil {
				return ctrl.Result{}, fmt.Errorf("failed reconciling aescbc active key: %w", err)
			}
			if hcluster.Spec.SecretEncryption.AESCBC.BackupKey != nil && len(hcluster.Spec.SecretEncryption.AESCBC.BackupKey.Name) > 0 {
				var src corev1.Secret
				if err := r.Client.Get(ctx, client.ObjectKey{Namespace: hcluster.GetNamespace(), Name: hcluster.Spec.SecretEncryption.AESCBC.BackupKey.Name}, &src); err != nil {
					return ctrl.Result{}, fmt.Errorf("failed to get backup aescbc secret %s: %w", hcluster.Spec.SecretEncryption.AESCBC.BackupKey.Name, err)
				}
				if _, ok := src.Data[hyperv1.AESCBCKeySecretKey]; !ok {
					r.Log.Error(fmt.Errorf("no key field %s specified for aescbc backup key secret", hyperv1.AESCBCKeySecretKey), "")
					// don't return error here as reconciling won't fix input error
					return ctrl.Result{}, nil
				}
				hostedControlPlaneBackupKeySecret := &corev1.Secret{
					ObjectMeta: metav1.ObjectMeta{
						Namespace: controlPlaneNamespace.Name,
						Name:      src.Name,
					},
				}
				_, err = r.CreateOrUpdate(ctx, r.Client, hostedControlPlaneBackupKeySecret, func() error {
					if hostedControlPlaneBackupKeySecret.Data == nil {
						hostedControlPlaneBackupKeySecret.Data = map[string][]byte{}
					}
					hostedControlPlaneBackupKeySecret.Data[hyperv1.AESCBCKeySecretKey] = src.Data[hyperv1.AESCBCKeySecretKey]
					hostedControlPlaneBackupKeySecret.Type = corev1.SecretTypeOpaque
					return nil
				})
				if err != nil {
					return ctrl.Result{}, fmt.Errorf("failed reconciling aescbc backup key: %w", err)
				}
			}
		case hyperv1.KMS:
			if hcluster.Spec.SecretEncryption.KMS == nil {
				r.Log.Error(fmt.Errorf("kms metadata nil"), "")
				// don't return error here as reconciling won't fix input error
				return ctrl.Result{}, nil
			}
			switch hcluster.Spec.SecretEncryption.KMS.Provider {
			case hyperv1.IBMCloud:
				if hcluster.Spec.SecretEncryption.KMS.IBMCloud == nil {
					r.Log.Error(fmt.Errorf("ibm kms metadata nil"), "")
					// don't return error here as reconciling won't fix input error
					return ctrl.Result{}, nil
				}
				if hcluster.Spec.SecretEncryption.KMS.IBMCloud.Auth.Type == hyperv1.IBMCloudKMSUnmanagedAuth {
					if hcluster.Spec.SecretEncryption.KMS.IBMCloud.Auth.Unmanaged == nil || len(hcluster.Spec.SecretEncryption.KMS.IBMCloud.Auth.Unmanaged.Credentials.Name) == 0 {
						r.Log.Error(fmt.Errorf("ibm unmanaged auth credential nil"), "")
						// don't return error here as reconciling won't fix input error
						return ctrl.Result{}, nil
					}
					var src corev1.Secret
					if err := r.Client.Get(ctx, client.ObjectKey{Namespace: hcluster.GetNamespace(), Name: hcluster.Spec.SecretEncryption.KMS.IBMCloud.Auth.Unmanaged.Credentials.Name}, &src); err != nil {
						return ctrl.Result{}, fmt.Errorf("failed to get ibmcloud kms credentials %s: %w", hcluster.Spec.SecretEncryption.KMS.IBMCloud.Auth.Unmanaged.Credentials.Name, err)
					}
					if _, ok := src.Data[hyperv1.IBMCloudIAMAPIKeySecretKey]; !ok {
						r.Log.Error(fmt.Errorf("no ibmcloud iam apikey field %s specified in auth secret", hyperv1.IBMCloudIAMAPIKeySecretKey), "")
						// don't return error here as reconciling won't fix input error
						return ctrl.Result{}, nil
					}
					hostedControlPlaneIBMCloudKMSAuthSecret := &corev1.Secret{
						ObjectMeta: metav1.ObjectMeta{
							Namespace: controlPlaneNamespace.Name,
							Name:      src.Name,
						},
					}
					_, err = r.CreateOrUpdate(ctx, r.Client, hostedControlPlaneIBMCloudKMSAuthSecret, func() error {
						if hostedControlPlaneIBMCloudKMSAuthSecret.Data == nil {
							hostedControlPlaneIBMCloudKMSAuthSecret.Data = map[string][]byte{}
						}
						hostedControlPlaneIBMCloudKMSAuthSecret.Data[hyperv1.IBMCloudIAMAPIKeySecretKey] = src.Data[hyperv1.IBMCloudIAMAPIKeySecretKey]
						hostedControlPlaneIBMCloudKMSAuthSecret.Type = corev1.SecretTypeOpaque
						return nil
					})
					if err != nil {
						return ctrl.Result{}, fmt.Errorf("failed reconciling aescbc backup key: %w", err)
					}
				}
			case hyperv1.AWS:
				if hcluster.Spec.SecretEncryption.KMS.AWS == nil || len(hcluster.Spec.SecretEncryption.KMS.AWS.Auth.Credentials.Name) == 0 {
					r.Log.Error(fmt.Errorf("aws kms metadata nil"), "")
					// don't return error here as reconciling won't fix input error
					return ctrl.Result{}, nil
				}
				var src corev1.Secret
				if err := r.Client.Get(ctx, client.ObjectKey{Namespace: hcluster.GetNamespace(), Name: hcluster.Spec.SecretEncryption.KMS.AWS.Auth.Credentials.Name}, &src); err != nil {
					return ctrl.Result{}, fmt.Errorf("failed to get ibmcloud kms credentials %s: %w", hcluster.Spec.SecretEncryption.KMS.IBMCloud.Auth.Unmanaged.Credentials.Name, err)
				}
				if _, ok := src.Data[hyperv1.AWSCredentialsFileSecretKey]; !ok {
					r.Log.Error(fmt.Errorf("aws credential key %s not present in auth secret", hyperv1.AWSCredentialsFileSecretKey), "")
					// don't return error here as reconciling won't fix input error
					return ctrl.Result{}, nil
				}
				hostedControlPlaneAWSKMSAuthSecret := &corev1.Secret{
					ObjectMeta: metav1.ObjectMeta{
						Namespace: controlPlaneNamespace.Name,
						Name:      src.Name,
					},
				}
				_, err = r.CreateOrUpdate(ctx, r.Client, hostedControlPlaneAWSKMSAuthSecret, func() error {
					if hostedControlPlaneAWSKMSAuthSecret.Data == nil {
						hostedControlPlaneAWSKMSAuthSecret.Data = map[string][]byte{}
					}
					hostedControlPlaneAWSKMSAuthSecret.Data[hyperv1.AWSCredentialsFileSecretKey] = src.Data[hyperv1.AWSCredentialsFileSecretKey]
					hostedControlPlaneAWSKMSAuthSecret.Type = corev1.SecretTypeOpaque
					return nil
				})
				if err != nil {
					return ctrl.Result{}, fmt.Errorf("failed reconciling aws kms backup key: %w", err)
				}
			default:
				r.Log.Error(fmt.Errorf("unsupported kms provider %s", hcluster.Spec.SecretEncryption.KMS.Provider), "")
				// don't return error here as reconciling won't fix input error
				return ctrl.Result{}, nil
			}
		default:
			r.Log.Error(fmt.Errorf("unsupported encryption type %s", hcluster.Spec.SecretEncryption.Type), "")
			// don't return error here as reconciling won't fix input error
			return ctrl.Result{}, nil
		}
	}

	// Reconcile the HostedControlPlane audit webhook config if specified
	// reference from the HostedCluster and syncing the secret in the control plane namespace.
	{
		if hcluster.Spec.AuditWebhook != nil && len(hcluster.Spec.AuditWebhook.Name) > 0 {
			var src corev1.Secret
			if err := r.Client.Get(ctx, client.ObjectKey{Namespace: hcluster.GetNamespace(), Name: hcluster.Spec.AuditWebhook.Name}, &src); err != nil {
				return ctrl.Result{}, fmt.Errorf("failed to get audit webhook config %s: %w", hcluster.Spec.AuditWebhook.Name, err)
			}
			configData, ok := src.Data[hyperv1.AuditWebhookKubeconfigKey]
			if !ok {
				return ctrl.Result{}, fmt.Errorf("audit webhook secret does not contain key %s", hyperv1.AuditWebhookKubeconfigKey)
			}

			hostedControlPlaneAuditWebhookSecret := &corev1.Secret{
				ObjectMeta: metav1.ObjectMeta{
					Namespace: controlPlaneNamespace.Name,
					Name:      src.Name,
				},
			}
			_, err = r.CreateOrUpdate(ctx, r.Client, hostedControlPlaneAuditWebhookSecret, func() error {
				if hostedControlPlaneAuditWebhookSecret.Data == nil {
					hostedControlPlaneAuditWebhookSecret.Data = map[string][]byte{}
				}
				hostedControlPlaneAuditWebhookSecret.Data[hyperv1.AuditWebhookKubeconfigKey] = configData
				hostedControlPlaneAuditWebhookSecret.Type = corev1.SecretTypeOpaque
				return nil
			})
			if err != nil {
				return ctrl.Result{}, fmt.Errorf("failed reconciling audit webhook secret: %w", err)
			}
		}
	}

	// Reconcile the HostedControlPlane SSH secret by resolving the source secret reference
	// from the HostedCluster and syncing the secret in the control plane namespace.
	if len(hcluster.Spec.SSHKey.Name) > 0 {
		var src corev1.Secret
		err = r.Client.Get(ctx, client.ObjectKey{Namespace: hcluster.Namespace, Name: hcluster.Spec.SSHKey.Name}, &src)
		if err != nil {
			return ctrl.Result{}, fmt.Errorf("failed to get hostedcluster SSH key secret %s: %w", hcluster.Spec.SSHKey.Name, err)
		}
		dest := controlplaneoperator.SSHKey(controlPlaneNamespace.Name)
		_, err = r.CreateOrUpdate(ctx, r.Client, dest, func() error {
			srcData, srcHasData := src.Data["id_rsa.pub"]
			if !srcHasData {
				return fmt.Errorf("hostedcluster ssh key secret %q must have a id_rsa.pub key", src.Name)
			}
			dest.Type = corev1.SecretTypeOpaque
			if dest.Data == nil {
				dest.Data = map[string][]byte{}
			}
			dest.Data["id_rsa.pub"] = srcData
			return nil
		})
		if err != nil {
			return ctrl.Result{}, fmt.Errorf("failed to reconcile controlplane ssh secret: %w", err)
		}
	}

	// Reconcile etcd client MTLS secret if the control plane is using an unmanaged etcd cluster
	if hcluster.Spec.Etcd.ManagementType == hyperv1.Unmanaged {
		unmanagedEtcdTLSClientSecret := &corev1.Secret{
			ObjectMeta: metav1.ObjectMeta{
				Namespace: hcluster.GetNamespace(),
				Name:      hcluster.Spec.Etcd.Unmanaged.TLS.ClientSecret.Name,
			},
		}
		if err := r.Client.Get(ctx, client.ObjectKeyFromObject(unmanagedEtcdTLSClientSecret), unmanagedEtcdTLSClientSecret); err != nil {
			return ctrl.Result{}, fmt.Errorf("failed to get unmanaged etcd tls secret: %w", err)
		}
		hostedControlPlaneEtcdClientSecret := &corev1.Secret{
			ObjectMeta: metav1.ObjectMeta{
				Namespace: controlPlaneNamespace.Name,
				Name:      hcluster.Spec.Etcd.Unmanaged.TLS.ClientSecret.Name,
			},
		}
		if result, err := r.CreateOrUpdate(ctx, r.Client, hostedControlPlaneEtcdClientSecret, func() error {
			if hostedControlPlaneEtcdClientSecret.Data == nil {
				hostedControlPlaneEtcdClientSecret.Data = map[string][]byte{}
			}
			hostedControlPlaneEtcdClientSecret.Data = unmanagedEtcdTLSClientSecret.Data
			hostedControlPlaneEtcdClientSecret.Type = corev1.SecretTypeOpaque
			return nil
		}); err != nil {
			return ctrl.Result{}, fmt.Errorf("failed reconciling etcd client secret: %w", err)
		} else {
			r.Log.Info("reconciled etcd client mtls secret to control plane namespace", "result", result)
		}
	}

	// Reconcile global config related configmaps and secrets
	{
		if hcluster.Spec.Configuration != nil {
			for _, configMapRef := range hcluster.Spec.Configuration.ConfigMapRefs {
				sourceCM := &corev1.ConfigMap{}
				if err := r.Get(ctx, client.ObjectKey{Namespace: hcluster.Namespace, Name: configMapRef.Name}, sourceCM); err != nil {
					return ctrl.Result{}, fmt.Errorf("failed to get referenced configmap %s/%s: %w", hcluster.Namespace, configMapRef.Name, err)
				}
				destCM := &corev1.ConfigMap{}
				destCM.Name = sourceCM.Name
				destCM.Namespace = controlPlaneNamespace.Name
				if _, err := r.CreateOrUpdate(ctx, r.Client, destCM, func() error {
					destCM.Annotations = sourceCM.Annotations
					destCM.Labels = sourceCM.Labels
					destCM.Data = sourceCM.Data
					destCM.BinaryData = sourceCM.BinaryData
					destCM.Immutable = sourceCM.Immutable
					return nil
				}); err != nil {
					return ctrl.Result{}, fmt.Errorf("failed to reconcile referenced config map %s/%s: %w", destCM.Namespace, destCM.Name, err)
				}
			}

			for _, secretRef := range hcluster.Spec.Configuration.SecretRefs {
				sourceSecret := &corev1.Secret{}
				if err := r.Get(ctx, client.ObjectKey{Namespace: hcluster.Namespace, Name: secretRef.Name}, sourceSecret); err != nil {
					return ctrl.Result{}, fmt.Errorf("failed to get referenced secret %s/%s: %w", hcluster.Namespace, secretRef.Name, err)
				}
				destSecret := &corev1.Secret{}
				destSecret.Name = sourceSecret.Name
				destSecret.Namespace = controlPlaneNamespace.Name
				if _, err := r.CreateOrUpdate(ctx, r.Client, destSecret, func() error {
					destSecret.Annotations = sourceSecret.Annotations
					destSecret.Labels = sourceSecret.Labels
					destSecret.Data = sourceSecret.Data
					destSecret.Immutable = sourceSecret.Immutable
					destSecret.Type = sourceSecret.Type
					return nil
				}); err != nil {
					return ctrl.Result{}, fmt.Errorf("failed to reconcile secret %s/%s: %w", destSecret.Namespace, destSecret.Name, err)
				}
			}
		}
	}

	// Reconcile the HostedControlPlane
	hcp := controlplaneoperator.HostedControlPlane(controlPlaneNamespace.Name, hcluster.Name)
	_, err = r.CreateOrUpdate(ctx, r.Client, hcp, func() error {
		return reconcileHostedControlPlane(hcp, hcluster)
	})
	if err != nil {
		return ctrl.Result{}, fmt.Errorf("failed to reconcile hostedcontrolplane: %w", err)
	}

	var infraCR client.Object
	switch hcluster.Spec.Platform.Type {
	// We run the AWS controller for NonePlatform for now
	// So nodePools can be created to expose ign endpoints that can be used for byo machines to join.
	case hyperv1.AWSPlatform, hyperv1.NonePlatform:
		// Reconcile external AWSCluster
		if err := r.Client.Get(ctx, client.ObjectKeyFromObject(hcp), hcp); err != nil {
			r.Log.Error(err, "failed to get control plane ref")
			return reconcile.Result{}, err
		}

		awsCluster := controlplaneoperator.AWSCluster(controlPlaneNamespace.Name, hcluster.Name)
		_, err = controllerutil.CreateOrPatch(ctx, r.Client, awsCluster, func() error {
			return reconcileAWSCluster(awsCluster, hcluster, hcp.Status.ControlPlaneEndpoint)
		})
		if err != nil {
			return ctrl.Result{}, fmt.Errorf("failed to reconcile AWSCluster: %w", err)
		}
		infraCR = awsCluster
	case hyperv1.IBMCloudPlatform:
		// Reconcile external IBM Cloud Cluster
		if err := r.Client.Get(ctx, client.ObjectKeyFromObject(hcp), hcp); err != nil {
			r.Log.Error(err, "failed to get control plane ref")
			return reconcile.Result{}, err
		}

		ibmCluster := controlplaneoperator.IBMCloudCluster(controlPlaneNamespace.Name, hcluster.Name)
		_, err = r.CreateOrUpdate(ctx, r.Client, ibmCluster, func() error {
			return reconcileIBMCloudCluster(ibmCluster, hcluster, hcp.Status.ControlPlaneEndpoint)
		})
		if err != nil {
			return ctrl.Result{}, fmt.Errorf("failed to reconcile IBMCluster: %w", err)
		}
		infraCR = ibmCluster
	default:
		// TODO(alberto): for platform None implement back a "pass through" infra CR similar to externalInfraCluster.
	}

	// Reconcile cluster prometheus RBAC resources if enabled
	if r.EnableOCPClusterMonitoring {
		if err := reconcileClusterPrometheusRBAC(ctx, r.Client, hcp.Namespace); err != nil {
			return ctrl.Result{}, fmt.Errorf("failed to reconcile RBAC for OCP cluster prometheus: %w", err)
		}
	}

	// Reconcile the CAPI Cluster resource
	capiCluster := controlplaneoperator.CAPICluster(controlPlaneNamespace.Name, hcluster.Spec.InfraID)
	_, err = r.CreateOrUpdate(ctx, r.Client, capiCluster, func() error {
		return reconcileCAPICluster(capiCluster, hcluster, hcp, infraCR)
	})
	if err != nil {
		return ctrl.Result{}, fmt.Errorf("failed to reconcile capi cluster: %w", err)
	}

	// Reconcile the HostedControlPlane kubeconfig if one is reported
	if hcp.Status.KubeConfig != nil {
		src := &corev1.Secret{
			ObjectMeta: metav1.ObjectMeta{
				Namespace: hcp.Namespace,
				Name:      hcp.Status.KubeConfig.Name,
			},
		}
		err := r.Client.Get(ctx, client.ObjectKeyFromObject(src), src)
		if err != nil {
			return ctrl.Result{}, fmt.Errorf("failed to get controlplane kubeconfig secret %q: %w", client.ObjectKeyFromObject(src), err)
		}
		dest := manifests.KubeConfigSecret(hcluster.Namespace, hcluster.Name)
		_, err = r.CreateOrUpdate(ctx, r.Client, dest, func() error {
			key := hcp.Status.KubeConfig.Key
			srcData, srcHasData := src.Data[key]
			if !srcHasData {
				return fmt.Errorf("controlplane kubeconfig secret %q must have a %q key", client.ObjectKeyFromObject(src), key)
			}
			dest.Type = corev1.SecretTypeOpaque
			if dest.Data == nil {
				dest.Data = map[string][]byte{}
			}
			dest.Data["kubeconfig"] = srcData
			dest.SetOwnerReferences([]metav1.OwnerReference{{
				APIVersion: hyperv1.GroupVersion.String(),
				Kind:       "HostedCluster",
				Name:       hcluster.Name,
				UID:        hcluster.UID,
			}})
			return nil
		})
		if err != nil {
			return ctrl.Result{}, fmt.Errorf("failed to reconcile hostedcluster kubeconfig secret: %w", err)
		}
	}

	// Reconcile the CAPI manager components
	err = r.reconcileCAPIManager(ctx, hcluster)
	if err != nil {
		return ctrl.Result{}, fmt.Errorf("failed to reconcile capi manager: %w", err)
	}

	switch hcluster.Spec.Platform.Type {
	case hyperv1.AWSPlatform:
		// Reconcile the CAPI AWS provider components
		err = r.reconcileCAPIAWSProvider(ctx, hcluster)
		if err != nil {
			return ctrl.Result{}, fmt.Errorf("failed to reconcile capi aws provider: %w", err)
		}
	default:
		//TODO: add other providers
		r.Log.Info("provider specific cluster api components not specified", "provider", hcluster.Spec.Platform.Type)
	}

	// Reconcile the autoscaler
	err = r.reconcileAutoscaler(ctx, hcluster, hcp)
	if err != nil {
		return ctrl.Result{}, fmt.Errorf("failed to reconcile autoscaler: %w", err)
	}

	// Reconcile the control plane operator
	err = r.reconcileControlPlaneOperator(ctx, hcluster, hcp)
	if err != nil {
		return ctrl.Result{}, fmt.Errorf("failed to reconcile control plane operator: %w", err)
	}

	// Reconcile the Ignition server
	if err = r.reconcileIgnitionServer(ctx, hcluster, hcp); err != nil {
		return ctrl.Result{}, fmt.Errorf("failed to reconcile ignition server: %w", err)
	}

	// Reconcile the machine config server
	if err = r.reconcileMachineConfigServer(ctx, hcluster); err != nil {
		return ctrl.Result{}, fmt.Errorf("failed to reconcile machine config server: %w", err)
	}

	if err = r.reconcileMachineApprover(ctx, hcluster, hcp); err != nil {
		return ctrl.Result{}, fmt.Errorf("failed to reconcile machine approver: %w", err)
	}

	r.Log.Info("successfully reconciled")
	return ctrl.Result{}, nil
}

// reconcileHostedControlPlane reconciles the given HostedControlPlane, which
// will be mutated.
func reconcileHostedControlPlane(hcp *hyperv1.HostedControlPlane, hcluster *hyperv1.HostedCluster) error {
	// Always initialize the HostedControlPlane with an image matching
	// the HostedCluster.
	if hcp.ObjectMeta.CreationTimestamp.IsZero() {
		hcp.Spec.ReleaseImage = hcluster.Spec.Release.Image
	}

	hcp.Annotations = map[string]string{
		hostedClusterAnnotation: client.ObjectKeyFromObject(hcluster).String(),
	}
	for annotationKey := range hcluster.Annotations {
		if annotationKey == hyperv1.DisablePKIReconciliationAnnotation {
			hcp.Annotations[hyperv1.DisablePKIReconciliationAnnotation] = hcluster.Annotations[hyperv1.DisablePKIReconciliationAnnotation]
		} else if annotationKey == hyperv1.OauthLoginURLOverrideAnnotation {
			hcp.Annotations[hyperv1.OauthLoginURLOverrideAnnotation] = hcluster.Annotations[hyperv1.OauthLoginURLOverrideAnnotation]
		} else if strings.HasPrefix(annotationKey, hyperv1.IdentityProviderOverridesAnnotationPrefix) {
			hcp.Annotations[annotationKey] = hcluster.Annotations[annotationKey]
		} else if annotationKey == hyperv1.KonnectivityAgentImageAnnotation || annotationKey == hyperv1.KonnectivityServerImageAnnotation {
			hcp.Annotations[annotationKey] = hcluster.Annotations[annotationKey]
		} else if annotationKey == hyperv1.RestartDateAnnotation {
			hcp.Annotations[annotationKey] = hcluster.Annotations[annotationKey]
		} else if annotationKey == hyperv1.IBMCloudKMSProviderImage || annotationKey == hyperv1.AWSKMSProviderImage {
			hcp.Annotations[annotationKey] = hcluster.Annotations[annotationKey]
		} else if annotationKey == hyperv1.PortierisImageAnnotation {
			hcp.Annotations[hyperv1.PortierisImageAnnotation] = hcluster.Annotations[hyperv1.PortierisImageAnnotation]
		}
	}
	hcp.Spec.PullSecret = corev1.LocalObjectReference{Name: controlplaneoperator.PullSecret(hcp.Namespace).Name}
	if len(hcluster.Spec.SSHKey.Name) > 0 {
		hcp.Spec.SSHKey = corev1.LocalObjectReference{Name: controlplaneoperator.SSHKey(hcp.Namespace).Name}
	}
	if hcluster.Spec.AuditWebhook != nil && len(hcluster.Spec.AuditWebhook.Name) > 0 {
		hcp.Spec.AuditWebhook = hcluster.Spec.AuditWebhook.DeepCopy()
	}
	hcp.Spec.FIPS = hcluster.Spec.FIPS
	hcp.Spec.IssuerURL = hcluster.Spec.IssuerURL
	hcp.Spec.ServiceCIDR = hcluster.Spec.Networking.ServiceCIDR
	hcp.Spec.PodCIDR = hcluster.Spec.Networking.PodCIDR
	hcp.Spec.MachineCIDR = hcluster.Spec.Networking.MachineCIDR
	hcp.Spec.NetworkType = hcluster.Spec.Networking.NetworkType
	if hcluster.Spec.Networking.APIServer != nil {
		hcp.Spec.APIAdvertiseAddress = hcluster.Spec.Networking.APIServer.AdvertiseAddress
		hcp.Spec.APIPort = hcluster.Spec.Networking.APIServer.Port
	}

	hcp.Spec.InfraID = hcluster.Spec.InfraID
	hcp.Spec.DNS = hcluster.Spec.DNS
	hcp.Spec.Services = hcluster.Spec.Services
	hcp.Spec.ControllerAvailabilityPolicy = hcluster.Spec.ControllerAvailabilityPolicy
	hcp.Spec.InfrastructureAvailabilityPolicy = hcluster.Spec.InfrastructureAvailabilityPolicy
	hcp.Spec.Etcd.ManagementType = hcluster.Spec.Etcd.ManagementType
	if hcluster.Spec.Etcd.ManagementType == hyperv1.Unmanaged && hcluster.Spec.Etcd.Unmanaged != nil {
		hcp.Spec.Etcd.Unmanaged = hcluster.Spec.Etcd.Unmanaged.DeepCopy()
	}
	if hcluster.Spec.Etcd.ManagementType == hyperv1.Managed && hcluster.Spec.Etcd.Managed != nil {
		hcp.Spec.Etcd.Managed = hcluster.Spec.Etcd.Managed.DeepCopy()
	}
	if hcluster.Spec.ImageContentSources != nil {
		hcp.Spec.ImageContentSources = hcluster.Spec.ImageContentSources
	}
	if hcluster.Spec.SecretEncryption != nil {
		hcp.Spec.SecretEncryption = hcluster.Spec.SecretEncryption.DeepCopy()
	}
	switch hcluster.Spec.Platform.Type {
	case hyperv1.AWSPlatform:
		hcp.Spec.Platform.Type = hyperv1.AWSPlatform
		hcp.Spec.Platform.AWS = hcluster.Spec.Platform.AWS.DeepCopy()
		hcp.Spec.Platform.AWS.KubeCloudControllerCreds = corev1.LocalObjectReference{
			Name: manifests.AWSKubeCloudControllerCreds(hcp.Namespace).Name,
		}
		// TODO: Not actually used by the control plane operator...
		hcp.Spec.Platform.AWS.NodePoolManagementCreds = corev1.LocalObjectReference{
			Name: manifests.AWSNodePoolManagementCreds(hcp.Namespace).Name,
		}
	case hyperv1.NonePlatform:
		hcp.Spec.Platform.Type = hyperv1.NonePlatform
	case hyperv1.IBMCloudPlatform:
		hcp.Spec.Platform.Type = hyperv1.IBMCloudPlatform
	}

	// always reconcile the release image (facilitates rolling forward)
	hcp.Spec.ReleaseImage = hcluster.Spec.Release.Image

	hcp.Spec.Configuration = hcluster.Spec.Configuration.DeepCopy()
	return nil
}

// reconcileCAPIManager orchestrates orchestrates of  all CAPI manager components.
func (r *HostedClusterReconciler) reconcileCAPIManager(ctx context.Context, hcluster *hyperv1.HostedCluster) error {
	controlPlaneNamespace := manifests.HostedControlPlaneNamespace(hcluster.Namespace, hcluster.Name)
	err := r.Client.Get(ctx, client.ObjectKeyFromObject(controlPlaneNamespace), controlPlaneNamespace)
	if err != nil {
		return fmt.Errorf("failed to get control plane namespace: %w", err)
	}

	// Reconcile CAPI webhooks TLS secret
	capiWebhooksTLSSecret := clusterapi.CAPIWebhooksTLSSecret(controlPlaneNamespace.Name)
	_, err = r.CreateOrUpdate(ctx, r.Client, capiWebhooksTLSSecret, func() error {
		_, hasTLSPrivateKeyKey := capiWebhooksTLSSecret.Data[corev1.TLSPrivateKeyKey]
		_, hasTLSCertKey := capiWebhooksTLSSecret.Data[corev1.TLSCertKey]
		if hasTLSPrivateKeyKey && hasTLSCertKey {
			return nil
		}

		// We currently don't expose CAPI webhooks but still they run as part of the manager
		// and it breaks without a cert https://github.com/kubernetes-sigs/cluster-api/pull/4709.
		cn := "capi-webhooks"
		ou := "openshift"
		cfg := &certs.CertCfg{
			Subject:   pkix.Name{CommonName: cn, OrganizationalUnit: []string{ou}},
			KeyUsages: x509.KeyUsageKeyEncipherment | x509.KeyUsageDigitalSignature | x509.KeyUsageCertSign,
			Validity:  certs.ValidityTenYears,
			IsCA:      true,
		}
		key, crt, err := certs.GenerateSelfSignedCertificate(cfg)
		if err != nil {
			return fmt.Errorf("failed to generate CA (cn=%s,ou=%s): %w", cn, ou, err)
		}
		if capiWebhooksTLSSecret.Data == nil {
			capiWebhooksTLSSecret.Data = map[string][]byte{}
		}
		capiWebhooksTLSSecret.Data[corev1.TLSCertKey] = certs.CertToPem(crt)
		capiWebhooksTLSSecret.Data[corev1.TLSPrivateKeyKey] = certs.PrivateKeyToPem(key)
		return nil
	})
	if err != nil {
		return fmt.Errorf("failed to reconcile capi webhook tls secret: %w", err)
	}

	// Reconcile CAPI manager service account
	capiManagerServiceAccount := clusterapi.CAPIManagerServiceAccount(controlPlaneNamespace.Name)
	_, err = r.CreateOrUpdate(ctx, r.Client, capiManagerServiceAccount, NoopReconcile)
	if err != nil {
		return fmt.Errorf("failed to reconcile capi manager service account: %w", err)
	}

	// Reconcile CAPI manager cluster role
	capiManagerClusterRole := clusterapi.CAPIManagerClusterRole(controlPlaneNamespace.Name)
	_, err = r.CreateOrUpdate(ctx, r.Client, capiManagerClusterRole, func() error {
		return reconcileCAPIManagerClusterRole(capiManagerClusterRole)
	})
	if err != nil {
		return fmt.Errorf("failed to reconcile capi manager cluster role: %w", err)
	}

	// Reconcile CAPI manager cluster role binding
	capiManagerClusterRoleBinding := clusterapi.CAPIManagerClusterRoleBinding(controlPlaneNamespace.Name)
	_, err = r.CreateOrUpdate(ctx, r.Client, capiManagerClusterRoleBinding, func() error {
		return reconcileCAPIManagerClusterRoleBinding(capiManagerClusterRoleBinding, capiManagerClusterRole, capiManagerServiceAccount)
	})
	if err != nil {
		return fmt.Errorf("failed to reconcile capi manager cluster role binding: %w", err)
	}

	// Reconcile CAPI manager role
	capiManagerRole := clusterapi.CAPIManagerRole(controlPlaneNamespace.Name)
	_, err = r.CreateOrUpdate(ctx, r.Client, capiManagerRole, func() error {
		return reconcileCAPIManagerRole(capiManagerRole)
	})
	if err != nil {
		return fmt.Errorf("failed to reconcile capi manager role: %w", err)
	}

	// Reconcile CAPI manager role binding
	capiManagerRoleBinding := clusterapi.CAPIManagerRoleBinding(controlPlaneNamespace.Name)
	_, err = r.CreateOrUpdate(ctx, r.Client, capiManagerRoleBinding, func() error {
		return reconcileCAPIManagerRoleBinding(capiManagerRoleBinding, capiManagerRole, capiManagerServiceAccount)
	})
	if err != nil {
		return fmt.Errorf("failed to reconcile capi manager role: %w", err)
	}

	// Reconcile CAPI manager deployment
	capiImage := imageCAPI
	if _, ok := hcluster.Annotations[hyperv1.ClusterAPIManagerImage]; ok {
		capiImage = hcluster.Annotations[hyperv1.ClusterAPIManagerImage]
	}
	capiManagerDeployment := clusterapi.ClusterAPIManagerDeployment(controlPlaneNamespace.Name)
	_, err = r.CreateOrUpdate(ctx, r.Client, capiManagerDeployment, func() error {
		// TODO (alberto): This image builds from https://github.com/kubernetes-sigs/cluster-api/pull/4709
		// We need to build from main branch and push to quay.io/hypershift once this is merged or otherwise enable webhooks.
		return reconcileCAPIManagerDeployment(capiManagerDeployment, hcluster, capiManagerServiceAccount, capiImage, r.ManagementClusterMode == "base-kube")
	})
	if err != nil {
		return fmt.Errorf("failed to reconcile capi manager deployment: %w", err)
	}

	return nil
}

// reconcileCAPIAWSProvider orchestrates reconciliation of the CAPI AWS provider
// components.
func (r *HostedClusterReconciler) reconcileCAPIAWSProvider(ctx context.Context, hcluster *hyperv1.HostedCluster) error {
	controlPlaneNamespace := manifests.HostedControlPlaneNamespace(hcluster.Namespace, hcluster.Name)
	err := r.Client.Get(ctx, client.ObjectKeyFromObject(controlPlaneNamespace), controlPlaneNamespace)
	if err != nil {
		return fmt.Errorf("failed to get control plane namespace: %w", err)
	}

	// Reconcile CAPI AWS provider role
	capiAwsProviderRole := clusterapi.CAPIAWSProviderRole(controlPlaneNamespace.Name)
	_, err = r.CreateOrUpdate(ctx, r.Client, capiAwsProviderRole, func() error {
		return reconcileCAPIAWSProviderRole(capiAwsProviderRole)
	})
	if err != nil {
		return fmt.Errorf("failed to reconcile capi aws provider role: %w", err)
	}

	// Reconcile CAPI AWS provider service account
	capiAwsProviderServiceAccount := clusterapi.CAPIAWSProviderServiceAccount(controlPlaneNamespace.Name)
	_, err = r.CreateOrUpdate(ctx, r.Client, capiAwsProviderServiceAccount, NoopReconcile)
	if err != nil {
		return fmt.Errorf("failed to reconcile capi aws provider service account: %w", err)
	}

	// Reconcile CAPI AWS provider role binding
	capiAwsProviderRoleBinding := clusterapi.CAPIAWSProviderRoleBinding(controlPlaneNamespace.Name)
	_, err = r.CreateOrUpdate(ctx, r.Client, capiAwsProviderRoleBinding, func() error {
		return reconcileCAPIAWSProviderRoleBinding(capiAwsProviderRoleBinding, capiAwsProviderRole, capiAwsProviderServiceAccount)
	})
	if err != nil {
		return fmt.Errorf("failed to reconcile capi aws provider role binding: %w", err)
	}

	// Reconcile CAPI AWS provider deployment
	capiAwsProviderDeployment := clusterapi.CAPIAWSProviderDeployment(controlPlaneNamespace.Name)
	_, err = r.CreateOrUpdate(ctx, r.Client, capiAwsProviderDeployment, func() error {
		// TODO (alberto): This image builds from https://github.com/kubernetes-sigs/cluster-api-provider-aws/pull/2453
		// We need to build from main branch and push to quay.io/hypershift once this is merged or otherwise enable webhooks.
		return reconcileCAPIAWSProviderDeployment(capiAwsProviderDeployment, hcluster, capiAwsProviderServiceAccount, r.ManagementClusterMode == "base-kube")
	})
	if err != nil {
		return fmt.Errorf("failed to reconcile capi aws provider deployment: %w", err)
	}

	return nil
}

// reconcileControlPlaneOperator orchestrates reconciliation of the control plane
// operator components.
func (r *HostedClusterReconciler) reconcileControlPlaneOperator(ctx context.Context, hcluster *hyperv1.HostedCluster, hostedControlPlane *hyperv1.HostedControlPlane) error {
	controlPlaneNamespace := manifests.HostedControlPlaneNamespace(hcluster.Namespace, hcluster.Name)
	err := r.Client.Get(ctx, client.ObjectKeyFromObject(controlPlaneNamespace), controlPlaneNamespace)
	if err != nil {
		return fmt.Errorf("failed to get control plane namespace: %w", err)
	}

	// Reconcile operator service account
	controlPlaneOperatorServiceAccount := controlplaneoperator.OperatorServiceAccount(controlPlaneNamespace.Name)
	_, err = r.CreateOrUpdate(ctx, r.Client, controlPlaneOperatorServiceAccount, NoopReconcile)
	if err != nil {
		return fmt.Errorf("failed to reconcile controlplane operator service account: %w", err)
	}

	// Reconcile operator cluster role
	controlPlaneOperatorClusterRole := controlplaneoperator.OperatorClusterRole()
	_, err = r.CreateOrUpdate(ctx, r.Client, controlPlaneOperatorClusterRole, func() error {
		return reconcileControlPlaneOperatorClusterRole(controlPlaneOperatorClusterRole)
	})
	if err != nil {
		return fmt.Errorf("failed to reconcile controlplane operator cluster role: %w", err)
	}

	// Reconcile operator cluster role binding
	controlPlaneOperatorClusterRoleBinding := controlplaneoperator.OperatorClusterRoleBinding(controlPlaneNamespace.Name)
	_, err = r.CreateOrUpdate(ctx, r.Client, controlPlaneOperatorClusterRoleBinding, func() error {
		return reconcileControlPlaneOperatorClusterRoleBinding(controlPlaneOperatorClusterRoleBinding, controlPlaneOperatorClusterRole, controlPlaneOperatorServiceAccount)
	})
	if err != nil {
		return fmt.Errorf("failed to reconcile controlplane operator clusterrolebinding: %w", err)
	}

	// Reconcile operator role
	controlPlaneOperatorRole := controlplaneoperator.OperatorRole(controlPlaneNamespace.Name)
	_, err = r.CreateOrUpdate(ctx, r.Client, controlPlaneOperatorRole, func() error {
		return reconcileControlPlaneOperatorRole(controlPlaneOperatorRole)
	})
	if err != nil {
		return fmt.Errorf("failed to reconcile controlplane operator clusterrole: %w", err)
	}

	// Reconcile operator role binding
	controlPlaneOperatorRoleBinding := controlplaneoperator.OperatorRoleBinding(controlPlaneNamespace.Name)
	_, err = r.CreateOrUpdate(ctx, r.Client, controlPlaneOperatorRoleBinding, func() error {
		return reconcileControlPlaneOperatorRoleBinding(controlPlaneOperatorRoleBinding, controlPlaneOperatorRole, controlPlaneOperatorServiceAccount)
	})
	if err != nil {
		return fmt.Errorf("failed to reconcile controlplane operator rolebinding: %w", err)
	}

	// Reconcile operator deployment
	var pullSecret corev1.Secret
	if err := r.Client.Get(ctx, types.NamespacedName{Namespace: hcluster.Namespace, Name: hcluster.Spec.PullSecret.Name}, &pullSecret); err != nil {
		return fmt.Errorf("failed to get pull secret: %w", err)
	}
	pullSecretBytes, ok := pullSecret.Data[corev1.DockerConfigJsonKey]
	if !ok {
		return fmt.Errorf("expected %s key in pull secret", corev1.DockerConfigJsonKey)
	}
	controlPlaneOperatorImage, err := getControlPlaneOperatorImage(ctx, hcluster, r.ReleaseProvider, r.HypershiftOperatorImage, pullSecretBytes)
	if err != nil {
		return err
	}
	controlPlaneOperatorDeployment := controlplaneoperator.OperatorDeployment(controlPlaneNamespace.Name)
	_, err = r.CreateOrUpdate(ctx, r.Client, controlPlaneOperatorDeployment, func() error {
<<<<<<< HEAD
		return reconcileControlPlaneOperatorDeployment(controlPlaneOperatorDeployment, hcluster, controlPlaneOperatorImage, controlPlaneOperatorServiceAccount, r.EnableCIDebugOutput, convertRegistryOverridesToCommandLineFlag(r.ReleaseProvider.(*releaseinfo.RegistryMirrorProviderDecorator).RegistryOverrides))
=======
		return reconcileControlPlaneOperatorDeployment(controlPlaneOperatorDeployment, hcluster, controlPlaneOperatorImage, controlPlaneOperatorServiceAccount, r.EnableCIDebugOutput, r.ManagementClusterMode)
>>>>>>> 81a097ad
	})
	if err != nil {
		return fmt.Errorf("failed to reconcile controlplane operator deployment: %w", err)
	}

	// Reconcile operator PodMonitor
	podMonitor := controlplaneoperator.PodMonitor(controlPlaneNamespace.Name, hcluster.Name)
	if _, err := controllerutil.CreateOrUpdate(ctx, r.Client, podMonitor, func() error {
		podMonitor.Spec.Selector = *controlPlaneOperatorDeployment.Spec.Selector
		podMonitor.Spec.PodMetricsEndpoints = []prometheusoperatorv1.PodMetricsEndpoint{{
			Interval: "15s",
			Port:     "metrics",
		}}
		podMonitor.Spec.NamespaceSelector = prometheusoperatorv1.NamespaceSelector{MatchNames: []string{controlPlaneNamespace.Name}}
		podMonitor.SetOwnerReferences([]metav1.OwnerReference{{
			APIVersion: hyperv1.GroupVersion.String(),
			Kind:       "HostedControlPlane",
			Name:       hostedControlPlane.Name,
			UID:        hostedControlPlane.UID,
		}})
		if podMonitor.Annotations == nil {
			podMonitor.Annotations = map[string]string{}
		}
		podMonitor.Annotations[hostedClusterAnnotation] = client.ObjectKeyFromObject(hcluster).String()
		return nil
	}); err != nil {
		return fmt.Errorf("failed to reconcile controlplane operator pod monitor: %w", err)
	}

	return nil
}

func convertRegistryOverridesToCommandLineFlag(registryOverrides map[string]string) string {
	commandLineFlagArray := []string{}
	for registrySource, registryReplacement := range registryOverrides {
		commandLineFlagArray = append(commandLineFlagArray, fmt.Sprintf("%s=%s", registrySource, registryReplacement))
	}
	if len(commandLineFlagArray) > 0 {
		return strings.Join(commandLineFlagArray, ",")
	}
	// this is the equivalent of null on a StringToString command line variable.
	return "="
}

func servicePublishingStrategyByType(hcp *hyperv1.HostedCluster, svcType hyperv1.ServiceType) *hyperv1.ServicePublishingStrategy {
	for _, mapping := range hcp.Spec.Services {
		if mapping.Service == svcType {
			return &mapping.ServicePublishingStrategy
		}
	}
	return nil
}

func reconcileIgnitionServerService(svc *corev1.Service, strategy *hyperv1.ServicePublishingStrategy) error {
	svc.Spec.Selector = map[string]string{
		"app": ignitionserver.ResourceName,
	}
	var portSpec corev1.ServicePort
	if len(svc.Spec.Ports) > 0 {
		portSpec = svc.Spec.Ports[0]
	} else {
		svc.Spec.Ports = []corev1.ServicePort{portSpec}
	}
	portSpec.Port = int32(443)
	portSpec.Name = "https"
	portSpec.Protocol = corev1.ProtocolTCP
	portSpec.TargetPort = intstr.FromInt(9090)
	switch strategy.Type {
	case hyperv1.NodePort:
		svc.Spec.Type = corev1.ServiceTypeNodePort
		if portSpec.NodePort == 0 && strategy.NodePort != nil {
			portSpec.NodePort = strategy.NodePort.Port
		}
	case hyperv1.Route:
		svc.Spec.Type = corev1.ServiceTypeClusterIP
	default:
		return fmt.Errorf("invalid publishing strategy for Ignition service: %s", strategy.Type)
	}
	svc.Spec.Ports[0] = portSpec
	return nil
}

func (r *HostedClusterReconciler) reconcileIgnitionServer(ctx context.Context, hcluster *hyperv1.HostedCluster, hcp *hyperv1.HostedControlPlane) error {
	var span trace.Span
	ctx, span = r.tracer.Start(ctx, "reconcile-ignition-server")
	defer span.End()

	controlPlaneNamespace := manifests.HostedControlPlaneNamespace(hcluster.Namespace, hcluster.Name)
	if err := r.Client.Get(ctx, client.ObjectKeyFromObject(controlPlaneNamespace), controlPlaneNamespace); err != nil {
		return fmt.Errorf("failed to get control plane namespace: %w", err)
	}

	serviceStrategy := servicePublishingStrategyByType(hcluster, hyperv1.Ignition)
	if serviceStrategy == nil {
		//lint:ignore ST1005 Ignition is proper name
		return fmt.Errorf("Ignition service strategy not specified")
	}
	// Reconcile service
	ignitionServerService := ignitionserver.Service(controlPlaneNamespace.Name)
	if result, err := r.CreateOrUpdate(ctx, r.Client, ignitionServerService, func() error {
		return reconcileIgnitionServerService(ignitionServerService, serviceStrategy)
	}); err != nil {
		return fmt.Errorf("failed to reconcile ignition service: %w", err)
	} else {
		span.AddEvent("reconciled ignition server service", trace.WithAttributes(attribute.String("result", string(result))))
	}
	var ignitionServerAddress string
	switch serviceStrategy.Type {
	case hyperv1.Route:
		// Reconcile route
		ignitionServerRoute := ignitionserver.Route(controlPlaneNamespace.Name)
		if result, err := r.CreateOrUpdate(ctx, r.Client, ignitionServerRoute, func() error {
			if ignitionServerRoute.Annotations == nil {
				ignitionServerRoute.Annotations = map[string]string{}
			}
			if hcluster.Spec.Platform.Type == hyperv1.AWSPlatform &&
				(hcluster.Spec.Platform.AWS.EndpointAccess == hyperv1.PublicAndPrivate ||
					hcluster.Spec.Platform.AWS.EndpointAccess == hyperv1.Private) {
				if ignitionServerRoute.Labels == nil {
					ignitionServerRoute.Labels = map[string]string{}
				}
				ignitionServerRoute.Labels[hyperutil.HypershiftRouteLabel] = controlPlaneNamespace.Name
			}
			ignitionServerRoute.Annotations[hostedClusterAnnotation] = client.ObjectKeyFromObject(hcluster).String()
			ignitionServerRoute.Spec.TLS = &routev1.TLSConfig{
				Termination: routev1.TLSTerminationPassthrough,
			}
			ignitionServerRoute.Spec.To = routev1.RouteTargetReference{
				Kind:   "Service",
				Name:   ignitionserver.ResourceName,
				Weight: k8sutilspointer.Int32Ptr(100),
			}
			return nil
		}); err != nil {
			return fmt.Errorf("failed to reconcile ignition route: %w", err)
		} else {
			span.AddEvent("reconciled ignition server route", trace.WithAttributes(attribute.String("result", string(result))))
		}

		// The route must be admitted and assigned a host before we can generate certs
		if len(ignitionServerRoute.Status.Ingress) == 0 || len(ignitionServerRoute.Status.Ingress[0].Host) == 0 {
			r.Log.Info("ignition server reconciliation waiting for ignition server route to be assigned a host value")
			return nil
		}
		ignitionServerAddress = ignitionServerRoute.Status.Ingress[0].Host
	case hyperv1.NodePort:
		if serviceStrategy.NodePort == nil {
			return fmt.Errorf("nodeport metadata not specified for ignition service")
		}
		ignitionServerAddress = serviceStrategy.NodePort.Address
	default:
		return fmt.Errorf("unknown service strategy type for ignition service: %s", serviceStrategy.Type)
	}

	// Reconcile a root CA for ignition serving certificates. We only create this
	// and don't update it for now.
	caCertSecret := ignitionserver.IgnitionCACertSecret(controlPlaneNamespace.Name)
	if result, err := r.CreateOrUpdate(ctx, r.Client, caCertSecret, func() error {
		if caCertSecret.CreationTimestamp.IsZero() {
			cfg := &certs.CertCfg{
				Subject:   pkix.Name{CommonName: "ignition-root-ca", OrganizationalUnit: []string{"openshift"}},
				KeyUsages: x509.KeyUsageKeyEncipherment | x509.KeyUsageDigitalSignature | x509.KeyUsageCertSign,
				Validity:  certs.ValidityTenYears,
				IsCA:      true,
			}
			key, crt, err := certs.GenerateSelfSignedCertificate(cfg)
			if err != nil {
				return fmt.Errorf("failed to generate CA: %w", err)
			}
			caCertSecret.Type = corev1.SecretTypeTLS
			caCertSecret.Data = map[string][]byte{
				corev1.TLSCertKey:       certs.CertToPem(crt),
				corev1.TLSPrivateKeyKey: certs.PrivateKeyToPem(key),
			}
		}
		return nil
	}); err != nil {
		return fmt.Errorf("failed to reconcile ignition ca cert: %w", err)
	} else {
		span.AddEvent("reconciled ignition CA cert secret", trace.WithAttributes(attribute.String("result", string(result))))
		r.Log.Info("reconciled ignition CA cert secret", "result", result)
	}

	// Reconcile a ignition serving certificate issued by the generated root CA. We
	// only create this and don't update it for now.
	servingCertSecret := ignitionserver.IgnitionServingCertSecret(controlPlaneNamespace.Name)
	if result, err := r.CreateOrUpdate(ctx, r.Client, servingCertSecret, func() error {
		if servingCertSecret.CreationTimestamp.IsZero() {
			caCert, err := certs.PemToCertificate(caCertSecret.Data[corev1.TLSCertKey])
			if err != nil {
				return fmt.Errorf("couldn't get ca cert: %w", err)
			}
			caKey, err := certs.PemToPrivateKey(caCertSecret.Data[corev1.TLSPrivateKeyKey])
			if err != nil {
				return fmt.Errorf("couldn't get ca key: %w", err)
			}
			cfg := &certs.CertCfg{
				Subject:   pkix.Name{CommonName: "ignition-server", Organization: []string{"openshift"}},
				KeyUsages: x509.KeyUsageKeyEncipherment | x509.KeyUsageDigitalSignature,
				Validity:  certs.ValidityOneYear,
			}
			numericIP := net.ParseIP(ignitionServerAddress)
			if numericIP == nil {
				cfg.DNSNames = []string{ignitionServerAddress}
			} else {
				cfg.IPAddresses = []net.IP{numericIP}
			}
			key, crt, err := certs.GenerateSignedCertificate(caKey, caCert, cfg)
			if err != nil {
				return fmt.Errorf("failed to generate ignition serving cert: %w", err)
			}
			servingCertSecret.Type = corev1.SecretTypeTLS
			servingCertSecret.Data = map[string][]byte{
				corev1.TLSCertKey:       certs.CertToPem(crt),
				corev1.TLSPrivateKeyKey: certs.PrivateKeyToPem(key),
			}
		}
		return nil
	}); err != nil {
		return fmt.Errorf("failed to reconcile ignition serving cert: %w", err)
	} else {
		span.AddEvent("reconciled ignition serving cert secret", trace.WithAttributes(attribute.String("result", string(result))))
		r.Log.Info("reconciled ignition serving cert secret", "result", result)
	}

	role := ignitionserver.Role(controlPlaneNamespace.Name)
	if result, err := r.CreateOrUpdate(ctx, r.Client, role, func() error {
		role.Rules = []rbacv1.PolicyRule{
			{
				APIGroups: []string{""},
				Resources: []string{
					"events",
					// This is needed by the tokeSecret controller to watch secrets.
					"secrets",
					// This is needed by the MCS ignitionProvider to lookup the release image and create the MCS.
					"pods/log",
					"serviceaccounts",
					"pods",
					// This is needed by the MCS ignitionProvider to create an ephemeral ConfigMap
					// with the machine config to mount it into the MCS Pod that generates the final payload.
					"configmaps",
				},
				Verbs: []string{"*"},
			},
			{
				APIGroups: []string{"rbac.authorization.k8s.io"},
				Resources: []string{"*"},
				Verbs:     []string{"*"},
			},
		}
		return nil
	}); err != nil {
		return fmt.Errorf("failed to reconcile ignition role: %w", err)
	} else {
		span.AddEvent("reconciled ignition server role", trace.WithAttributes(attribute.String("result", string(result))))
	}

	sa := ignitionserver.ServiceAccount(controlPlaneNamespace.Name)
	if result, err := r.CreateOrUpdate(ctx, r.Client, sa, NoopReconcile); err != nil {
		return fmt.Errorf("failed to reconcile controlplane operator service account: %w", err)
	} else {
		span.AddEvent("reconciled ignition ServiceAccount", trace.WithAttributes(attribute.String("result", string(result))))
	}

	roleBinding := ignitionserver.RoleBinding(controlPlaneNamespace.Name)
	if result, err := r.CreateOrUpdate(ctx, r.Client, roleBinding, func() error {
		roleBinding.RoleRef = rbacv1.RoleRef{
			APIGroup: "rbac.authorization.k8s.io",
			Kind:     "Role",
			Name:     role.Name,
		}

		roleBinding.Subjects = []rbacv1.Subject{
			{
				Kind:      "ServiceAccount",
				Name:      sa.Name,
				Namespace: sa.Namespace,
			},
		}
		return nil
	}); err != nil {
		return fmt.Errorf("failed to reconcile ignition RoleBinding: %w", err)
	} else {
		span.AddEvent("reconciled ignition RoleBinding", trace.WithAttributes(attribute.String("result", string(result))))
	}

	// Reconcile deployment
	ignitionServerDeployment := ignitionserver.Deployment(controlPlaneNamespace.Name)
	if result, err := r.CreateOrUpdate(ctx, r.Client, ignitionServerDeployment, func() error {
		if ignitionServerDeployment.Annotations == nil {
			ignitionServerDeployment.Annotations = map[string]string{}
		}
		ignitionServerLabels := map[string]string{
			"app":                         ignitionserver.ResourceName,
			hyperv1.ControlPlaneComponent: ignitionserver.ResourceName,
		}
		ignitionServerDeployment.Annotations[hostedClusterAnnotation] = client.ObjectKeyFromObject(hcluster).String()
		ignitionServerDeployment.Spec = appsv1.DeploymentSpec{
			Replicas: k8sutilspointer.Int32Ptr(1),
			Selector: &metav1.LabelSelector{
				MatchLabels: ignitionServerLabels,
			},
			Template: corev1.PodTemplateSpec{
				ObjectMeta: metav1.ObjectMeta{
					Labels: ignitionServerLabels,
				},
				Spec: corev1.PodSpec{
					ServiceAccountName:            sa.Name,
					TerminationGracePeriodSeconds: k8sutilspointer.Int64Ptr(10),
					Tolerations: []corev1.Toleration{
						{
							Key:    "node-role.kubernetes.io/master",
							Effect: corev1.TaintEffectNoSchedule,
						},
					},
					Volumes: []corev1.Volume{
						{
							Name: "serving-cert",
							VolumeSource: corev1.VolumeSource{
								Secret: &corev1.SecretVolumeSource{
									SecretName: servingCertSecret.Name,
								},
							},
						},
					},
					Containers: []corev1.Container{
						{
							Name:            ignitionserver.ResourceName,
							Image:           r.IgnitionServerImage,
							ImagePullPolicy: corev1.PullAlways,
							Env: []corev1.EnvVar{
								{
									Name: "MY_NAMESPACE",
									ValueFrom: &corev1.EnvVarSource{
										FieldRef: &corev1.ObjectFieldSelector{
											FieldPath: "metadata.namespace",
										},
									},
								},
							},
							Command: []string{
								"/usr/bin/ignition-server",
								"start",
								"--cert-file", "/var/run/secrets/ignition/serving-cert/tls.crt",
								"--key-file", "/var/run/secrets/ignition/serving-cert/tls.key",
<<<<<<< HEAD
								"--registry-overrides", convertRegistryOverridesToCommandLineFlag(r.ReleaseProvider.(*releaseinfo.RegistryMirrorProviderDecorator).RegistryOverrides),
=======
								"--management-cluster-mode", r.ManagementClusterMode,
>>>>>>> 81a097ad
							},
							LivenessProbe: &corev1.Probe{
								Handler: corev1.Handler{
									TCPSocket: &corev1.TCPSocketAction{
										Port: intstr.FromInt(9090),
									},
								},
								InitialDelaySeconds: 120,
								TimeoutSeconds:      5,
								PeriodSeconds:       60,
								FailureThreshold:    6,
								SuccessThreshold:    1,
							},
							ReadinessProbe: &corev1.Probe{
								Handler: corev1.Handler{
									TCPSocket: &corev1.TCPSocketAction{
										Port: intstr.FromInt(9090),
									},
								},
								InitialDelaySeconds: 5,
								TimeoutSeconds:      5,
								PeriodSeconds:       60,
								FailureThreshold:    3,
								SuccessThreshold:    1,
							},
							Ports: []corev1.ContainerPort{
								{
									Name:          "https",
									ContainerPort: 9090,
								},
							},
							Resources: corev1.ResourceRequirements{
								Requests: corev1.ResourceList{
									corev1.ResourceMemory: resource.MustParse("40Mi"),
									corev1.ResourceCPU:    resource.MustParse("10m"),
								},
							},
							VolumeMounts: []corev1.VolumeMount{
								{
									Name:      "serving-cert",
									MountPath: "/var/run/secrets/ignition/serving-cert",
								},
							},
						},
					},
				},
			},
		}
		if r.ManagementClusterMode == "base-kube" {
			ignitionServerDeployment.Spec.Template.Spec.SecurityContext = &corev1.PodSecurityContext{
				RunAsUser: k8sutilspointer.Int64Ptr(10001),
			}
		}
		hyperutil.SetColocation(hcluster, ignitionServerDeployment)
		hyperutil.SetControlPlaneIsolation(hcluster, ignitionServerDeployment)
		hyperutil.SetDefaultPriorityClass(ignitionServerDeployment)
		switch hcluster.Spec.ControllerAvailabilityPolicy {
		case hyperv1.HighlyAvailable:
			maxSurge := intstr.FromInt(1)
			maxUnavailable := intstr.FromInt(1)
			ignitionServerDeployment.Spec.Strategy.Type = appsv1.RollingUpdateDeploymentStrategyType
			ignitionServerDeployment.Spec.Strategy.RollingUpdate = &appsv1.RollingUpdateDeployment{
				MaxSurge:       &maxSurge,
				MaxUnavailable: &maxUnavailable,
			}
			ignitionServerDeployment.Spec.Replicas = k8sutilspointer.Int32Ptr(3)
			hyperutil.SetMultizoneSpread(ignitionServerLabels, ignitionServerDeployment)
		default:
			ignitionServerDeployment.Spec.Replicas = k8sutilspointer.Int32Ptr(1)
		}

		return nil
	}); err != nil {
		return fmt.Errorf("failed to reconcile ignition deployment: %w", err)
	} else {
		span.AddEvent("reconciled ignition server deployment", trace.WithAttributes(attribute.String("result", string(result))))
	}

	return nil
}

// reconcileAutoscaler orchestrates reconciliation of autoscaler components using
// both the HostedCluster and the HostedControlPlane which the autoscaler takes
// inputs from.
func (r *HostedClusterReconciler) reconcileAutoscaler(ctx context.Context, hcluster *hyperv1.HostedCluster, hcp *hyperv1.HostedControlPlane) error {
	controlPlaneNamespace := manifests.HostedControlPlaneNamespace(hcluster.Namespace, hcluster.Name)
	err := r.Client.Get(ctx, client.ObjectKeyFromObject(controlPlaneNamespace), controlPlaneNamespace)
	if err != nil {
		return fmt.Errorf("failed to get control plane namespace: %w", err)
	}

	// Reconcile autoscaler role
	autoScalerRole := autoscaler.AutoScalerRole(controlPlaneNamespace.Name)
	_, err = r.CreateOrUpdate(ctx, r.Client, autoScalerRole, func() error {
		return reconcileAutoScalerRole(autoScalerRole)
	})
	if err != nil {
		return fmt.Errorf("failed to reconcile autoscaler role: %w", err)
	}

	// Reconcile autoscaler service account
	autoScalerServiceAccount := autoscaler.AutoScalerServiceAccount(controlPlaneNamespace.Name)
	_, err = r.CreateOrUpdate(ctx, r.Client, autoScalerServiceAccount, NoopReconcile)
	if err != nil {
		return fmt.Errorf("failed to reconcile autoscaler service account: %w", err)
	}

	// Reconcile autoscaler role binding
	autoScalerRoleBinding := autoscaler.AutoScalerRoleBinding(controlPlaneNamespace.Name)
	_, err = r.CreateOrUpdate(ctx, r.Client, autoScalerRoleBinding, func() error {
		return reconcileAutoScalerRoleBinding(autoScalerRoleBinding, autoScalerRole, autoScalerServiceAccount)
	})
	if err != nil {
		return fmt.Errorf("failed to reconcile autoscaler role binding: %w", err)
	}

	// The deployment depends on the kubeconfig being reported.
	if hcp.Status.KubeConfig != nil {
		// Resolve the kubeconfig secret for CAPI which the
		// autoscaler is deployed alongside of.
		capiKubeConfigSecret := &corev1.Secret{
			ObjectMeta: metav1.ObjectMeta{
				Namespace: hcp.Namespace,
				Name:      fmt.Sprintf("%s-kubeconfig", hcluster.Spec.InfraID),
			},
		}
		err = r.Client.Get(ctx, client.ObjectKeyFromObject(capiKubeConfigSecret), capiKubeConfigSecret)
		if err != nil {
			return fmt.Errorf("failed to get hosted controlplane kubeconfig secret %q: %w", capiKubeConfigSecret.Name, err)
		}

		// Reconcile autoscaler deployment
		clusterAutoScalerImage := imageClusterAutoscaler
		if _, ok := hcluster.Annotations[hyperv1.ClusterAutoscalerImage]; ok {
			clusterAutoScalerImage = hcluster.Annotations[hyperv1.ClusterAutoscalerImage]
		}
		autoScalerDeployment := autoscaler.AutoScalerDeployment(controlPlaneNamespace.Name)
		_, err = r.CreateOrUpdate(ctx, r.Client, autoScalerDeployment, func() error {
<<<<<<< HEAD
			return reconcileAutoScalerDeployment(autoScalerDeployment, hcluster, autoScalerServiceAccount, capiKubeConfigSecret, hcluster.Spec.Autoscaling, clusterAutoScalerImage, r.AvailabilityProberImage)
=======
			return reconcileAutoScalerDeployment(autoScalerDeployment, hcluster, autoScalerServiceAccount, capiKubeConfigSecret, hcluster.Spec.Autoscaling, clusterAutoScalerImage, r.HypershiftOperatorImage, r.ManagementClusterMode == "base-kube")
>>>>>>> 81a097ad
		})
		if err != nil {
			return fmt.Errorf("failed to reconcile autoscaler deployment: %w", err)
		}
	}

	return nil
}

func getControlPlaneOperatorImage(ctx context.Context, hc *hyperv1.HostedCluster, releaseProvider releaseinfo.Provider, hypershiftOperatorImage string, pullSecret []byte) (string, error) {
	if val, ok := hc.Annotations[hyperv1.ControlPlaneOperatorImageAnnotation]; ok {
		return val, nil
	}
	releaseInfo, err := releaseProvider.Lookup(ctx, hc.Spec.Release.Image, pullSecret)
	if err != nil {
		return "", err
	}
	version, err := semver.Parse(releaseInfo.Version())
	if err != nil {
		return "", err
	}
	versionMajMin := fmt.Sprintf("%d.%d", version.Major, version.Minor)
	switch versionMajMin {
	case "4.8", "4.9", "4.10":
		return hypershiftOperatorImage, nil
	default:
		return "", fmt.Errorf("unsupported release image with version %s", versionMajMin)
	}
}

<<<<<<< HEAD
func reconcileControlPlaneOperatorDeployment(deployment *appsv1.Deployment, hc *hyperv1.HostedCluster, image string, sa *corev1.ServiceAccount, enableCIDebugOutput bool, registryOverrideCommandLine string) error {
=======
func reconcileControlPlaneOperatorDeployment(deployment *appsv1.Deployment, hc *hyperv1.HostedCluster, image string, sa *corev1.ServiceAccount, enableCIDebugOutput bool, managementClusterMode string) error {
>>>>>>> 81a097ad
	deployment.Spec = appsv1.DeploymentSpec{
		Replicas: k8sutilspointer.Int32Ptr(1),
		Selector: &metav1.LabelSelector{
			MatchLabels: map[string]string{
				"name": "control-plane-operator",
			},
		},
		Template: corev1.PodTemplateSpec{
			ObjectMeta: metav1.ObjectMeta{
				Labels: map[string]string{
					"name":                        "control-plane-operator",
					"app":                         "control-plane-operator",
					hyperv1.ControlPlaneComponent: "control-plane-operator",
				},
			},
			Spec: corev1.PodSpec{
				ServiceAccountName: sa.Name,
				Containers: []corev1.Container{
					{
						Name:            "control-plane-operator",
						Image:           image,
						ImagePullPolicy: corev1.PullAlways,
						Env: []corev1.EnvVar{
							{
								Name: "MY_NAMESPACE",
								ValueFrom: &corev1.EnvVarSource{
									FieldRef: &corev1.ObjectFieldSelector{
										FieldPath: "metadata.namespace",
									},
								},
							},
						},
						// needed since control plane operator runs with anyuuid scc
						SecurityContext: &corev1.SecurityContext{
							RunAsUser: k8sutilspointer.Int64Ptr(1000),
						},
						Command: []string{"/usr/bin/control-plane-operator"},
<<<<<<< HEAD
						Args:    []string{"run", "--namespace", "$(MY_NAMESPACE)", "--deployment-name", "control-plane-operator", "--metrics-addr", "0.0.0.0:8080", fmt.Sprintf("--enable-ci-debug-output=%t", enableCIDebugOutput), fmt.Sprintf("--registry-overrides=%s", registryOverrideCommandLine)},
=======
						Args:    []string{"run", "--namespace", "$(MY_NAMESPACE)", "--deployment-name", "control-plane-operator", "--metrics-addr", "0.0.0.0:8080", fmt.Sprintf("--enable-ci-debug-output=%t", enableCIDebugOutput), fmt.Sprintf("--management-cluster-mode=%s", managementClusterMode)},
>>>>>>> 81a097ad
						Ports:   []corev1.ContainerPort{{Name: "metrics", ContainerPort: 8080}},
					},
				},
			},
		},
	}
	hyperutil.SetColocation(hc, deployment)
	hyperutil.SetRestartAnnotation(hc, deployment)
	hyperutil.SetControlPlaneIsolation(hc, deployment)
	hyperutil.SetDefaultPriorityClass(deployment)
	return nil
}

func reconcileControlPlaneOperatorClusterRole(role *rbacv1.ClusterRole) error {
	role.Rules = []rbacv1.PolicyRule{
		{
			APIGroups: []string{"apiextensions.k8s.io"},
			Resources: []string{"customresourcedefinitions"},
			Verbs:     []string{"*"},
		},
		{
			APIGroups: []string{"config.openshift.io"},
			Resources: []string{"*"},
			Verbs:     []string{"get", "list", "watch"},
		},
		{
			APIGroups: []string{"operator.openshift.io"},
			Resources: []string{"*"},
			Verbs:     []string{"*"},
		},
		{
			APIGroups: []string{"security.openshift.io"},
			Resources: []string{"securitycontextconstraints"},
			Verbs:     []string{"*"},
		},
		{
			APIGroups: []string{"rbac.authorization.k8s.io"},
			Resources: []string{"*"},
			Verbs:     []string{"*"},
		},
		{
			APIGroups: []string{""},
			Resources: []string{"services"},
			Verbs:     []string{"get", "list", "watch"},
		},
	}
	return nil
}

func reconcileControlPlaneOperatorClusterRoleBinding(binding *rbacv1.ClusterRoleBinding, role *rbacv1.ClusterRole, sa *corev1.ServiceAccount) error {
	binding.RoleRef = rbacv1.RoleRef{
		APIGroup: "rbac.authorization.k8s.io",
		Kind:     "ClusterRole",
		Name:     role.Name,
	}
	binding.Subjects = []rbacv1.Subject{
		{
			Kind:      "ServiceAccount",
			Name:      sa.Name,
			Namespace: sa.Namespace,
		},
	}
	return nil
}

func reconcileControlPlaneOperatorRole(role *rbacv1.Role) error {
	role.Rules = []rbacv1.PolicyRule{
		{
			APIGroups: []string{"hypershift.openshift.io"},
			Resources: []string{"*"},
			Verbs:     []string{"*"},
		},
		{
			APIGroups: []string{
				"bootstrap.cluster.x-k8s.io",
				"controlplane.cluster.x-k8s.io",
				"infrastructure.cluster.x-k8s.io",
				"machines.cluster.x-k8s.io",
				"exp.infrastructure.cluster.x-k8s.io",
				"addons.cluster.x-k8s.io",
				"exp.cluster.x-k8s.io",
				"cluster.x-k8s.io",
				"monitoring.coreos.com",
			},
			Resources: []string{"*"},
			Verbs:     []string{"*"},
		},
		{
			APIGroups: []string{"route.openshift.io"},
			Resources: []string{"*"},
			Verbs:     []string{"*"},
		},
		{
			APIGroups: []string{""},
			Resources: []string{
				"events",
				"configmaps",
				"pods",
				"pods/log",
				"secrets",
				"nodes",
				"serviceaccounts",
				"services",
			},
			Verbs: []string{"*"},
		},
		{
			APIGroups: []string{"apps"},
			Resources: []string{"deployments", "statefulsets"},
			Verbs:     []string{"*"},
		},
		{
			APIGroups: []string{"etcd.database.coreos.com"},
			Resources: []string{"*"},
			Verbs:     []string{"*"},
		},
		{
			APIGroups: []string{"machine.openshift.io"},
			Resources: []string{"*"},
			Verbs:     []string{"*"},
		},
		{
			APIGroups: []string{"batch"},
			Resources: []string{"cronjobs", "jobs"},
			Verbs:     []string{"*"},
		},
		{
			APIGroups: []string{"policy"},
			Resources: []string{"poddisruptionbudgets"},
			Verbs:     []string{"*"},
		},
	}
	return nil
}

func reconcileControlPlaneOperatorRoleBinding(binding *rbacv1.RoleBinding, role *rbacv1.Role, sa *corev1.ServiceAccount) error {
	binding.RoleRef = rbacv1.RoleRef{
		APIGroup: "rbac.authorization.k8s.io",
		Kind:     "Role",
		Name:     role.Name,
	}

	binding.Subjects = []rbacv1.Subject{
		{
			Kind:      "ServiceAccount",
			Name:      sa.Name,
			Namespace: sa.Namespace,
		},
	}

	return nil
}

func reconcileAWSCluster(awsCluster *capiawsv1.AWSCluster, hcluster *hyperv1.HostedCluster, apiEndpoint hyperv1.APIEndpoint) error {
	// We only create this resource once and then let CAPI own it
	awsCluster.Annotations = map[string]string{
		hostedClusterAnnotation:    client.ObjectKeyFromObject(hcluster).String(),
		capiv1.ManagedByAnnotation: "external",
	}

	awsCluster.Spec.AdditionalTags = nil
	if hcluster.Spec.Platform.AWS != nil {
		awsCluster.Spec.Region = hcluster.Spec.Platform.AWS.Region

		if hcluster.Spec.Platform.AWS.CloudProviderConfig != nil {
			awsCluster.Spec.NetworkSpec.VPC.ID = hcluster.Spec.Platform.AWS.CloudProviderConfig.VPC
		}

		if len(hcluster.Spec.Platform.AWS.ResourceTags) > 0 {
			awsCluster.Spec.AdditionalTags = capiawsv1.Tags{}
		}
		for _, entry := range hcluster.Spec.Platform.AWS.ResourceTags {
			awsCluster.Spec.AdditionalTags[entry.Key] = entry.Value
		}
	}

	// Set the values for upper level controller
	awsCluster.Status.Ready = true
	awsCluster.Spec.ControlPlaneEndpoint = capiv1alpha4.APIEndpoint{
		Host: apiEndpoint.Host,
		Port: apiEndpoint.Port,
	}
	return nil
}

func reconcileIBMCloudCluster(ibmCluster *capiibmv1.IBMVPCCluster, hcluster *hyperv1.HostedCluster, apiEndpoint hyperv1.APIEndpoint) error {
	ibmCluster.Annotations = map[string]string{
		hostedClusterAnnotation:    client.ObjectKeyFromObject(hcluster).String(),
		capiv1.ManagedByAnnotation: "external",
	}

	// Set the values for upper level controller
	ibmCluster.Status.Ready = true
	ibmCluster.Spec.ControlPlaneEndpoint = capiv1alpha4.APIEndpoint{
		Host: apiEndpoint.Host,
		Port: apiEndpoint.Port,
	}
	return nil
}

func reconcileCAPICluster(cluster *capiv1.Cluster, hcluster *hyperv1.HostedCluster, hcp *hyperv1.HostedControlPlane, infraCR client.Object) error {
	// We only create this resource once and then let CAPI own it
	if !cluster.CreationTimestamp.IsZero() {
		return nil
	}

	cluster.Annotations = map[string]string{
		hostedClusterAnnotation: client.ObjectKeyFromObject(hcluster).String(),
	}
	gvk, err := apiutil.GVKForObject(infraCR, api.Scheme)
	if err != nil {
		return err
	}
	cluster.Spec = capiv1.ClusterSpec{
		ControlPlaneEndpoint: capiv1.APIEndpoint{},
		ControlPlaneRef: &corev1.ObjectReference{
			APIVersion: "hypershift.openshift.io/v1alpha1",
			Kind:       "HostedControlPlane",
			Namespace:  hcp.Namespace,
			Name:       hcp.Name,
		},
		InfrastructureRef: &corev1.ObjectReference{
			APIVersion: gvk.GroupVersion().String(),
			Kind:       gvk.Kind,
			Namespace:  infraCR.GetNamespace(),
			Name:       infraCR.GetName(),
		},
	}

	return nil
}

func reconcileCAPIManagerDeployment(deployment *appsv1.Deployment, hc *hyperv1.HostedCluster, sa *corev1.ServiceAccount, capiManagerImage string, explicitNonRootSecurityContext bool) error {
	defaultMode := int32(420)
	capiManagerLabels := map[string]string{
		"name":                        "cluster-api",
		"app":                         "cluster-api",
		hyperv1.ControlPlaneComponent: "cluster-api",
	}
	deployment.Spec = appsv1.DeploymentSpec{
		Replicas: k8sutilspointer.Int32Ptr(1),
		Selector: &metav1.LabelSelector{
			MatchLabels: capiManagerLabels,
		},
		Template: corev1.PodTemplateSpec{
			ObjectMeta: metav1.ObjectMeta{
				Labels: capiManagerLabels,
			},
			Spec: corev1.PodSpec{
				ServiceAccountName: sa.Name,
				Volumes: []corev1.Volume{
					{
						Name: "capi-webhooks-tls",
						VolumeSource: corev1.VolumeSource{
							Secret: &corev1.SecretVolumeSource{
								DefaultMode: &defaultMode,
								SecretName:  "capi-webhooks-tls",
							},
						},
					},
				},
				Containers: []corev1.Container{
					{
						Name:            "manager",
						Image:           capiManagerImage,
						ImagePullPolicy: corev1.PullAlways,
						Env: []corev1.EnvVar{
							{
								Name: "MY_NAMESPACE",
								ValueFrom: &corev1.EnvVarSource{
									FieldRef: &corev1.ObjectFieldSelector{
										FieldPath: "metadata.namespace",
									},
								},
							},
						},
						Command: []string{"/manager"},
						Args: []string{"--namespace", "$(MY_NAMESPACE)",
							"--alsologtostderr",
							"--v=4",
							"--leader-elect=true",
						},
						Resources: corev1.ResourceRequirements{
							Requests: corev1.ResourceList{
								corev1.ResourceMemory: resource.MustParse("20Mi"),
								corev1.ResourceCPU:    resource.MustParse("10m"),
							},
						},
						VolumeMounts: []corev1.VolumeMount{
							{
								Name:      "capi-webhooks-tls",
								ReadOnly:  true,
								MountPath: "/tmp/k8s-webhook-server/serving-certs",
							},
						},
					},
				},
			},
		},
	}
	if explicitNonRootSecurityContext {
		deployment.Spec.Template.Spec.SecurityContext = &corev1.PodSecurityContext{
			RunAsUser: k8sutilspointer.Int64Ptr(10001),
		}
	}
	hyperutil.SetColocation(hc, deployment)
	// TODO (alberto): Reconsider enable this back when we face a real need
	// with no better solution.
	// hyperutil.SetRestartAnnotation(hc, deployment)
	hyperutil.SetControlPlaneIsolation(hc, deployment)
	hyperutil.SetDefaultPriorityClass(deployment)
	switch hc.Spec.ControllerAvailabilityPolicy {
	case hyperv1.HighlyAvailable:
		maxSurge := intstr.FromInt(1)
		maxUnavailable := intstr.FromInt(1)
		deployment.Spec.Strategy.Type = appsv1.RollingUpdateDeploymentStrategyType
		deployment.Spec.Strategy.RollingUpdate = &appsv1.RollingUpdateDeployment{
			MaxSurge:       &maxSurge,
			MaxUnavailable: &maxUnavailable,
		}
		deployment.Spec.Replicas = k8sutilspointer.Int32Ptr(3)
		hyperutil.SetMultizoneSpread(capiManagerLabels, deployment)
	default:
		deployment.Spec.Replicas = k8sutilspointer.Int32Ptr(1)
	}

	return nil
}

func reconcileCAPIManagerClusterRole(role *rbacv1.ClusterRole) error {
	role.Rules = []rbacv1.PolicyRule{
		{
			APIGroups: []string{"apiextensions.k8s.io"},
			Resources: []string{"customresourcedefinitions"},
			Verbs:     []string{"get", "list", "watch"},
		},
	}
	return nil
}

func reconcileCAPIManagerClusterRoleBinding(binding *rbacv1.ClusterRoleBinding, role *rbacv1.ClusterRole, sa *corev1.ServiceAccount) error {
	binding.RoleRef = rbacv1.RoleRef{
		APIGroup: "rbac.authorization.k8s.io",
		Kind:     "ClusterRole",
		Name:     role.Name,
	}

	binding.Subjects = []rbacv1.Subject{
		{
			Kind:      "ServiceAccount",
			Name:      sa.Name,
			Namespace: sa.Namespace,
		},
	}
	return nil
}

func reconcileCAPIManagerRole(role *rbacv1.Role) error {
	role.Rules = []rbacv1.PolicyRule{
		{
			APIGroups: []string{
				"bootstrap.cluster.x-k8s.io",
				"controlplane.cluster.x-k8s.io",
				"infrastructure.cluster.x-k8s.io",
				"machines.cluster.x-k8s.io",
				"exp.infrastructure.cluster.x-k8s.io",
				"addons.cluster.x-k8s.io",
				"exp.cluster.x-k8s.io",
				"cluster.x-k8s.io",
			},
			Resources: []string{"*"},
			Verbs:     []string{"*"},
		},
		{
			APIGroups: []string{"hypershift.openshift.io"},
			Resources: []string{
				"hostedcontrolplanes",
				"hostedcontrolplanes/status",
			},
			Verbs: []string{"*"},
		},
		{
			APIGroups: []string{""},
			Resources: []string{
				"configmaps",
				"events",
				"nodes",
				"secrets",
			},
			Verbs: []string{"*"},
		},
		{
			APIGroups: []string{"coordination.k8s.io"},
			Resources: []string{
				"leases",
			},
			Verbs: []string{"*"},
		},
	}
	return nil
}

func reconcileCAPIManagerRoleBinding(binding *rbacv1.RoleBinding, role *rbacv1.Role, sa *corev1.ServiceAccount) error {
	binding.RoleRef = rbacv1.RoleRef{
		APIGroup: "rbac.authorization.k8s.io",
		Kind:     "Role",
		Name:     role.Name,
	}

	binding.Subjects = []rbacv1.Subject{
		{
			Kind:      "ServiceAccount",
			Name:      sa.Name,
			Namespace: sa.Namespace,
		},
	}

	return nil
}

func reconcileCAPIAWSProviderDeployment(deployment *appsv1.Deployment, hc *hyperv1.HostedCluster, sa *corev1.ServiceAccount, explicitNonRootSecurityContext bool) error {
	defaultMode := int32(420)
	capaLabels := map[string]string{
		"control-plane":               "capa-controller-manager",
		"app":                         "capa-controller-manager",
		hyperv1.ControlPlaneComponent: "capa-controller-manager",
	}
	deployment.Spec = appsv1.DeploymentSpec{
		Replicas: k8sutilspointer.Int32Ptr(1),
		Selector: &metav1.LabelSelector{
			MatchLabels: capaLabels,
		},
		Template: corev1.PodTemplateSpec{
			ObjectMeta: metav1.ObjectMeta{
				Labels: capaLabels,
			},
			Spec: corev1.PodSpec{
				ServiceAccountName:            sa.Name,
				TerminationGracePeriodSeconds: k8sutilspointer.Int64Ptr(10),
				Tolerations: []corev1.Toleration{
					{
						Key:    "node-role.kubernetes.io/master",
						Effect: corev1.TaintEffectNoSchedule,
					},
				},
				Volumes: []corev1.Volume{
					{
						Name: "capi-webhooks-tls",
						VolumeSource: corev1.VolumeSource{
							Secret: &corev1.SecretVolumeSource{
								DefaultMode: &defaultMode,
								SecretName:  "capi-webhooks-tls",
							},
						},
					},
					{
						Name: "credentials",
						VolumeSource: corev1.VolumeSource{
							Secret: &corev1.SecretVolumeSource{
								SecretName: manifests.AWSNodePoolManagementCreds(deployment.Namespace).Name,
							},
						},
					},
				},
				Containers: []corev1.Container{
					{
						Name:            "manager",
						Image:           imageCAPA,
						ImagePullPolicy: corev1.PullAlways,
						VolumeMounts: []corev1.VolumeMount{
							{
								Name:      "credentials",
								MountPath: "/home/.aws",
							},
							{
								Name:      "capi-webhooks-tls",
								ReadOnly:  true,
								MountPath: "/tmp/k8s-webhook-server/serving-certs",
							},
						},
						Env: []corev1.EnvVar{
							{
								Name: "MY_NAMESPACE",
								ValueFrom: &corev1.EnvVarSource{
									FieldRef: &corev1.ObjectFieldSelector{
										FieldPath: "metadata.namespace",
									},
								},
							},
							{
								Name:  "AWS_SHARED_CREDENTIALS_FILE",
								Value: "/home/.aws/credentials",
							},
						},
						Command: []string{"/manager"},
						Args: []string{"--namespace", "$(MY_NAMESPACE)",
							"--alsologtostderr",
							"--v=4",
							"--leader-elect=true",
							"--feature-gates=EKS=false",
						},
						Ports: []corev1.ContainerPort{
							{
								Name:          "healthz",
								ContainerPort: 9440,
								Protocol:      corev1.ProtocolTCP,
							},
						},
						LivenessProbe: &corev1.Probe{
							Handler: corev1.Handler{
								HTTPGet: &corev1.HTTPGetAction{
									Path: "/healthz",
									Port: intstr.FromString("healthz"),
								},
							},
						},
						ReadinessProbe: &corev1.Probe{
							Handler: corev1.Handler{
								HTTPGet: &corev1.HTTPGetAction{
									Path: "/readyz",
									Port: intstr.FromString("healthz"),
								},
							},
						},
					},
				},
			},
		},
	}
	hyperutil.SetColocation(hc, deployment)
	// TODO (alberto): Reconsider enable this back when we face a real need
	// with no better solution.
	// hyperutil.SetRestartAnnotation(hc, deployment)
	hyperutil.SetControlPlaneIsolation(hc, deployment)
	hyperutil.SetDefaultPriorityClass(deployment)
	if explicitNonRootSecurityContext {
		deployment.Spec.Template.Spec.SecurityContext = &corev1.PodSecurityContext{
			RunAsUser: k8sutilspointer.Int64Ptr(1001),
		}
	}
	switch hc.Spec.ControllerAvailabilityPolicy {
	case hyperv1.HighlyAvailable:
		maxSurge := intstr.FromInt(1)
		maxUnavailable := intstr.FromInt(1)
		deployment.Spec.Strategy.Type = appsv1.RollingUpdateDeploymentStrategyType
		deployment.Spec.Strategy.RollingUpdate = &appsv1.RollingUpdateDeployment{
			MaxSurge:       &maxSurge,
			MaxUnavailable: &maxUnavailable,
		}
		deployment.Spec.Replicas = k8sutilspointer.Int32Ptr(3)
		hyperutil.SetMultizoneSpread(capaLabels, deployment)
	default:
		deployment.Spec.Replicas = k8sutilspointer.Int32Ptr(1)
	}

	return nil
}

func reconcileCAPIAWSProviderRole(role *rbacv1.Role) error {
	role.Rules = []rbacv1.PolicyRule{
		{
			APIGroups: []string{""},
			Resources: []string{
				"events",
				"secrets",
				"configmaps",
			},
			Verbs: []string{"*"},
		},
		{
			APIGroups: []string{
				"bootstrap.cluster.x-k8s.io",
				"controlplane.cluster.x-k8s.io",
				"infrastructure.cluster.x-k8s.io",
				"machines.cluster.x-k8s.io",
				"exp.infrastructure.cluster.x-k8s.io",
				"addons.cluster.x-k8s.io",
				"exp.cluster.x-k8s.io",
				"cluster.x-k8s.io",
			},
			Resources: []string{"*"},
			Verbs:     []string{"*"},
		},
		{
			APIGroups: []string{"hypershift.openshift.io"},
			Resources: []string{"*"},
			Verbs:     []string{"*"},
		},
		{
			APIGroups: []string{"coordination.k8s.io"},
			Resources: []string{
				"leases",
			},
			Verbs: []string{"*"},
		},
	}
	return nil
}

func reconcileCAPIAWSProviderRoleBinding(binding *rbacv1.RoleBinding, role *rbacv1.Role, sa *corev1.ServiceAccount) error {
	binding.RoleRef = rbacv1.RoleRef{
		APIGroup: "rbac.authorization.k8s.io",
		Kind:     "Role",
		Name:     role.Name,
	}

	binding.Subjects = []rbacv1.Subject{
		{
			Kind:      "ServiceAccount",
			Name:      sa.Name,
			Namespace: sa.Namespace,
		},
	}
	return nil
}

func reconcileAutoScalerDeployment(deployment *appsv1.Deployment, hc *hyperv1.HostedCluster, sa *corev1.ServiceAccount, kubeConfigSecret *corev1.Secret, options hyperv1.ClusterAutoscaling, clusterAutoScalerImage string, availabilityProberImage string, explicitNonRootSecurityContext bool) error {
	args := []string{
		"--cloud-provider=clusterapi",
		"--node-group-auto-discovery=clusterapi:namespace=$(MY_NAMESPACE)",
		"--kubeconfig=/mnt/kubeconfig/target-kubeconfig",
		"--clusterapi-cloud-config-authoritative",
		// TODO (alberto): Is this a fair assumption?
		// There's currently pods with local storage e.g grafana and image-registry.
		// Without this option after after a scaling out operation and an “unfortunate” reschedule
		// we might end up locked with three nodes.
		"--skip-nodes-with-local-storage=false",
		"--alsologtostderr",
		"--v=4",
	}

	// TODO if the options for the cluster autoscaler continues to grow, we should take inspiration
	// from the cluster-autoscaler-operator and create some utility functions for these assignments.
	if options.MaxNodesTotal != nil {
		arg := fmt.Sprintf("%s=%d", "--max-nodes-total", *options.MaxNodesTotal)
		args = append(args, arg)
	}

	if options.MaxPodGracePeriod != nil {
		arg := fmt.Sprintf("%s=%d", "--max-graceful-termination-sec", *options.MaxPodGracePeriod)
		args = append(args, arg)
	}

	if options.MaxNodeProvisionTime != "" {
		arg := fmt.Sprintf("%s=%s", "--max-node-provision-time", options.MaxNodeProvisionTime)
		args = append(args, arg)
	}

	if options.PodPriorityThreshold != nil {
		arg := fmt.Sprintf("%s=%d", "--expendable-pods-priority-cutoff", *options.PodPriorityThreshold)
		args = append(args, arg)
	}

	deployment.Spec = appsv1.DeploymentSpec{
		Replicas: k8sutilspointer.Int32Ptr(1),
		Selector: &metav1.LabelSelector{
			MatchLabels: map[string]string{
				"app": "cluster-autoscaler",
			},
		},
		Template: corev1.PodTemplateSpec{
			ObjectMeta: metav1.ObjectMeta{
				Labels: map[string]string{
					"app":                         "cluster-autoscaler",
					hyperv1.ControlPlaneComponent: "cluster-autoscaler",
				},
			},
			Spec: corev1.PodSpec{
				ServiceAccountName:            sa.Name,
				TerminationGracePeriodSeconds: k8sutilspointer.Int64Ptr(10),
				Tolerations: []corev1.Toleration{
					{
						Key:    "node-role.kubernetes.io/master",
						Effect: corev1.TaintEffectNoSchedule,
					},
				},
				Volumes: []corev1.Volume{
					{
						Name: "target-kubeconfig",
						VolumeSource: corev1.VolumeSource{
							Secret: &corev1.SecretVolumeSource{
								SecretName: kubeConfigSecret.Name,
								Items: []corev1.KeyToPath{
									{
										// TODO: should the key be published on status?
										Key:  "value",
										Path: "target-kubeconfig",
									},
								},
							},
						},
					},
				},
				Containers: []corev1.Container{
					{
						Name:            "cluster-autoscaler",
						Image:           clusterAutoScalerImage,
						ImagePullPolicy: corev1.PullAlways,
						VolumeMounts: []corev1.VolumeMount{
							{
								Name:      "target-kubeconfig",
								MountPath: "/mnt/kubeconfig",
							},
						},
						Env: []corev1.EnvVar{
							{
								Name: "MY_NAMESPACE",
								ValueFrom: &corev1.EnvVarSource{
									FieldRef: &corev1.ObjectFieldSelector{
										FieldPath: "metadata.namespace",
									},
								},
							},
						},
						Resources: corev1.ResourceRequirements{
							Requests: corev1.ResourceList{
								corev1.ResourceMemory: resource.MustParse("35Mi"),
								corev1.ResourceCPU:    resource.MustParse("10m"),
							},
						},
						Command: []string{"/usr/bin/cluster-autoscaler"},
						Args:    args,
					},
				},
			},
		},
	}
	var port *int32
	if hc.Spec.Networking.APIServer != nil && hc.Spec.Networking.APIServer.Port != nil {
		port = hc.Spec.Networking.APIServer.Port
	}
	util.AvailabilityProber(kas.InClusterKASReadyURL(deployment.Namespace, port), availabilityProberImage, &deployment.Spec.Template.Spec)
	if explicitNonRootSecurityContext {
		deployment.Spec.Template.Spec.SecurityContext = &corev1.PodSecurityContext{
			RunAsUser: k8sutilspointer.Int64Ptr(10001),
		}
	}

	hyperutil.SetColocation(hc, deployment)
	hyperutil.SetRestartAnnotation(hc, deployment)
	hyperutil.SetControlPlaneIsolation(hc, deployment)
	hyperutil.SetDefaultPriorityClass(deployment)
	return nil
}

func reconcileAutoScalerRole(role *rbacv1.Role) error {
	role.Rules = []rbacv1.PolicyRule{
		{
			APIGroups: []string{"apiextensions.k8s.io"},
			Resources: []string{"customresourcedefinitions"},
			Verbs:     []string{"get", "list", "watch"},
		},
		{
			APIGroups: []string{"cluster.x-k8s.io"},
			Resources: []string{
				"machinedeployments",
				"machinedeployments/scale",
				"machines",
				"machinesets",
				"machinesets/scale",
			},
			Verbs: []string{"*"},
		},
	}
	return nil
}

func reconcileAutoScalerRoleBinding(binding *rbacv1.RoleBinding, role *rbacv1.Role, sa *corev1.ServiceAccount) error {
	binding.RoleRef = rbacv1.RoleRef{
		APIGroup: "rbac.authorization.k8s.io",
		Kind:     "Role",
		Name:     role.Name,
	}

	binding.Subjects = []rbacv1.Subject{
		{
			Kind:      "ServiceAccount",
			Name:      sa.Name,
			Namespace: sa.Namespace,
		},
	}

	return nil
}

// computeClusterVersionStatus determines the ClusterVersionStatus of the
// given HostedCluster and returns it.
func computeClusterVersionStatus(clock clock.Clock, hcluster *hyperv1.HostedCluster, hcp *hyperv1.HostedControlPlane) *hyperv1.ClusterVersionStatus {
	// If there's no history, rebuild it from scratch.
	if hcluster.Status.Version == nil || len(hcluster.Status.Version.History) == 0 {
		return &hyperv1.ClusterVersionStatus{
			Desired:            hcluster.Spec.Release,
			ObservedGeneration: hcluster.Generation,
			History: []configv1.UpdateHistory{
				{
					State:       configv1.PartialUpdate,
					Image:       hcluster.Spec.Release.Image,
					StartedTime: metav1.NewTime(clock.Now()),
				},
			},
		}
	}

	// Reconcile the current version with the latest resource states.
	version := hcluster.Status.Version.DeepCopy()

	// If the hosted control plane doesn't exist, there's no way to assess the
	// rollout so return early.
	if hcp == nil {
		return version
	}

	// If a rollout is in progress, we need to wait before updating.
	// TODO: This is a potentially weak check. Conditions checks don't seem
	// quite right because the intent here is to identify a terminal rollout
	// state. For now it assumes when status.releaseImage matches, that rollout
	// is definitely done.
	hcpRolloutComplete := (hcp.Spec.ReleaseImage == hcp.Status.ReleaseImage) && (version.Desired.Image == hcp.Status.ReleaseImage)
	if !hcpRolloutComplete {
		return version
	}

	// The rollout is complete, so update the current history entry
	version.History[0].State = configv1.CompletedUpdate
	version.History[0].Version = hcp.Status.Version
	if hcp.Status.LastReleaseImageTransitionTime != nil {
		version.History[0].CompletionTime = hcp.Status.LastReleaseImageTransitionTime.DeepCopy()
	}

	// If a new rollout is needed, update the desired version and prepend a new
	// partial history entry to unblock rollouts.
	rolloutNeeded := hcluster.Spec.Release.Image != hcluster.Status.Version.Desired.Image
	if rolloutNeeded {
		version.Desired.Image = hcluster.Spec.Release.Image
		version.ObservedGeneration = hcluster.Generation
		// TODO: leaky
		version.History = append([]configv1.UpdateHistory{
			{
				State:       configv1.PartialUpdate,
				Image:       hcluster.Spec.Release.Image,
				StartedTime: metav1.NewTime(clock.Now()),
			},
		}, version.History...)
	}

	return version
}

// computeHostedClusterAvailability determines the Available condition for the
// given HostedCluster and returns it.
func computeHostedClusterAvailability(hcluster *hyperv1.HostedCluster, hcp *hyperv1.HostedControlPlane) metav1.Condition {
	// Determine whether the hosted control plane is available.
	hcpAvailable := false
	if hcp != nil {
		hcpAvailable = meta.IsStatusConditionTrue(hcp.Status.Conditions, string(hyperv1.HostedControlPlaneAvailable))
	}

	// Determine whether the kubeconfig is available.
	// TODO: is it a good idea to compute hc status based on other field within
	// the same resource like this? does it imply an ordering requirement that
	// kubeconfig status must come before availability status? would extracting
	// the kubeconfig as an argument help by making that dependency explicit?
	kubeConfigAvailable := hcluster.Status.KubeConfig != nil

	// Managed etcd availability isn't reported at this granularity yet, so always
	// assume managed etcd is available. If etcd is configured as unmanaged, consider
	// etcd available once the unmanaged available condition is true.
	etcdAvailable := hcluster.Spec.Etcd.ManagementType == hyperv1.Managed ||
		meta.IsStatusConditionTrue(hcluster.Status.Conditions, string(hyperv1.UnmanagedEtcdAvailable))

	switch {
	case hcpAvailable && kubeConfigAvailable && etcdAvailable:
		return metav1.Condition{
			Type:               string(hyperv1.HostedClusterAvailable),
			Status:             metav1.ConditionTrue,
			ObservedGeneration: hcluster.Generation,
			Reason:             hyperv1.HostedClusterAsExpectedReason,
		}
	default:
		var messages []string
		if !hcpAvailable {
			messages = append(messages, "the hosted control plane is unavailable")
		}
		if !kubeConfigAvailable {
			messages = append(messages, "the hosted control plane kubeconfig is unavailable")
		}
		if !etcdAvailable {
			messages = append(messages, "etcd is unavailable")
		}
		return metav1.Condition{
			Type:               string(hyperv1.HostedClusterAvailable),
			Status:             metav1.ConditionFalse,
			ObservedGeneration: hcluster.Generation,
			Reason:             hyperv1.HostedClusterUnhealthyComponentsReason,
			Message:            strings.Join(messages, "; "),
		}
	}
}

// computeUnmanagedEtcdAvailability calculates the current status of unmanaged etcd.
func computeUnmanagedEtcdAvailability(hcluster *hyperv1.HostedCluster, unmanagedEtcdTLSClientSecret *corev1.Secret) metav1.Condition {
	if unmanagedEtcdTLSClientSecret == nil {
		return metav1.Condition{
			Type:    string(hyperv1.UnmanagedEtcdAvailable),
			Status:  metav1.ConditionFalse,
			Reason:  hyperv1.UnmanagedEtcdMisconfiguredReason,
			Message: fmt.Sprintf("missing TLS client secret %s", hcluster.Spec.Etcd.Unmanaged.TLS.ClientSecret.Name),
		}
	}
	if hcluster.Spec.Etcd.Unmanaged == nil || len(hcluster.Spec.Etcd.Unmanaged.TLS.ClientSecret.Name) == 0 || len(hcluster.Spec.Etcd.Unmanaged.Endpoint) == 0 {
		return metav1.Condition{
			Type:    string(hyperv1.UnmanagedEtcdAvailable),
			Status:  metav1.ConditionFalse,
			Reason:  hyperv1.UnmanagedEtcdMisconfiguredReason,
			Message: "etcd metadata not specified for unmanaged deployment",
		}
	}
	if _, ok := unmanagedEtcdTLSClientSecret.Data["etcd-client.crt"]; !ok {
		return metav1.Condition{
			Type:    string(hyperv1.UnmanagedEtcdAvailable),
			Status:  metav1.ConditionFalse,
			Reason:  hyperv1.UnmanagedEtcdMisconfiguredReason,
			Message: fmt.Sprintf("etcd secret %s does not have client cert", hcluster.Spec.Etcd.Unmanaged.TLS.ClientSecret.Name),
		}
	}
	if _, ok := unmanagedEtcdTLSClientSecret.Data["etcd-client.key"]; !ok {
		return metav1.Condition{
			Type:    string(hyperv1.UnmanagedEtcdAvailable),
			Status:  metav1.ConditionFalse,
			Reason:  hyperv1.UnmanagedEtcdMisconfiguredReason,
			Message: fmt.Sprintf("etcd secret %s does not have client key", hcluster.Spec.Etcd.Unmanaged.TLS.ClientSecret.Name),
		}
	}
	if _, ok := unmanagedEtcdTLSClientSecret.Data["etcd-client-ca.crt"]; !ok {
		return metav1.Condition{
			Type:    string(hyperv1.UnmanagedEtcdAvailable),
			Status:  metav1.ConditionFalse,
			Reason:  hyperv1.UnmanagedEtcdMisconfiguredReason,
			Message: fmt.Sprintf("etcd secret %s does not have client ca", hcluster.Spec.Etcd.Unmanaged.TLS.ClientSecret.Name),
		}
	}
	return metav1.Condition{
		Type:   string(hyperv1.UnmanagedEtcdAvailable),
		Status: metav1.ConditionTrue,
		Reason: hyperv1.UnmanagedEtcdAsExpected,
	}
}

func (r *HostedClusterReconciler) listNodePools(clusterNamespace, clusterName string) ([]hyperv1.NodePool, error) {
	nodePoolList := &hyperv1.NodePoolList{}
	if err := r.Client.List(
		context.TODO(),
		nodePoolList,
	); err != nil {
		return nil, fmt.Errorf("failed getting nodePool list: %v", err)
	}
	// TODO: do a label association or something
	filtered := []hyperv1.NodePool{}
	for i, nodePool := range nodePoolList.Items {
		if nodePool.Namespace == clusterNamespace && nodePool.Spec.ClusterName == clusterName {
			filtered = append(filtered, nodePoolList.Items[i])
		}
	}
	return filtered, nil
}

func (r *HostedClusterReconciler) delete(ctx context.Context, req ctrl.Request, hc *hyperv1.HostedCluster) (bool, error) {
	controlPlaneNamespace := manifests.HostedControlPlaneNamespace(req.Namespace, req.Name).Name

	nodePools, err := r.listNodePools(req.Namespace, req.Name)
	if err != nil {
		return false, fmt.Errorf("failed to get nodePools by cluster name for cluster %q: %w", req.Name, err)
	}

	for key := range nodePools {
		if err := r.Delete(ctx, &nodePools[key]); err != nil && !apierrors.IsNotFound(err) {
			return false, fmt.Errorf("failed to delete nodePool %q for cluster %q: %w", nodePools[key].GetName(), req.Name, err)
		}
	}

	if hc != nil && len(hc.Spec.InfraID) > 0 {
		r.Log.Info("Deleting Cluster", "clusterName", hc.Spec.InfraID, "clusterNamespace", controlPlaneNamespace)
		cluster := &capiv1.Cluster{
			ObjectMeta: metav1.ObjectMeta{
				Name:      hc.Spec.InfraID,
				Namespace: controlPlaneNamespace,
			},
		}

		if err := r.Delete(ctx, cluster); err != nil {
			if !apierrors.IsNotFound(err) {
				return false, fmt.Errorf("error deleting Cluster: %w", err)
			}
			// The advancing case is when Delete() returns an error that the cluster is not found
		} else {
			r.Log.Info("Waiting for Cluster deletion", "clusterName", hc.Spec.InfraID, "clusterNamespace", controlPlaneNamespace)
			return false, nil
		}
	}

	r.Log.Info("Deleting controlplane namespace", "namespace", controlPlaneNamespace)
	ns := &corev1.Namespace{
		ObjectMeta: metav1.ObjectMeta{Name: controlPlaneNamespace},
	}
	if err := r.Delete(ctx, ns); err != nil && !apierrors.IsNotFound(err) {
		return false, fmt.Errorf("failed to delete namespace: %w", err)
	}
	return true, nil
}

func enqueueParentHostedCluster(obj client.Object) []reconcile.Request {
	var hostedClusterName string
	if obj.GetAnnotations() != nil {
		hostedClusterName = obj.GetAnnotations()[hostedClusterAnnotation]
	}
	if hostedClusterName == "" {
		return []reconcile.Request{}
	}
	return []reconcile.Request{
		{NamespacedName: hyperutil.ParseNamespacedName(hostedClusterName)},
	}
}

func (r *HostedClusterReconciler) reconcileMachineConfigServer(ctx context.Context, hcluster *hyperv1.HostedCluster) error {
	var span trace.Span
	ctx, span = r.tracer.Start(ctx, "reconcile-machine-config-server")
	defer span.End()

	controlPlaneNamespace := manifests.HostedControlPlaneNamespace(hcluster.Namespace, hcluster.Name)
	if err := r.Client.Get(ctx, client.ObjectKeyFromObject(controlPlaneNamespace), controlPlaneNamespace); err != nil {
		return fmt.Errorf("failed to get control plane namespace: %w", err)
	}

	// Reconcile service
	mcsService := ignitionserver.MCSService(controlPlaneNamespace.Name)
	if result, err := r.CreateOrUpdate(ctx, r.Client, mcsService, func() error {
		return reconcileMachineConfigServerService(mcsService)
	}); err != nil {
		return fmt.Errorf("failed to reconcile machine config server service: %w", err)
	} else {
		span.AddEvent("reconciled machine config server service", trace.WithAttributes(attribute.String("result", string(result))))
	}

	return nil
}

func reconcileMachineConfigServerService(svc *corev1.Service) error {
	svc.Spec.Selector = map[string]string{
		"app": "machine-config-server",
	}
	var portSpec corev1.ServicePort
	if len(svc.Spec.Ports) > 0 {
		portSpec = svc.Spec.Ports[0]
	} else {
		svc.Spec.Ports = []corev1.ServicePort{portSpec}
	}
	portSpec.Port = int32(8443)
	portSpec.Name = "https"
	portSpec.Protocol = corev1.ProtocolTCP
	portSpec.TargetPort = intstr.FromInt(8443)
	svc.Spec.Ports[0] = portSpec
	svc.Spec.Type = corev1.ServiceTypeClusterIP
	svc.Spec.ClusterIP = corev1.ClusterIPNone
	return nil
}

func reconcileClusterPrometheusRBAC(ctx context.Context, c client.Client, namespace string) error {
	role := &rbacv1.Role{ObjectMeta: metav1.ObjectMeta{Namespace: namespace, Name: "openshift-prometheus"}}
	if _, err := controllerutil.CreateOrUpdate(ctx, c, role, func() error {
		role.Rules = []rbacv1.PolicyRule{{
			APIGroups: []string{""},
			Resources: []string{
				"services",
				"endpoints",
				"pods",
			},
			Verbs: []string{
				"get",
				"list",
				"watch",
			},
		}}
		return nil
	}); err != nil {
		return fmt.Errorf("failed to ensure the %s role: %w", role.Name, err)
	}

	binding := &rbacv1.RoleBinding{ObjectMeta: metav1.ObjectMeta{Namespace: namespace, Name: "openshift-prometheus"}}
	if _, err := controllerutil.CreateOrUpdate(ctx, c, binding, func() error {
		binding.RoleRef.APIGroup = "rbac.authorization.k8s.io"
		binding.RoleRef.Kind = "Role"
		binding.RoleRef.Name = role.Name
		binding.Subjects = []rbacv1.Subject{{
			Kind:      "ServiceAccount",
			Name:      "prometheus-k8s",
			Namespace: "openshift-monitoring",
		}}
		return nil
	}); err != nil {
		return fmt.Errorf("failed to ensure the %s rolebinding: %w", binding.Name, err)
	}

	return nil
}

func (r *HostedClusterReconciler) reconcileMachineApprover(ctx context.Context, hcluster *hyperv1.HostedCluster, hcp *hyperv1.HostedControlPlane) error {
	controlPlaneNamespaceName := manifests.HostedControlPlaneNamespace(hcluster.Namespace, hcluster.Name).Name

	// Reconcile machine-approver role
	role := machineapprover.Role(controlPlaneNamespaceName)
	if _, err := r.CreateOrUpdate(ctx, r.Client, role, func() error {
		return reconcileMachineApproverRole(role)
	}); err != nil {
		return fmt.Errorf("failed to reconcile machine-approver role: %w", err)
	}

	// Reconcile machine-approver service account
	sa := machineapprover.ServiceAccount(controlPlaneNamespaceName)
	if _, err := r.CreateOrUpdate(ctx, r.Client, sa, NoopReconcile); err != nil {
		return fmt.Errorf("failed to reconcile machine-approver service account: %w", err)
	}

	// Reconcile machine-approver role binding
	rolebinding := machineapprover.RoleBinding(controlPlaneNamespaceName)
	if _, err := r.CreateOrUpdate(ctx, r.Client, rolebinding, func() error {
		return reconcileMachineApproverRoleBinding(rolebinding, role, sa)
	}); err != nil {
		return fmt.Errorf("failed to reconcile machine-approver role binding: %w", err)
	}
	config := machineapprover.ConfigMap(controlPlaneNamespaceName)
	if _, err := r.CreateOrUpdate(ctx, r.Client, config, func() error {
		return reconcileMachineApproverConfig(config)
	}); err != nil {
		return fmt.Errorf("failed to reconcile machine-approver config: %w", err)
	}

	// The deployment depends on the kubeconfig being reported.
	if hcp.Status.KubeConfig != nil {
		// Resolve the kubeconfig secret for machine-approver
		kubeconfigSecretName := machineapprover.KASServiceKubeconfigSecret(controlPlaneNamespaceName).Name

		// Reconcile machine-approver deployment
		image := imageMachineApprover
		if _, ok := hcluster.Annotations[hyperv1.MachineApproverImage]; ok {
			image = hcluster.Annotations[hyperv1.MachineApproverImage]
		}
		deployment := machineapprover.Deployment(controlPlaneNamespaceName)
		if _, err := r.CreateOrUpdate(ctx, r.Client, deployment, func() error {
<<<<<<< HEAD
			return reconcileMachineApproverDeployment(deployment, hcluster, sa, kubeconfigSecretName, config, image, r.AvailabilityProberImage)
=======
			return reconcileMachineApproverDeployment(deployment, hcluster, sa, kubeconfigSecretName, config, image, r.HypershiftOperatorImage, r.ManagementClusterMode == "base-kube")
>>>>>>> 81a097ad
		}); err != nil {
			return fmt.Errorf("failed to reconcile machine-approver deployment: %w", err)
		}
	}

	return nil
}

func (r *HostedClusterReconciler) validateConfigAndClusterCapabilities(hc *hyperv1.HostedCluster) error {
	for _, svc := range hc.Spec.Services {
		if svc.Type == hyperv1.Route && !r.ManagementClusterCapabilities.Has(capabilities.CapabilityRoute) {
			return fmt.Errorf("cluster does not support Routes, but service %q is exposed via a Route", svc.Service)
		}
	}
	return nil
}

type ClusterMachineApproverConfig struct {
	NodeClientCert NodeClientCert `json:"nodeClientCert,omitempty"`
}
type NodeClientCert struct {
	Disabled bool `json:"disabled,omitempty"`
}

func reconcileMachineApproverConfig(cm *corev1.ConfigMap) error {
	// Enable the client cert csr approval
	cfg := ClusterMachineApproverConfig{
		NodeClientCert: NodeClientCert{
			Disabled: false,
		},
	}
	if b, err := yaml.Marshal(cfg); err != nil {
		return err
	} else {
		if cm.Data == nil {
			cm.Data = make(map[string]string)
		}
		cm.Data["config.yaml"] = string(b)
	}

	return nil
}

func reconcileMachineApproverRole(role *rbacv1.Role) error {
	role.Rules = []rbacv1.PolicyRule{
		{
			APIGroups: []string{"cluster.x-k8s.io"},
			Resources: []string{"machines", "machines/status"},
			Verbs:     []string{"get", "list", "watch"},
		},
	}
	return nil
}

func reconcileMachineApproverRoleBinding(binding *rbacv1.RoleBinding, role *rbacv1.Role, sa *corev1.ServiceAccount) error {
	binding.RoleRef = rbacv1.RoleRef{
		APIGroup: "rbac.authorization.k8s.io",
		Kind:     "Role",
		Name:     role.Name,
	}

	binding.Subjects = []rbacv1.Subject{
		{
			Kind:      "ServiceAccount",
			Name:      sa.Name,
			Namespace: sa.Namespace,
		},
	}
	return nil
}

func reconcileMachineApproverDeployment(deployment *appsv1.Deployment, hc *hyperv1.HostedCluster, sa *corev1.ServiceAccount, kubeconfigSecretName string, config *corev1.ConfigMap, machineApproverImage, availabilityProberImage string, explicitNonRootSecurityContext bool) error {
	// TODO: enable leader election when the flag is added in machine-approver
	args := []string{
		"--config=/var/run/configmaps/config/config.yaml",
		"-v=3",
		"--logtostderr",
		"--apigroup=cluster.x-k8s.io",
		"--workload-cluster-kubeconfig=/etc/kubernetes/kubeconfig/kubeconfig",
		"--machine-namespace=" + deployment.Namespace,
		"--disable-status-controller",
	}

	deployment.Spec = appsv1.DeploymentSpec{
		Replicas: k8sutilspointer.Int32Ptr(1),
		Selector: &metav1.LabelSelector{
			MatchLabels: map[string]string{
				"app": "machine-approver",
			},
		},
		Template: corev1.PodTemplateSpec{
			ObjectMeta: metav1.ObjectMeta{
				Labels: map[string]string{
					"app": "machine-approver",
				},
				Name: "machine-approver",
			},
			Spec: corev1.PodSpec{
				ServiceAccountName: sa.Name,
				Tolerations: []corev1.Toleration{
					{
						Key:    "node-role.kubernetes.io/master",
						Effect: corev1.TaintEffectNoSchedule,
					},
				},
				Volumes: []corev1.Volume{
					{
						Name: "kubeconfig",
						VolumeSource: corev1.VolumeSource{
							Secret: &corev1.SecretVolumeSource{
								SecretName: kubeconfigSecretName,
							},
						},
					},
					{
						Name: "config",
						VolumeSource: corev1.VolumeSource{
							ConfigMap: &corev1.ConfigMapVolumeSource{
								LocalObjectReference: corev1.LocalObjectReference{
									Name: config.Name,
								},
								Optional:    k8sutilspointer.BoolPtr(true),
								DefaultMode: k8sutilspointer.Int32Ptr(440),
							},
						},
					},
				},
				Containers: []corev1.Container{
					{
						Name:            "machine-approver-controller",
						Image:           machineApproverImage,
						ImagePullPolicy: corev1.PullAlways,
						VolumeMounts: []corev1.VolumeMount{
							{
								Name:      "kubeconfig",
								MountPath: "/etc/kubernetes/kubeconfig",
							},
							{
								Name:      "config",
								MountPath: "/var/run/configmaps/config",
							},
						},
						Resources: corev1.ResourceRequirements{
							Requests: corev1.ResourceList{
								corev1.ResourceMemory: resource.MustParse("50Mi"),
								corev1.ResourceCPU:    resource.MustParse("10m"),
							},
						},
						Command: []string{"/usr/bin/machine-approver"},
						Args:    args,
					},
				},
			},
		},
	}
	var port *int32
	if hc.Spec.Networking.APIServer != nil && hc.Spec.Networking.APIServer.Port != nil {
		port = hc.Spec.Networking.APIServer.Port
	}
	util.AvailabilityProber(kas.InClusterKASReadyURL(deployment.Namespace, port), availabilityProberImage, &deployment.Spec.Template.Spec)
	if explicitNonRootSecurityContext {
		deployment.Spec.Template.Spec.SecurityContext = &corev1.PodSecurityContext{
			RunAsUser: k8sutilspointer.Int64Ptr(10001),
		}
	}

	hyperutil.SetColocation(hc, deployment)
	hyperutil.SetRestartAnnotation(hc, deployment)
	hyperutil.SetControlPlaneIsolation(hc, deployment)
	hyperutil.SetDefaultPriorityClass(deployment)
	return nil
}<|MERGE_RESOLUTION|>--- conflicted
+++ resolved
@@ -1303,11 +1303,13 @@
 	}
 	controlPlaneOperatorDeployment := controlplaneoperator.OperatorDeployment(controlPlaneNamespace.Name)
 	_, err = r.CreateOrUpdate(ctx, r.Client, controlPlaneOperatorDeployment, func() error {
-<<<<<<< HEAD
-		return reconcileControlPlaneOperatorDeployment(controlPlaneOperatorDeployment, hcluster, controlPlaneOperatorImage, controlPlaneOperatorServiceAccount, r.EnableCIDebugOutput, convertRegistryOverridesToCommandLineFlag(r.ReleaseProvider.(*releaseinfo.RegistryMirrorProviderDecorator).RegistryOverrides))
-=======
-		return reconcileControlPlaneOperatorDeployment(controlPlaneOperatorDeployment, hcluster, controlPlaneOperatorImage, controlPlaneOperatorServiceAccount, r.EnableCIDebugOutput, r.ManagementClusterMode)
->>>>>>> 81a097ad
+		return reconcileControlPlaneOperatorDeployment(controlPlaneOperatorDeployment,
+														hcluster,
+														controlPlaneOperatorImage,
+														controlPlaneOperatorServiceAccount,
+														r.EnableCIDebugOutput,
+														convertRegistryOverridesToCommandLineFlag(r.ReleaseProvider.(*releaseinfo.RegistryMirrorProviderDecorator).RegistryOverrides),
+														r.ManagementClusterMode)
 	})
 	if err != nil {
 		return fmt.Errorf("failed to reconcile controlplane operator deployment: %w", err)
@@ -1653,11 +1655,8 @@
 								"start",
 								"--cert-file", "/var/run/secrets/ignition/serving-cert/tls.crt",
 								"--key-file", "/var/run/secrets/ignition/serving-cert/tls.key",
-<<<<<<< HEAD
 								"--registry-overrides", convertRegistryOverridesToCommandLineFlag(r.ReleaseProvider.(*releaseinfo.RegistryMirrorProviderDecorator).RegistryOverrides),
-=======
 								"--management-cluster-mode", r.ManagementClusterMode,
->>>>>>> 81a097ad
 							},
 							LivenessProbe: &corev1.Probe{
 								Handler: corev1.Handler{
@@ -1796,11 +1795,7 @@
 		}
 		autoScalerDeployment := autoscaler.AutoScalerDeployment(controlPlaneNamespace.Name)
 		_, err = r.CreateOrUpdate(ctx, r.Client, autoScalerDeployment, func() error {
-<<<<<<< HEAD
-			return reconcileAutoScalerDeployment(autoScalerDeployment, hcluster, autoScalerServiceAccount, capiKubeConfigSecret, hcluster.Spec.Autoscaling, clusterAutoScalerImage, r.AvailabilityProberImage)
-=======
-			return reconcileAutoScalerDeployment(autoScalerDeployment, hcluster, autoScalerServiceAccount, capiKubeConfigSecret, hcluster.Spec.Autoscaling, clusterAutoScalerImage, r.HypershiftOperatorImage, r.ManagementClusterMode == "base-kube")
->>>>>>> 81a097ad
+			return reconcileAutoScalerDeployment(autoScalerDeployment, hcluster, autoScalerServiceAccount, capiKubeConfigSecret, hcluster.Spec.Autoscaling, clusterAutoScalerImage, r.AvailabilityProberImage, r.HypershiftOperatorImage, r.ManagementClusterMode == "base-kube")
 		})
 		if err != nil {
 			return fmt.Errorf("failed to reconcile autoscaler deployment: %w", err)
@@ -1831,11 +1826,7 @@
 	}
 }
 
-<<<<<<< HEAD
-func reconcileControlPlaneOperatorDeployment(deployment *appsv1.Deployment, hc *hyperv1.HostedCluster, image string, sa *corev1.ServiceAccount, enableCIDebugOutput bool, registryOverrideCommandLine string) error {
-=======
-func reconcileControlPlaneOperatorDeployment(deployment *appsv1.Deployment, hc *hyperv1.HostedCluster, image string, sa *corev1.ServiceAccount, enableCIDebugOutput bool, managementClusterMode string) error {
->>>>>>> 81a097ad
+func reconcileControlPlaneOperatorDeployment(deployment *appsv1.Deployment, hc *hyperv1.HostedCluster, image string, sa *corev1.ServiceAccount, enableCIDebugOutput bool, registryOverrideCommandLine string, managementClusterMode string) error {
 	deployment.Spec = appsv1.DeploymentSpec{
 		Replicas: k8sutilspointer.Int32Ptr(1),
 		Selector: &metav1.LabelSelector{
@@ -1873,11 +1864,7 @@
 							RunAsUser: k8sutilspointer.Int64Ptr(1000),
 						},
 						Command: []string{"/usr/bin/control-plane-operator"},
-<<<<<<< HEAD
-						Args:    []string{"run", "--namespace", "$(MY_NAMESPACE)", "--deployment-name", "control-plane-operator", "--metrics-addr", "0.0.0.0:8080", fmt.Sprintf("--enable-ci-debug-output=%t", enableCIDebugOutput), fmt.Sprintf("--registry-overrides=%s", registryOverrideCommandLine)},
-=======
-						Args:    []string{"run", "--namespace", "$(MY_NAMESPACE)", "--deployment-name", "control-plane-operator", "--metrics-addr", "0.0.0.0:8080", fmt.Sprintf("--enable-ci-debug-output=%t", enableCIDebugOutput), fmt.Sprintf("--management-cluster-mode=%s", managementClusterMode)},
->>>>>>> 81a097ad
+						Args:    []string{"run", "--namespace", "$(MY_NAMESPACE)", "--deployment-name", "control-plane-operator", "--metrics-addr", "0.0.0.0:8080", fmt.Sprintf("--enable-ci-debug-output=%t", enableCIDebugOutput), fmt.Sprintf("--registry-overrides=%s", registryOverrideCommandLine), fmt.Sprintf("--management-cluster-mode=%s", managementClusterMode)},
 						Ports:   []corev1.ContainerPort{{Name: "metrics", ContainerPort: 8080}},
 					},
 				},
@@ -3026,11 +3013,7 @@
 		}
 		deployment := machineapprover.Deployment(controlPlaneNamespaceName)
 		if _, err := r.CreateOrUpdate(ctx, r.Client, deployment, func() error {
-<<<<<<< HEAD
-			return reconcileMachineApproverDeployment(deployment, hcluster, sa, kubeconfigSecretName, config, image, r.AvailabilityProberImage)
-=======
-			return reconcileMachineApproverDeployment(deployment, hcluster, sa, kubeconfigSecretName, config, image, r.HypershiftOperatorImage, r.ManagementClusterMode == "base-kube")
->>>>>>> 81a097ad
+			return reconcileMachineApproverDeployment(deployment, hcluster, sa, kubeconfigSecretName, config, image, r.AvailabilityProberImage, r.HypershiftOperatorImage, r.ManagementClusterMode == "base-kube")
 		}); err != nil {
 			return fmt.Errorf("failed to reconcile machine-approver deployment: %w", err)
 		}
