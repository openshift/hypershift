/*


Licensed under the Apache License, Version 2.0 (the "License");
you may not use this file except in compliance with the License.
You may obtain a copy of the License at

    http://www.apache.org/licenses/LICENSE-2.0

Unless required by applicable law or agreed to in writing, software
distributed under the License is distributed on an "AS IS" BASIS,
WITHOUT WARRANTIES OR CONDITIONS OF ANY KIND, either express or implied.
See the License for the specific language governing permissions and
limitations under the License.
*/

package main

import (
	"context"
	"fmt"
	"os"

	"github.com/go-logr/logr"
	operatorv1 "github.com/openshift/api/operator/v1"
	hyperapi "github.com/openshift/hypershift/api"
	"github.com/openshift/hypershift/hypershift-operator/controllers/hostedcluster"
	"github.com/openshift/hypershift/hypershift-operator/controllers/nodepool"
	hyperutil "github.com/openshift/hypershift/hypershift-operator/controllers/util"
	"github.com/openshift/hypershift/support/capabilities"
	"github.com/openshift/hypershift/support/releaseinfo"
	"github.com/openshift/hypershift/support/upsert"
	"github.com/spf13/cobra"
	"go.opentelemetry.io/otel"
	"go.opentelemetry.io/otel/exporters/otlp"
	"go.opentelemetry.io/otel/exporters/otlp/otlpgrpc"
	"go.opentelemetry.io/otel/propagation"
	"go.opentelemetry.io/otel/sdk/resource"
	sdktrace "go.opentelemetry.io/otel/sdk/trace"
	"go.opentelemetry.io/otel/semconv"
	metav1 "k8s.io/apimachinery/pkg/apis/meta/v1"
	"k8s.io/apimachinery/pkg/types"
	"k8s.io/client-go/discovery"
	"k8s.io/client-go/kubernetes"
	appsv1client "k8s.io/client-go/kubernetes/typed/apps/v1"
	_ "k8s.io/client-go/plugin/pkg/client/auth/gcp"
	"k8s.io/client-go/rest"
	ctrl "sigs.k8s.io/controller-runtime"
	"sigs.k8s.io/controller-runtime/pkg/cache"
	"sigs.k8s.io/controller-runtime/pkg/client"
	"sigs.k8s.io/controller-runtime/pkg/controller/controllerutil"
	"sigs.k8s.io/controller-runtime/pkg/log/zap"
)

func main() {
	cmd := &cobra.Command{
		Use: "hypershift-operator",
		Run: func(cmd *cobra.Command, args []string) {
			cmd.Help()
			os.Exit(1)
		},
	}
	cmd.AddCommand(NewStartCommand())

	if err := cmd.Execute(); err != nil {
		fmt.Fprintf(os.Stderr, "%v\n", err)
		os.Exit(1)
	}
}

type StartOptions struct {
	Namespace                  string
	DeploymentName             string
	MetricsAddr                string
	EnableLeaderElection       bool
	IgnitionServerImage        string
	OpenTelemetryEndpoint      string
	EnableOCPClusterMonitoring bool
	EnableCIDebugOutput        bool
	ControlPlaneOperatorImage  string
	ManagementClusterMode      string
}

func NewStartCommand() *cobra.Command {
	ctrl.SetLogger(zap.New(zap.UseDevMode(true), zap.JSONEncoder()))

	cmd := &cobra.Command{
		Use:   "run",
		Short: "Runs the Hypershift operator",
	}

	opts := StartOptions{
		Namespace:                 "hypershift",
		DeploymentName:            "operator",
		MetricsAddr:               "0",
		EnableLeaderElection:      false,
		ControlPlaneOperatorImage: "",
		IgnitionServerImage:       "",
		OpenTelemetryEndpoint:     "",
	}

	cmd.Flags().StringVar(&opts.Namespace, "namespace", opts.Namespace, "The namespace this operator lives in")
	cmd.Flags().StringVar(&opts.DeploymentName, "deployment-name", opts.DeploymentName, "The name of the deployment of this operator")
	cmd.Flags().StringVar(&opts.MetricsAddr, "metrics-addr", opts.MetricsAddr, "The address the metric endpoint binds to.")
	cmd.Flags().BoolVar(&opts.EnableLeaderElection, "enable-leader-election", opts.EnableLeaderElection,
		"Enable leader election for controller manager. "+
			"Enabling this will ensure there is only one active controller manager.")
	cmd.Flags().StringVar(&opts.ControlPlaneOperatorImage, "control-plane-operator-image", opts.ControlPlaneOperatorImage, "A control plane operator image to use (defaults to match this operator if running in a deployment)")
	cmd.Flags().StringVar(&opts.IgnitionServerImage, "ignition-server-image", opts.IgnitionServerImage, "An ignition server image to use (defaults to match this operator if running in a deployment)")
	cmd.Flags().StringVar(&opts.OpenTelemetryEndpoint, "otlp-endpoint", opts.OpenTelemetryEndpoint, "An OpenTelemetry collector endpoint (e.g. localhost:4317). If specified, OTLP traces will be exported to this endpoint.")
	cmd.Flags().BoolVar(&opts.EnableOCPClusterMonitoring, "enable-ocp-cluster-monitoring", opts.EnableOCPClusterMonitoring, "Development-only option that will make your OCP cluster unsupported: If the cluster Prometheus should be configured to scrape metrics")
	cmd.Flags().BoolVar(&opts.EnableCIDebugOutput, "enable-ci-debug-output", false, "If extra CI debug output should be enabled")
	cmd.Flags().StringVar(&opts.ManagementClusterMode, "management-cluster-mode", "", "Proto: set to kube for auto security context apply")

	cmd.Run = func(cmd *cobra.Command, args []string) {
		ctx, cancel := context.WithCancel(ctrl.SetupSignalHandler())
		defer cancel()
		if err := run(ctx, &opts, ctrl.Log.WithName("setup")); err != nil {
			fmt.Println(err)
			os.Exit(1)
		}
	}

	return cmd
}

func run(ctx context.Context, opts *StartOptions, log logr.Logger) error {
	restConfig := ctrl.GetConfigOrDie()
	restConfig.UserAgent = "hypershift-operator-manager"
	mgr, err := ctrl.NewManager(restConfig, ctrl.Options{
		Scheme:             hyperapi.Scheme,
		MetricsBindAddress: opts.MetricsAddr,
		Port:               9443,
		LeaderElection:     opts.EnableLeaderElection,
		LeaderElectionID:   "b2ed43ca.hypershift.openshift.io",
		// Use a non-caching client everywhere. The default split client does not
		// promise to invalidate the cache during writes (nor does it promise
		// sequential create/get coherence), and we have code which (probably
		// incorrectly) assumes a get immediately following a create/update will
		// return the updated resource. All client consumers will need audited to
		// ensure they are tolerant of stale data (or we need a cache or client that
		// makes stronger coherence guarantees).
		NewClient: uncachedNewClient,
	})
	if err != nil {
		return fmt.Errorf("unable to start manager: %w", err)
	}

	// Add some flexibility to getting the operator image. Use the flag if given,
	// but if that's empty and we're running in a deployment, use the
	// hypershift operator's image by default.
	// TODO: There needs to be some strategy for specifying images everywhere
	kubeClient, err := kubernetes.NewForConfig(mgr.GetConfig())
	if err != nil {
		return fmt.Errorf("unable to create kube client: %w", err)
	}

	kubeDiscoveryClient, err := discovery.NewDiscoveryClientForConfig(mgr.GetConfig())
	if err != nil {
		return fmt.Errorf("unable to create discovery client: %w", err)
	}

	mgmtClusterCaps, err := capabilities.DetectManagementClusterCapabilities(kubeDiscoveryClient)
	if err != nil {
		return fmt.Errorf("unable to detect cluster capabilities: %w", err)
	}

	lookupOperatorImage := func(deployments appsv1client.DeploymentInterface, name string, userSpecifiedImage string) (string, error) {
		if len(userSpecifiedImage) > 0 {
			log.Info("using image from arguments", "image", userSpecifiedImage)
			return userSpecifiedImage, nil
		}
		deployment, err := deployments.Get(context.TODO(), name, metav1.GetOptions{})
		if err != nil {
			return "", fmt.Errorf("failed to get operator deployment: %w", err)
		}
		for _, container := range deployment.Spec.Template.Spec.Containers {
			// TODO: could use downward API for this too, overkill?
			if container.Name == "operator" {
				log.Info("using image from operator deployment", "image", container.Image)
				return container.Image, nil
			}
		}
		return "", fmt.Errorf("couldn't locate operator container on deployment")
	}
	operatorImage, err := lookupOperatorImage(kubeClient.AppsV1().Deployments(opts.Namespace), opts.DeploymentName, opts.ControlPlaneOperatorImage)
	if err != nil {
		return fmt.Errorf("failed to find operator image: %w", err)
	}
	log.Info("using hosted control plane operator image", "operator-image", operatorImage)

	ignitionServerImage, err := lookupOperatorImage(kubeClient.AppsV1().Deployments(opts.Namespace), opts.DeploymentName, opts.IgnitionServerImage)
	if err != nil {
		return fmt.Errorf("failed to find operator image: %w", err)
	}
	log.Info("using ignition server image", "image", ignitionServerImage)

	createOrUpdate := upsert.New(opts.EnableCIDebugOutput)

	if err = (&hostedcluster.HostedClusterReconciler{
<<<<<<< HEAD
		Client:                  mgr.GetClient(),
		DiscoveryClient:         kubeDiscoveryClient,
		HypershiftOperatorImage: operatorImage,
		IgnitionServerImage:     ignitionServerImage,
		ManagementClusterMode:   opts.ManagementClusterMode,
=======
		Client:                        mgr.GetClient(),
		ManagementClusterCapabilities: mgmtClusterCaps,
		HypershiftOperatorImage:       operatorImage,
		IgnitionServerImage:           ignitionServerImage,
>>>>>>> 73854529
		ReleaseProvider: &releaseinfo.CachedProvider{
			Inner: &releaseinfo.RegistryClientProvider{},
			Cache: map[string]*releaseinfo.ReleaseImage{},
		},
		EnableOCPClusterMonitoring: opts.EnableOCPClusterMonitoring,
		CreateOrUpdateProvider:     createOrUpdate,
		EnableCIDebugOutput:        opts.EnableCIDebugOutput,
	}).SetupWithManager(mgr); err != nil {
		return fmt.Errorf("unable to create controller: %w", err)
	}

	if err := (&nodepool.NodePoolReconciler{
		Client:                mgr.GetClient(),
		ManagementClusterMode: opts.ManagementClusterMode,
		ReleaseProvider: &releaseinfo.CachedProvider{
			Inner: &releaseinfo.RegistryClientProvider{},
			Cache: map[string]*releaseinfo.ReleaseImage{},
		},
		CreateOrUpdateProvider: createOrUpdate,
	}).SetupWithManager(mgr); err != nil {
		return fmt.Errorf("unable to create controller: %w", err)
	}

	// Configure OpenTelemetry
	var tracerOpts []sdktrace.TracerProviderOption
	tracerOpts = append(tracerOpts, sdktrace.WithResource(resource.NewWithAttributes(
		semconv.ServiceNameKey.String("hypershift-operator"),
	)))

	// Export to an OTLP endpoint if specified
	if len(opts.OpenTelemetryEndpoint) > 0 {
		exporter, err := otlp.NewExporter(ctx,
			otlpgrpc.NewDriver(
				otlpgrpc.WithEndpoint("localhost:4317"),
				otlpgrpc.WithInsecure(),
			))
		if err != nil {
			return fmt.Errorf("failed to initialize export pipeline: %w", err)
		}
		tracerOpts = append(tracerOpts, sdktrace.WithBatcher(exporter))
	}

	tp := sdktrace.NewTracerProvider(tracerOpts...)
	defer func() { _ = tp.Shutdown(ctx) }()

	otel.SetTracerProvider(tp)
	otel.SetTextMapPropagator(propagation.NewCompositeTextMapPropagator(propagation.Baggage{}, propagation.TraceContext{}))

	// If it exsists, block default ingress controller from admitting HCP private routes
	ic := &operatorv1.IngressController{
		ObjectMeta: metav1.ObjectMeta{
			Name:      "default",
			Namespace: "openshift-ingress-operator",
		},
	}
	if err := mgr.GetClient().Get(ctx, types.NamespacedName{Namespace: ic.Namespace, Name: ic.Name}, ic); err == nil {
		if _, err := controllerutil.CreateOrUpdate(ctx, mgr.GetClient(), ic, func() error {
			if ic.Spec.RouteSelector == nil {
				ic.Spec.RouteSelector = &metav1.LabelSelector{}
			}
			if ic.Spec.RouteSelector.MatchExpressions == nil {
				ic.Spec.RouteSelector.MatchExpressions = []metav1.LabelSelectorRequirement{}
			}
			for _, requirement := range ic.Spec.RouteSelector.MatchExpressions {
				if requirement.Key != hyperutil.HypershiftRouteLabel {
					continue
				}
				requirement.Operator = metav1.LabelSelectorOpDoesNotExist
				return nil
			}
			ic.Spec.RouteSelector.MatchExpressions = append(ic.Spec.RouteSelector.MatchExpressions, metav1.LabelSelectorRequirement{
				Key:      hyperutil.HypershiftRouteLabel,
				Operator: metav1.LabelSelectorOpDoesNotExist,
			})
			return nil
		}); err != nil {
			return fmt.Errorf("failed to reconcile default ingress controller: %w", err)
		}
		log.Info("reconciled default ingress controller")
	}

	// Start the controllers
	log.Info("starting manager")
	return mgr.Start(ctx)
}

func uncachedNewClient(_ cache.Cache, config *rest.Config, options client.Options, uncachedObjects ...client.Object) (client.Client, error) {
	c, err := client.New(config, options)
	if err != nil {
		return nil, err
	}
	return c, nil
}<|MERGE_RESOLUTION|>--- conflicted
+++ resolved
@@ -198,18 +198,10 @@
 	createOrUpdate := upsert.New(opts.EnableCIDebugOutput)
 
 	if err = (&hostedcluster.HostedClusterReconciler{
-<<<<<<< HEAD
-		Client:                  mgr.GetClient(),
-		DiscoveryClient:         kubeDiscoveryClient,
-		HypershiftOperatorImage: operatorImage,
-		IgnitionServerImage:     ignitionServerImage,
-		ManagementClusterMode:   opts.ManagementClusterMode,
-=======
 		Client:                        mgr.GetClient(),
 		ManagementClusterCapabilities: mgmtClusterCaps,
 		HypershiftOperatorImage:       operatorImage,
 		IgnitionServerImage:           ignitionServerImage,
->>>>>>> 73854529
 		ReleaseProvider: &releaseinfo.CachedProvider{
 			Inner: &releaseinfo.RegistryClientProvider{},
 			Cache: map[string]*releaseinfo.ReleaseImage{},
@@ -217,6 +209,7 @@
 		EnableOCPClusterMonitoring: opts.EnableOCPClusterMonitoring,
 		CreateOrUpdateProvider:     createOrUpdate,
 		EnableCIDebugOutput:        opts.EnableCIDebugOutput,
+		ManagementClusterMode:      opts.ManagementClusterMode,
 	}).SetupWithManager(mgr); err != nil {
 		return fmt.Errorf("unable to create controller: %w", err)
 	}
