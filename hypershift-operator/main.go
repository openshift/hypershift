--- conflicted
+++ resolved
@@ -73,18 +73,6 @@
 }
 
 type StartOptions struct {
-<<<<<<< HEAD
-	Namespace                  string
-	DeploymentName             string
-	MetricsAddr                string
-	EnableLeaderElection       bool
-	IgnitionServerImage        string
-	OpenTelemetryEndpoint      string
-	EnableOCPClusterMonitoring bool
-	EnableCIDebugOutput        bool
-	ControlPlaneOperatorImage  string
-	ManagementClusterMode      string
-=======
 	Namespace                        string
 	DeploymentName                   string
 	MetricsAddr                      string
@@ -100,7 +88,7 @@
 	OIDCStorageProviderS3BucketName  string
 	OIDCStorageProviderS3Region      string
 	OIDCStorageProviderS3Credentials string
->>>>>>> db79df08
+ManagementClusterMode      string
 }
 
 func NewStartCommand() *cobra.Command {
@@ -136,15 +124,12 @@
 	cmd.Flags().StringVar(&opts.OpenTelemetryEndpoint, "otlp-endpoint", opts.OpenTelemetryEndpoint, "An OpenTelemetry collector endpoint (e.g. localhost:4317). If specified, OTLP traces will be exported to this endpoint.")
 	cmd.Flags().BoolVar(&opts.EnableOCPClusterMonitoring, "enable-ocp-cluster-monitoring", opts.EnableOCPClusterMonitoring, "Development-only option that will make your OCP cluster unsupported: If the cluster Prometheus should be configured to scrape metrics")
 	cmd.Flags().BoolVar(&opts.EnableCIDebugOutput, "enable-ci-debug-output", false, "If extra CI debug output should be enabled")
-<<<<<<< HEAD
-	cmd.Flags().StringVar(&opts.ManagementClusterMode, "management-cluster-mode", "", "Proto: set to kube for auto security context apply")
-=======
 	cmd.Flags().StringToStringVar(&opts.RegistryOverrides, "registry-overrides", map[string]string{}, "registry-overrides contains the source registry string as a key and the destination registry string as value. Images before being applied are scanned for the source registry string and if found the string is replaced with the destination registry string. Format is: sr1=dr1,sr2=dr2")
 	cmd.Flags().StringVar(&opts.PrivatePlatform, "private-platform", opts.PrivatePlatform, "Platform on which private clusters are supported by this operator (supports \"AWS\" or \"None\")")
 	cmd.Flags().StringVar(&opts.OIDCStorageProviderS3BucketName, "oidc-storage-provider-s3-bucket-name", "", "Name of the bucket in which to store the clusters OIDC discovery information. Required for AWS guest clusters")
 	cmd.Flags().StringVar(&opts.OIDCStorageProviderS3Region, "oidc-storage-provider-s3-region", opts.OIDCStorageProviderS3Region, "Region in which the OIDC bucket is located. Required for AWS guest clusters")
 	cmd.Flags().StringVar(&opts.OIDCStorageProviderS3Credentials, "oidc-storage-provider-s3-credentials", "", "Location of the credentials file for the OIDC bucket. Required for AWS guest clusters.")
->>>>>>> db79df08
+	cmd.Flags().StringVar(&opts.ManagementClusterMode, "management-cluster-mode", "", "Proto: set to kube for auto security context apply")
 
 	cmd.Run = func(cmd *cobra.Command, args []string) {
 		ctx, cancel := context.WithCancel(ctrl.SetupSignalHandler())
@@ -254,10 +239,7 @@
 		EnableOCPClusterMonitoring: opts.EnableOCPClusterMonitoring,
 		CreateOrUpdateProvider:     createOrUpdate,
 		EnableCIDebugOutput:        opts.EnableCIDebugOutput,
-<<<<<<< HEAD
-		ManagementClusterMode:      opts.ManagementClusterMode,
-	}).SetupWithManager(mgr); err != nil {
-=======
+        ManagementClusterMode:      opts.ManagementClusterMode,
 	}
 	if opts.OIDCStorageProviderS3Credentials != "" {
 		awsSession := awsutil.NewSession("hypershift-operator-oidc-bucket")
@@ -267,26 +249,18 @@
 		hostedClusterReconciler.OIDCStorageProviderS3BucketName = opts.OIDCStorageProviderS3BucketName
 	}
 	if err := hostedClusterReconciler.SetupWithManager(mgr); err != nil {
->>>>>>> db79df08
 		return fmt.Errorf("unable to create controller: %w", err)
 	}
 
 	if err := (&nodepool.NodePoolReconciler{
-<<<<<<< HEAD
-		Client:                mgr.GetClient(),
-		ManagementClusterMode: opts.ManagementClusterMode,
-		ReleaseProvider: &releaseinfo.CachedProvider{
-			Inner: &releaseinfo.RegistryClientProvider{},
-			Cache: map[string]*releaseinfo.ReleaseImage{},
-=======
 		Client: mgr.GetClient(),
+        ManagementClusterMode: opts.ManagementClusterMode,
 		ReleaseProvider: &releaseinfo.RegistryMirrorProviderDecorator{
 			Delegate: &releaseinfo.CachedProvider{
 				Inner: &releaseinfo.RegistryClientProvider{},
 				Cache: map[string]*releaseinfo.ReleaseImage{},
 			},
 			RegistryOverrides: opts.RegistryOverrides,
->>>>>>> db79df08
 		},
 		CreateOrUpdateProvider: createOrUpdate,
 	}).SetupWithManager(mgr); err != nil {
