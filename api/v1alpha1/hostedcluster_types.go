--- conflicted
+++ resolved
@@ -154,11 +154,6 @@
 	MachineCIDR string `json:"machineCIDR"`
 	// NetworkType specifies the SDN provider used for cluster networking.
 	// +kubebuilder:default:="OpenShiftSDN"
-<<<<<<< HEAD
-	// +unionDiscriminator
-	// +required
-=======
->>>>>>> 37f29d7c
 	NetworkType NetworkType `json:"networkType"`
 }
 
@@ -190,12 +185,9 @@
 const (
 	SecurePortOverrideAnnotation = "hypershift.openshift.io/secureport-override"
 	PortierisImageAnnotation     = "hypershift.openshift.io/portieris-image"
-<<<<<<< HEAD
 	KMSImageAnnotation           = "hypershift.openshift.io/kms-image"
 	KMSKPInfoAnnotation          = "hypershift.openshift.io/kms-kp-info"
 	KMSKPRegionAnnotation        = "hypershift.openshift.io/kms-kp-region"
-=======
->>>>>>> 37f29d7c
 )
 
 type PlatformSpec struct {
