--- conflicted
+++ resolved
@@ -14,13 +14,9 @@
 	"net/http"
 	"time"
 
-<<<<<<< HEAD
 	"github.com/openshift/hypershift/control-plane-operator/controllers/hostedcontrolplane/manifests"
 	"github.com/openshift/hypershift/hypershift-operator/controllers/manifests/ignitionserver"
-	"github.com/openshift/hypershift/releaseinfo"
-=======
 	"github.com/openshift/hypershift/support/releaseinfo"
->>>>>>> 9c6d07b1
 	corev1 "k8s.io/api/core/v1"
 	rbacv1 "k8s.io/api/rbac/v1"
 	"k8s.io/apimachinery/pkg/api/errors"
@@ -29,6 +25,7 @@
 	"k8s.io/apimachinery/pkg/util/wait"
 	k8sutilspointer "k8s.io/utils/pointer"
 	"sigs.k8s.io/controller-runtime/pkg/client"
+	ctrlclient "sigs.k8s.io/controller-runtime/pkg/client"
 )
 
 var _ IgnitionProvider = (*MCSIgnitionProvider)(nil)
@@ -41,7 +38,7 @@
 // MachineConfigServer pods to build ignition payload contents
 // out of a given releaseImage and a config string containing 0..N MachineConfig yaml definitions.
 type MCSIgnitionProvider struct {
-	Client          client.Client
+	Client          ctrlclient.Client
 	ReleaseProvider releaseinfo.Provider
 	Namespace       string
 }
