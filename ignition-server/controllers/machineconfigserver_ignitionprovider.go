--- conflicted
+++ resolved
@@ -38,9 +38,9 @@
 // MachineConfigServer pods to build ignition payload contents
 // out of a given releaseImage and a config string containing 0..N MachineConfig yaml definitions.
 type MCSIgnitionProvider struct {
-	Client                client.Client
-	ReleaseProvider       releaseinfo.Provider
-	Namespace             string
+	Client          client.Client
+	ReleaseProvider releaseinfo.Provider
+	Namespace       string
 }
 
 func (p *MCSIgnitionProvider) GetPayload(ctx context.Context, releaseImage string, config string) (payload []byte, err error) {
@@ -73,11 +73,7 @@
 	// and we might lose data.
 	base64CompressedConfig := base64.StdEncoding.EncodeToString(compressedConfig)
 	mcsConfigConfigMap := machineConfigServerConfigConfigMap(p.Namespace, base64CompressedConfig)
-<<<<<<< HEAD
-	mcsPod := machineConfigServerPod(p.Namespace, img, mcsServiceAccount, mcsConfigConfigMap)
-=======
 	mcsPod := machineConfigServerPod(p.Namespace, img, mcsConfigConfigMap)
->>>>>>> 7306a912
 
 	// Launch the pod and ensure we clean up regardless of outcome
 	defer func() {
@@ -214,11 +210,7 @@
 
 var mcoBootstrapScriptTemplate = template.Must(template.New("mcoBootstrap").Parse(mcoBootstrapScript))
 
-<<<<<<< HEAD
-func machineConfigServerPod(namespace string, releaseImage *releaseinfo.ReleaseImage, sa *corev1.ServiceAccount, config *corev1.ConfigMap) *corev1.Pod {
-=======
 func machineConfigServerPod(namespace string, releaseImage *releaseinfo.ReleaseImage, config *corev1.ConfigMap) *corev1.Pod {
->>>>>>> 7306a912
 	images := releaseImage.ComponentImages()
 	scriptArgs := map[string]string{
 		"mcoImage":                 images["machine-config-operator"],
