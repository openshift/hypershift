--- conflicted
+++ resolved
@@ -1962,7 +1962,6 @@
 					},
 				},
 			},
-<<<<<<< HEAD
 			{
 				name: "when arch is s390x and platform not kubevirt it should fail",
 				file: "nodepool-base.yaml",
@@ -1985,8 +1984,6 @@
 					},
 				},
 			},
-=======
->>>>>>> e7286c1a
 		}
 
 		for _, tc := range testCases {
