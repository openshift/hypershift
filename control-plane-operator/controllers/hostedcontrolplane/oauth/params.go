package oauth

import (
<<<<<<< HEAD
	"context"
	k8sutilspointer "k8s.io/utils/pointer"

	"k8s.io/apimachinery/pkg/util/intstr"

=======
>>>>>>> 73854529
	"encoding/json"
	"strings"

	"k8s.io/apimachinery/pkg/util/intstr"

	osinv1 "github.com/openshift/api/osin/v1"
	corev1 "k8s.io/api/core/v1"
	"k8s.io/apimachinery/pkg/api/resource"

	configv1 "github.com/openshift/api/config/v1"
	hyperv1 "github.com/openshift/hypershift/api/v1alpha1"
	"github.com/openshift/hypershift/control-plane-operator/controllers/hostedcontrolplane/config"
	"github.com/openshift/hypershift/control-plane-operator/controllers/hostedcontrolplane/util"
)

const (
	defaultAccessTokenMaxAgeSeconds int32 = 86400
)

type OAuthServerParams struct {
	OwnerRef                config.OwnerRef `json:"ownerRef"`
	ExternalHost            string          `json:"externalHost"`
	ExternalPort            int32           `json:"externalPort"`
	ExternalAPIHost         string          `json:"externalAPIHost"`
	ExternalAPIPort         int32           `json:"externalAPIPort"`
	OAuthServerImage        string
	config.DeploymentConfig `json:",inline"`
	OAuth                   *configv1.OAuth     `json:"oauth"`
	APIServer               *configv1.APIServer `json:"apiServer"`
	// OauthConfigOverrides contains a mapping from provider name to the config overrides specified for the provider.
	// The only supported use case of using this is for the IBMCloud IAM OIDC provider.
	OauthConfigOverrides map[string]*ConfigOverride
	// LoginURLOverride can be used to specify an override for the oauth config login url. The need for this arises
	// when the login a provider uses doesn't conform to the standard login url in hypershift. The only supported use case
	// for this is IBMCloud Red Hat Openshift
	LoginURLOverride        string
	AvailabilityProberImage string `json:"availabilityProberImage"`
	Availability            hyperv1.AvailabilityPolicy
}

type OAuthConfigParams struct {
	ExternalAPIHost          string
	ExternalAPIPort          int32
	ExternalHost             string
	ExternalPort             int32
	ServingCert              *corev1.Secret
	CipherSuites             []string
	MinTLSVersion            string
	IdentityProviders        []configv1.IdentityProvider
	AccessTokenMaxAgeSeconds int32
	// OauthConfigOverrides contains a mapping from provider name to the config overrides specified for the provider.
	// The only supported use case of using this is for the IBMCloud IAM OIDC provider.
	OauthConfigOverrides map[string]*ConfigOverride
	// LoginURLOverride can be used to specify an override for the oauth config login url. The need for this arises
	// when the login a provider uses doesn't conform to the standard login url in hypershift. The only supported use case
	// for this is IBMCloud Red Hat Openshift
	LoginURLOverride string
}

// ConfigOverride defines the oauth parameters that can be overriden in special use cases. The only supported
// use case for this currently is the IBMCloud IAM OIDC provider. These parameters are necessary since the public
// OpenID api does not support some of the customizations used in the IBMCloud IAM OIDC provider. This can be removed
// if the public API is adjusted to allow specifying these customizations.
type ConfigOverride struct {
	URLs   osinv1.OpenIDURLs   `json:"urls,omitempty"`
	Claims osinv1.OpenIDClaims `json:"claims,omitempty"`
}

<<<<<<< HEAD
func NewOAuthServerParams(ctx context.Context, hcp *hyperv1.HostedControlPlane, globalConfig config.GlobalConfig, images map[string]string, host string, port int32, explicitNonRootSecurityContext bool) *OAuthServerParams {
=======
func NewOAuthServerParams(hcp *hyperv1.HostedControlPlane, globalConfig config.GlobalConfig, images map[string]string, host string, port int32) *OAuthServerParams {
>>>>>>> 73854529
	p := &OAuthServerParams{
		OwnerRef:                config.OwnerRefFrom(hcp),
		ExternalAPIHost:         hcp.Status.ControlPlaneEndpoint.Host,
		ExternalAPIPort:         hcp.Status.ControlPlaneEndpoint.Port,
		ExternalHost:            host,
		ExternalPort:            port,
		OAuthServerImage:        images["oauth-server"],
		OAuth:                   globalConfig.OAuth,
		APIServer:               globalConfig.APIServer,
		AvailabilityProberImage: images[util.AvailabilityProberImageName],
		Availability:            hcp.Spec.ControllerAvailabilityPolicy,
	}
	p.Scheduling = config.Scheduling{
		PriorityClass: config.APICriticalPriorityClass,
	}
	p.Resources = map[string]corev1.ResourceRequirements{
		oauthContainerMain().Name: {
			Requests: corev1.ResourceList{
				corev1.ResourceMemory: resource.MustParse("150Mi"),
				corev1.ResourceCPU:    resource.MustParse("25m"),
			},
		},
	}
	p.LivenessProbes = config.LivenessProbes{
		oauthContainerMain().Name: {
			Handler: corev1.Handler{
				HTTPGet: &corev1.HTTPGetAction{
					Scheme: corev1.URISchemeHTTPS,
					Port:   intstr.FromInt(int(OAuthServerPort)),
					Path:   "healthz",
				},
			},
			InitialDelaySeconds: 120,
			TimeoutSeconds:      10,
			PeriodSeconds:       60,
			FailureThreshold:    3,
			SuccessThreshold:    1,
		},
	}
	p.ReadinessProbes = config.ReadinessProbes{
		oauthContainerMain().Name: {
			Handler: corev1.Handler{
				HTTPGet: &corev1.HTTPGetAction{
					Scheme: corev1.URISchemeHTTPS,
					Port:   intstr.FromInt(int(OAuthServerPort)),
					Path:   "healthz",
				},
			},
			InitialDelaySeconds: 10,
			TimeoutSeconds:      10,
			PeriodSeconds:       30,
			FailureThreshold:    3,
			SuccessThreshold:    1,
		},
	}
	p.DeploymentConfig.SetColocation(hcp)
	p.DeploymentConfig.SetRestartAnnotation(hcp.ObjectMeta)
	p.DeploymentConfig.SetControlPlaneIsolation(hcp)
	switch hcp.Spec.ControllerAvailabilityPolicy {
	case hyperv1.HighlyAvailable:
		p.DeploymentConfig.SetMultizoneSpread(oauthServerLabels)
		p.Replicas = 3
	default:
		p.Replicas = 1
	}
	p.OauthConfigOverrides = map[string]*ConfigOverride{}
	for annotationKey, annotationValue := range hcp.Annotations {
		if strings.HasPrefix(annotationKey, hyperv1.IdentityProviderOverridesAnnotationPrefix) {
			tokenizedString := strings.Split(annotationKey, hyperv1.IdentityProviderOverridesAnnotationPrefix)
			if len(tokenizedString) == 2 {
				identityProvider := tokenizedString[1]
				providerConfigOverride := &ConfigOverride{}
				err := json.Unmarshal([]byte(annotationValue), providerConfigOverride)
				if err == nil {
					p.OauthConfigOverrides[identityProvider] = providerConfigOverride
				}
			}
		} else if annotationKey == hyperv1.OauthLoginURLOverrideAnnotation {
			p.LoginURLOverride = annotationValue
		}
	}
	if explicitNonRootSecurityContext {
		p.SecurityContexts = config.SecurityContextSpec{
			oauthContainerMain().Name: {
				RunAsUser: k8sutilspointer.Int64Ptr(1001),
			},
		}
	}
	return p
}

func (p *OAuthServerParams) IdentityProviders() []configv1.IdentityProvider {
	if p.OAuth != nil {
		return p.OAuth.Spec.IdentityProviders
	}
	return []configv1.IdentityProvider{}
}

func (p *OAuthServerParams) AccessTokenMaxAgeSeconds() int32 {
	if p.OAuth != nil && p.OAuth.Spec.TokenConfig.AccessTokenMaxAgeSeconds > 0 {
		return p.OAuth.Spec.TokenConfig.AccessTokenMaxAgeSeconds
	}
	return defaultAccessTokenMaxAgeSeconds
}

func (p *OAuthServerParams) MinTLSVersion() string {
	if p.APIServer != nil {
		return config.MinTLSVersion(p.APIServer.Spec.TLSSecurityProfile)
	}
	return config.MinTLSVersion(nil)
}

func (p *OAuthServerParams) CipherSuites() []string {
	if p.APIServer != nil {
		return config.CipherSuites(p.APIServer.Spec.TLSSecurityProfile)
	}
	return config.CipherSuites(nil)
}

func (p *OAuthServerParams) ConfigParams(servingCert *corev1.Secret) *OAuthConfigParams {
	return &OAuthConfigParams{
		ExternalHost:             p.ExternalHost,
		ExternalPort:             p.ExternalPort,
		ExternalAPIHost:          p.ExternalAPIHost,
		ExternalAPIPort:          p.ExternalAPIPort,
		ServingCert:              servingCert,
		CipherSuites:             p.CipherSuites(),
		MinTLSVersion:            p.MinTLSVersion(),
		IdentityProviders:        p.IdentityProviders(),
		AccessTokenMaxAgeSeconds: p.AccessTokenMaxAgeSeconds(),
		OauthConfigOverrides:     p.OauthConfigOverrides,
		LoginURLOverride:         p.LoginURLOverride,
	}
}

type OAuthServiceParams struct {
	OAuth    *configv1.OAuth `json:"oauth"`
	OwnerRef config.OwnerRef `json:"ownerRef"`
}

func NewOAuthServiceParams(hcp *hyperv1.HostedControlPlane) *OAuthServiceParams {
	return &OAuthServiceParams{
		OwnerRef: config.OwnerRefFrom(hcp),
	}
}<|MERGE_RESOLUTION|>--- conflicted
+++ resolved
@@ -1,14 +1,6 @@
 package oauth
 
 import (
-<<<<<<< HEAD
-	"context"
-	k8sutilspointer "k8s.io/utils/pointer"
-
-	"k8s.io/apimachinery/pkg/util/intstr"
-
-=======
->>>>>>> 73854529
 	"encoding/json"
 	"strings"
 
@@ -77,11 +69,7 @@
 	Claims osinv1.OpenIDClaims `json:"claims,omitempty"`
 }
 
-<<<<<<< HEAD
-func NewOAuthServerParams(ctx context.Context, hcp *hyperv1.HostedControlPlane, globalConfig config.GlobalConfig, images map[string]string, host string, port int32, explicitNonRootSecurityContext bool) *OAuthServerParams {
-=======
-func NewOAuthServerParams(hcp *hyperv1.HostedControlPlane, globalConfig config.GlobalConfig, images map[string]string, host string, port int32) *OAuthServerParams {
->>>>>>> 73854529
+func NewOAuthServerParams(hcp *hyperv1.HostedControlPlane, globalConfig config.GlobalConfig, images map[string]string, host string, port int32, explicitNonRootSecurityContext bool) *OAuthServerParams {
 	p := &OAuthServerParams{
 		OwnerRef:                config.OwnerRefFrom(hcp),
 		ExternalAPIHost:         hcp.Status.ControlPlaneEndpoint.Host,
