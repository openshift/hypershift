--- conflicted
+++ resolved
@@ -63,20 +63,11 @@
 	DefaultAdminKubeconfigKey  = "kubeconfig"
 )
 
-<<<<<<< HEAD
 var (
-	excludeManifests = sets.NewString(
-		"openshift-apiserver-service.yaml",
-		"v4-0-config-system-branding.yaml",
-		"oauth-server-service.yaml",
-		"kube-apiserver-service.yaml",
-	)
 	// SetSecurityContextNonRoot is set if the management cluster does not have scc capability
 	SetSecurityContextNonRoot = false
 )
 
-=======
->>>>>>> 7fc93eeb
 type InfrastructureStatus struct {
 	APIHost                 string
 	APIPort                 int32
