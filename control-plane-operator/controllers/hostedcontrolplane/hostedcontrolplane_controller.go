package hostedcontrolplane

import (
	"bytes"
	"context"
	crand "crypto/rand"
	"encoding/base64"
	"encoding/hex"
	"fmt"
	"math/big"
	"math/rand"
	"net/url"
	"strconv"
	"time"

	"github.com/openshift/hypershift/control-plane-operator/controllers/hostedcontrolplane/config"
	"github.com/openshift/hypershift/control-plane-operator/controllers/hostedcontrolplane/konnectivity"
	"github.com/openshift/hypershift/control-plane-operator/controllers/hostedcontrolplane/manifests"
	appsv1 "k8s.io/api/apps/v1"

	"github.com/go-logr/logr"
	routev1 "github.com/openshift/api/route/v1"
	"golang.org/x/crypto/bcrypt"
	corev1 "k8s.io/api/core/v1"
	apierrors "k8s.io/apimachinery/pkg/api/errors"
	"k8s.io/apimachinery/pkg/api/meta"
	metav1 "k8s.io/apimachinery/pkg/apis/meta/v1"
	"k8s.io/apimachinery/pkg/apis/meta/v1/unstructured"
	"k8s.io/apimachinery/pkg/runtime"
	"k8s.io/apimachinery/pkg/runtime/serializer"
	"k8s.io/apimachinery/pkg/types"
	"k8s.io/apimachinery/pkg/util/errors"
	"k8s.io/apimachinery/pkg/util/sets"
	"k8s.io/apimachinery/pkg/util/yaml"
	"k8s.io/client-go/tools/record"
	"k8s.io/client-go/util/workqueue"
	ctrl "sigs.k8s.io/controller-runtime"
	"sigs.k8s.io/controller-runtime/pkg/client"
	"sigs.k8s.io/controller-runtime/pkg/controller"
	"sigs.k8s.io/controller-runtime/pkg/controller/controllerutil"
	"sigs.k8s.io/controller-runtime/pkg/handler"
	"sigs.k8s.io/controller-runtime/pkg/source"

	"github.com/openshift/hypershift/thirdparty/clusterapi/util"

	hyperv1 "github.com/openshift/hypershift/api/v1alpha1"
	"github.com/openshift/hypershift/control-plane-operator/controllers/hostedcontrolplane/cloud/aws"
	"github.com/openshift/hypershift/control-plane-operator/controllers/hostedcontrolplane/clusterpolicy"
	"github.com/openshift/hypershift/control-plane-operator/controllers/hostedcontrolplane/common"
	"github.com/openshift/hypershift/control-plane-operator/controllers/hostedcontrolplane/etcd"
	"github.com/openshift/hypershift/control-plane-operator/controllers/hostedcontrolplane/ingress"
	"github.com/openshift/hypershift/control-plane-operator/controllers/hostedcontrolplane/kas"
	"github.com/openshift/hypershift/control-plane-operator/controllers/hostedcontrolplane/kcm"
	"github.com/openshift/hypershift/control-plane-operator/controllers/hostedcontrolplane/oapi"
	"github.com/openshift/hypershift/control-plane-operator/controllers/hostedcontrolplane/oauth"
	"github.com/openshift/hypershift/control-plane-operator/controllers/hostedcontrolplane/ocm"
	"github.com/openshift/hypershift/control-plane-operator/controllers/hostedcontrolplane/pki"
	"github.com/openshift/hypershift/control-plane-operator/controllers/hostedcontrolplane/render"
	"github.com/openshift/hypershift/control-plane-operator/controllers/hostedcontrolplane/scheduler"
	"github.com/openshift/hypershift/control-plane-operator/releaseinfo"
	etcdv1 "github.com/openshift/hypershift/thirdparty/etcd/v1beta2"
)

const (
	finalizer                  = "hypershift.openshift.io/finalizer"
	DefaultAdminKubeconfigName = "admin-kubeconfig"
	DefaultAdminKubeconfigKey  = "kubeconfig"
	oauthBrandingManifest      = "v4-0-config-system-branding.yaml"
	DefaultAPIServerIPAddress  = "172.20.0.1"
)

var (
	excludeManifests = sets.NewString(
		"openshift-apiserver-service.yaml",
		"v4-0-config-system-branding.yaml",
		"oauth-server-service.yaml",
		"kube-apiserver-service.yaml",
	)
)

type InfrastructureStatus struct {
	APIHost                 string
	APIPort                 int32
	OAuthHost               string
	OAuthPort               int32
	KonnectivityHost        string
	KonnectivityPort        int32
	OpenShiftAPIHost        string
	OauthAPIServerHost      string
	PackageServerAPIAddress string
}

func (s InfrastructureStatus) IsReady() bool {
	return len(s.APIHost) > 0 &&
		len(s.OAuthHost) > 0 &&
		len(s.KonnectivityHost) > 0 &&
		s.APIPort > 0 &&
		s.OAuthPort > 0 &&
		s.KonnectivityPort > 0
}

type HostedControlPlaneReconciler struct {
	client.Client

	Log             logr.Logger
	ReleaseProvider releaseinfo.Provider

	recorder record.EventRecorder
}

func (r *HostedControlPlaneReconciler) SetupWithManager(mgr ctrl.Manager) error {
	_, err := ctrl.NewControllerManagedBy(mgr).
		For(&hyperv1.HostedControlPlane{}).
		WithOptions(controller.Options{
			RateLimiter: workqueue.NewItemExponentialFailureRateLimiter(1*time.Second, 10*time.Second),
		}).
		Watches(&source.Kind{Type: &etcdv1.EtcdCluster{}}, &handler.EnqueueRequestForOwner{OwnerType: &hyperv1.HostedControlPlane{}}).
		Watches(&source.Kind{Type: &corev1.Service{}}, &handler.EnqueueRequestForOwner{OwnerType: &hyperv1.HostedControlPlane{}}).
		Watches(&source.Kind{Type: &appsv1.Deployment{}}, &handler.EnqueueRequestForOwner{OwnerType: &hyperv1.HostedControlPlane{}}).
		Build(r)
	if err != nil {
		return fmt.Errorf("failed setting up with a controller manager %w", err)
	}

	r.recorder = mgr.GetEventRecorderFor("hosted-control-plane-controller")

	return nil
}

func (r *HostedControlPlaneReconciler) Reconcile(ctx context.Context, req ctrl.Request) (ctrl.Result, error) {
	r.Log = ctrl.LoggerFrom(ctx)
	r.Log.Info("Reconciling")

	// Fetch the hostedControlPlane instance
	hostedControlPlane := &hyperv1.HostedControlPlane{}
	err := r.Client.Get(ctx, req.NamespacedName, hostedControlPlane)
	if err != nil {
		if apierrors.IsNotFound(err) {
			return ctrl.Result{}, nil
		}
		return ctrl.Result{}, err
	}

	// Return early if deleted
	if !hostedControlPlane.DeletionTimestamp.IsZero() {
		if err := r.delete(ctx, hostedControlPlane); err != nil {
			r.Log.Error(err, "failed to delete cluster")
			return ctrl.Result{}, err
		}
		if controllerutil.ContainsFinalizer(hostedControlPlane, finalizer) {
			controllerutil.RemoveFinalizer(hostedControlPlane, finalizer)
			if err := r.Update(ctx, hostedControlPlane); err != nil {
				return ctrl.Result{}, fmt.Errorf("failed to remove finalizer from cluster: %w", err)
			}
		}
		return ctrl.Result{}, nil
	}

	// Ensure the hostedControlPlane has a finalizer for cleanup
	if !controllerutil.ContainsFinalizer(hostedControlPlane, finalizer) {
		controllerutil.AddFinalizer(hostedControlPlane, finalizer)
		if err := r.Update(ctx, hostedControlPlane); err != nil {
			return ctrl.Result{}, fmt.Errorf("failed to add finalizer to hostedControlPlane: %w", err)
		}
	}

	// Reconcile etcd cluster status
	{
		newCondition := metav1.Condition{
			Type:   string(hyperv1.EtcdAvailable),
			Status: metav1.ConditionUnknown,
			Reason: "EtcdStatusUnknown",
		}
		switch hostedControlPlane.Spec.Etcd.ManagementType {
		case hyperv1.Managed:
			r.Log.Info("Reconciling etcd cluster status for managed strategy")
			etcdCluster := manifests.EtcdCluster(hostedControlPlane.Namespace)
			if err := r.Get(ctx, types.NamespacedName{Namespace: etcdCluster.Namespace, Name: etcdCluster.Name}, etcdCluster); err != nil {
				if apierrors.IsNotFound(err) {
					newCondition = metav1.Condition{
						Type:   string(hyperv1.EtcdAvailable),
						Status: metav1.ConditionFalse,
						Reason: "EtcdClusterNotFound",
					}
				} else {
					return ctrl.Result{}, fmt.Errorf("failed to fetch etcd cluster %s/%s: %w", etcdCluster.Namespace, etcdCluster.Name, err)
				}
			} else {
				r.Log.Info("Computing proper etcd cluster status based on current state of etcd cluster")
				cond, err := etcd.ComputeEtcdClusterStatus(ctx, r.Client, etcdCluster)
				if err != nil {
					return ctrl.Result{}, fmt.Errorf("failed to compute etcd cluster status: %w", err)
				}
				newCondition = cond
			}
		case hyperv1.Unmanaged:
			r.Log.Info("Assuming Etcd cluster is running in unmanaged etcd strategy")
			newCondition = metav1.Condition{
				Type:    string(hyperv1.EtcdAvailable),
				Status:  metav1.ConditionTrue,
				Reason:  etcd.EtcdReasonRunning,
				Message: "Etcd cluster is assumed to be running in unmanaged state",
			}
		}
		newCondition.ObservedGeneration = hostedControlPlane.Generation
		meta.SetStatusCondition(&hostedControlPlane.Status.Conditions, newCondition)
	}

	// Reconcile Kube APIServer status
	{
		newCondition := metav1.Condition{
			Type:   string(hyperv1.KubeAPIServerAvailable),
			Status: metav1.ConditionUnknown,
			Reason: "StatusUnknown",
		}
		deployment := manifests.KASDeployment(hostedControlPlane.Namespace)
		if err := r.Get(ctx, client.ObjectKeyFromObject(deployment), deployment); err != nil {
			if apierrors.IsNotFound(err) {
				newCondition = metav1.Condition{
					Type:   string(hyperv1.KubeAPIServerAvailable),
					Status: metav1.ConditionFalse,
					Reason: "DeploymentNotFound",
				}
			} else {
				return ctrl.Result{}, fmt.Errorf("failed to fetch Kube APIServer deployment %s/%s: %w", deployment.Namespace, deployment.Name, err)
			}
		} else {
			// Assume the deployment is unavailable until proven otherwise.
			newCondition = metav1.Condition{
				Type:   string(hyperv1.KubeAPIServerAvailable),
				Status: metav1.ConditionFalse,
				Reason: "DeploymentStatusUnknown",
			}
			for _, cond := range deployment.Status.Conditions {
				if cond.Type == appsv1.DeploymentAvailable && cond.Status == corev1.ConditionTrue {
					newCondition = metav1.Condition{
						Type:   string(hyperv1.KubeAPIServerAvailable),
						Status: metav1.ConditionTrue,
						Reason: "AsExpected",
					}
					break
				}
			}
		}
		newCondition.ObservedGeneration = hostedControlPlane.Generation
		meta.SetStatusCondition(&hostedControlPlane.Status.Conditions, newCondition)
	}

	// Reconcile hostedcontrolplane availability and Ready flag
	{
		newCondition := metav1.Condition{
			Type:   string(hyperv1.HostedControlPlaneAvailable),
			Status: metav1.ConditionUnknown,
			Reason: "StatusUnknown",
		}
		if meta.IsStatusConditionPresentAndEqual(hostedControlPlane.Status.Conditions, string(hyperv1.KubeAPIServerAvailable), metav1.ConditionTrue) &&
			meta.IsStatusConditionPresentAndEqual(hostedControlPlane.Status.Conditions, string(hyperv1.EtcdAvailable), metav1.ConditionTrue) {
			hostedControlPlane.Status.Ready = true
			newCondition = metav1.Condition{
				Type:   string(hyperv1.HostedControlPlaneAvailable),
				Status: metav1.ConditionTrue,
				Reason: "AsExpected",
			}
		} else {
			hostedControlPlane.Status.Ready = false
			newCondition = metav1.Condition{
				Type:    string(hyperv1.HostedControlPlaneAvailable),
				Status:  metav1.ConditionFalse,
				Reason:  "ComponentsUnavailable",
				Message: "Not all dependent components are available yet",
			}
		}
		newCondition.ObservedGeneration = hostedControlPlane.Generation
		meta.SetStatusCondition(&hostedControlPlane.Status.Conditions, newCondition)
	}

	{
		r.Log.Info("Reconciling infrastructure status")
		newCondition := metav1.Condition{
			Type:   string(hyperv1.InfrastructureReady),
			Status: metav1.ConditionUnknown,
			Reason: "StatusUnknown",
		}
		infraStatus, err := r.reconcileInfrastructureStatus(ctx, hostedControlPlane)
		if err != nil {
			newCondition = metav1.Condition{
				Type:    string(hyperv1.InfrastructureReady),
				Status:  metav1.ConditionUnknown,
				Reason:  "InfraStatusFailure",
				Message: err.Error(),
			}
			r.Log.Error(err, "failed to determine infrastructure status")
		} else {
			if infraStatus.IsReady() {
				hostedControlPlane.Status.ControlPlaneEndpoint = hyperv1.APIEndpoint{
					Host: infraStatus.APIHost,
					Port: infraStatus.APIPort,
				}
				newCondition = metav1.Condition{
					Type:   string(hyperv1.InfrastructureReady),
					Status: metav1.ConditionTrue,
					Reason: "AsExpected",
				}
			} else {
				newCondition = metav1.Condition{
					Type:    string(hyperv1.InfrastructureReady),
					Status:  metav1.ConditionFalse,
					Reason:  "WaitingOnInfrastructureReady",
					Message: "Cluster infrastructure is still provisioning",
				}
				r.Log.Info("Infrastructure is not yet ready")
			}
		}
		newCondition.ObservedGeneration = hostedControlPlane.Generation
		meta.SetStatusCondition(&hostedControlPlane.Status.Conditions, newCondition)
	}

	if hostedControlPlane.Status.Version == "" {
		lookupCtx, lookupCancel := context.WithTimeout(ctx, 2*time.Minute)
		defer lookupCancel()
		releaseImage, err := r.ReleaseProvider.Lookup(lookupCtx, hostedControlPlane.Spec.ReleaseImage)
		if err != nil {
			r.Log.Error(err, "failed to look up release image metadata")
		} else {
			hostedControlPlane.Status.Version = releaseImage.Version()
		}
	}

	if hostedControlPlane.Spec.KubeConfig != nil {
		hostedControlPlane.Status.KubeConfig = hostedControlPlane.Spec.KubeConfig
	} else {
		hostedControlPlane.Status.KubeConfig = &hyperv1.KubeconfigSecretRef{
			Name: DefaultAdminKubeconfigName,
			Key:  DefaultAdminKubeconfigKey,
		}
	}
	hostedControlPlane.Status.Initialized = true

	// At this point the latest image is considered to be rolled out. If we're transitioning
	// from one image to another, record that on status and note the time.
	// TODO: This is an extremely weak check and doesn't take into account the actual
	// state of any of the managed components. It's basically a placeholder to prove
	// the orchestration of upgrades works at all.
	if hostedControlPlane.Status.ReleaseImage != hostedControlPlane.Spec.ReleaseImage {
		hostedControlPlane.Status.ReleaseImage = hostedControlPlane.Spec.ReleaseImage
		now := metav1.NewTime(time.Now())
		hostedControlPlane.Status.LastReleaseImageTransitionTime = &now
	}

	// Always update status based on the current state of the world.
	if err := r.Client.Status().Update(ctx, hostedControlPlane); err != nil {
		return ctrl.Result{}, fmt.Errorf("failed to update status: %w", err)
	}

	// Perform the hosted control plane reconciliation
	if err := r.update(ctx, hostedControlPlane); err != nil {
		return ctrl.Result{}, fmt.Errorf("failed to update control plane: %w", err)
	}

	r.Log.Info("Successfully reconciled")
	return ctrl.Result{}, nil
}

func (r *HostedControlPlaneReconciler) update(ctx context.Context, hostedControlPlane *hyperv1.HostedControlPlane) error {
	// If the cluster is marked paused, don't do any reconciliation work at all.
	if cluster, err := util.GetOwnerCluster(ctx, r.Client, hostedControlPlane.ObjectMeta); err != nil {
		return fmt.Errorf("failed to get owner cluster: %w", err)
	} else {
		if cluster == nil {
			r.Log.Info("Cluster Controller has not yet set OwnerRef")
			return nil
		}
		if util.IsPaused(cluster, hostedControlPlane) {
			r.Log.Info("HostedControlPlane or linked Cluster is marked as paused. Won't reconcile")
			return nil
		}
	}

	r.Log.Info("Looking up release image metadata", "image", hostedControlPlane.Spec.ReleaseImage)
	lookupCtx, lookupCancel := context.WithTimeout(ctx, 2*time.Minute)
	defer lookupCancel()
	releaseImage, err := r.ReleaseProvider.Lookup(lookupCtx, hostedControlPlane.Spec.ReleaseImage)
	if err != nil {
		return fmt.Errorf("failed to look up release image metadata: %w", err)
	}
	componentVersions, err := releaseImage.ComponentVersions()
	if err != nil {
		return fmt.Errorf("invalid component versions found in release info: %w", err)
	}
	r.Log.Info("Found release info for image", "releaseImage", hostedControlPlane.Spec.ReleaseImage, "info", releaseImage, "componentImages", len(releaseImage.ComponentImages()), "componentVersions", componentVersions)

	// During an upgrade, if there's an old bootstrapper pod referring to the old
	// image, delete the pod to make way for the new one to be rendered. This is
	// a hack to avoid the refactoring of moving this pod into the hosted cluster
	// config operator.
	if hostedControlPlane.Spec.ReleaseImage != hostedControlPlane.Status.ReleaseImage {
		var bootstrapPod corev1.Pod
		err := r.Client.Get(ctx, types.NamespacedName{Namespace: hostedControlPlane.Namespace, Name: "manifests-bootstrapper"}, &bootstrapPod)
		if err != nil {
			if !apierrors.IsNotFound(err) {
				return fmt.Errorf("failed to get manifests bootstrapper pod: %w", err)
			}
		} else {
			currentImage := bootstrapPod.Spec.Containers[0].Image
			latestImage, latestImageFound := releaseImage.ComponentImages()["cli"]
			if latestImageFound && currentImage != latestImage {
				err := r.Client.Delete(ctx, &bootstrapPod)
				if err != nil {
					return fmt.Errorf("failed to delete manifests bootstrapper pod: %w", err)
				}
				r.Log.Info("deleted manifests bootstrapper pod as part of an image rollout", "pod", bootstrapPod.Name, "from", currentImage, "to", latestImage)
			}
		}
	}

	r.Log.Info("Reconciling infrastructure services")
	if err := r.reconcileInfrastructure(ctx, hostedControlPlane); err != nil {
		return fmt.Errorf("failed to ensure infrastructure: %w", err)
	}
	// Block here until infra status reports readiness
	// TODO(dmace): This seems a bit heavy handed vs. making more granular bits no-op if
	// they don't have the specific required inputs
	infraStatus, err := r.reconcileInfrastructureStatus(ctx, hostedControlPlane)
	if err != nil {
		return fmt.Errorf("failed to look up infra status: %w", err)
	}
	if !infraStatus.IsReady() {
		r.Log.Info("Waiting for infrastructure to be ready before proceeding")
		return nil
	}

	// Reconcile PKI
	if _, exists := hostedControlPlane.Annotations[hyperv1.DisablePKIReconciliationAnnotation]; !exists {
		r.Log.Info("Reconciling PKI")
		if err := r.reconcilePKI(ctx, hostedControlPlane, infraStatus); err != nil {
			return fmt.Errorf("failed to reconcile PKI: %w", err)
		}
	}

	// Reconcile Cloud Provider Config
	r.Log.Info("Reconciling cloud provider config")
	if err := r.reconcileCloudProviderConfig(ctx, hostedControlPlane); err != nil {
		return fmt.Errorf("failed to reconcile cloud provider config: %w", err)
	}

	// Reconcile OIDC Route
	for _, service := range hostedControlPlane.Spec.Services {
		if service.Service != hyperv1.OIDC {
			continue
		}
		switch service.Type {
		case hyperv1.Route:
			r.Log.Info("Reconciling OIDC Route servicetype resources")
			if err := r.reconcileOIDCRouteResources(ctx, hostedControlPlane); err != nil {
				return fmt.Errorf("failed to reconcile OIDC route: %w", err)
			}
		case hyperv1.None:
			r.Log.Info("OIDC Route is disabled")
		}
	}

	// Reconcile etcd
	r.Log.Info("Reconciling Etcd")

	switch hostedControlPlane.Spec.Etcd.ManagementType {
	case hyperv1.Managed:
		if err := r.reconcileManagedEtcd(ctx, hostedControlPlane, releaseImage); err != nil {
			return fmt.Errorf("failed to reconcile etcd: %w", err)
		}
	case hyperv1.Unmanaged:
		if err := r.reconcileUnmanagedEtcd(ctx, hostedControlPlane); err != nil {
			return fmt.Errorf("failed to reconcile etcd: %w", err)
		}
	default:
		return fmt.Errorf("unrecognized etcd management type: %s", hostedControlPlane.Spec.Etcd.ManagementType)
	}

	// Reconcile Konnectivity
	r.Log.Info("Reconciling Konnectivity")
	if err := r.reconcileKonnectivity(ctx, hostedControlPlane, releaseImage, infraStatus); err != nil {
		return fmt.Errorf("failed to reconcile konnectivity: %w", err)
	}

	// Reconcile kube apiserver
	r.Log.Info("Reconciling Kube API Server")
	if err := r.reconcileKubeAPIServer(ctx, hostedControlPlane, releaseImage, infraStatus.OAuthHost, infraStatus.OAuthPort); err != nil {
		return fmt.Errorf("failed to reconcile kube apiserver: %w", err)
	}

	// Reconcile kube controller manager
	r.Log.Info("Reconciling Kube Controller Manager")
	if err := r.reconcileKubeControllerManager(ctx, hostedControlPlane, releaseImage); err != nil {
		return fmt.Errorf("failed to reconcile kube controller manager: %w", err)
	}

	// Reconcile kube scheduler
	r.Log.Info("Reconciling Kube Scheduler")
	if err := r.reconcileKubeScheduler(ctx, hostedControlPlane, releaseImage); err != nil {
		return fmt.Errorf("failed to reconcile kube controller manager: %w", err)
	}

	// Reconcile openshift apiserver
	r.Log.Info("Reconciling OpenShift API Server")
	if err := r.reconcileOpenShiftAPIServer(ctx, hostedControlPlane, releaseImage, infraStatus.OpenShiftAPIHost); err != nil {
		return fmt.Errorf("failed to reconcile openshift apiserver: %w", err)
	}

	// Reconcile openshift oauth apiserver
	r.Log.Info("Reconciling OpenShift OAuth API Server")
	if err := r.reconcileOpenShiftOAuthAPIServer(ctx, hostedControlPlane, releaseImage, infraStatus.OauthAPIServerHost); err != nil {
		return fmt.Errorf("failed to reconcile openshift oauth apiserver: %w", err)
	}

	r.Log.Info("Reconciling default ingress controller")
	if err = r.reconcileDefaultIngressController(ctx, hostedControlPlane); err != nil {
		return fmt.Errorf("failed to reconcile default ingress controller: %w", err)
	}

	// Reconcile oauth server
	r.Log.Info("Reconciling OAuth Server")
	if err = r.reconcileOAuthServer(ctx, hostedControlPlane, releaseImage, infraStatus.OAuthHost, infraStatus.OAuthPort); err != nil {
		return fmt.Errorf("failed to reconcile openshift oauth apiserver: %w", err)
	}

	// Reconcile openshift controller manager
	r.Log.Info("Reconciling OpenShift Controller Manager")
	if err = r.reconcileOpenShiftControllerManager(ctx, hostedControlPlane, releaseImage); err != nil {
		return fmt.Errorf("failed to reconcile openshift oauth apiserver: %w", err)
	}

	// Reconcile cluster policy controller
	r.Log.Info("Reconciling Cluster Policy Controller")
	if err = r.reconcileClusterPolicyController(ctx, hostedControlPlane, releaseImage); err != nil {
		return fmt.Errorf("failed to reconcile cluster policy controller: %w", err)
	}

	// Install the control plane into the infrastructure
	r.Log.Info("Reconciling hosted control plane")
	if err := r.ensureControlPlane(ctx, hostedControlPlane, infraStatus, releaseImage); err != nil {
		return fmt.Errorf("failed to ensure control plane: %w", err)
	}
	return nil
}

func (r *HostedControlPlaneReconciler) delete(ctx context.Context, hcp *hyperv1.HostedControlPlane) error {
	releaseImage, err := r.ReleaseProvider.Lookup(ctx, hcp.Spec.ReleaseImage)
	if err != nil {
		return fmt.Errorf("failed to look up release info: %w", err)
	}
	manifests, err := r.generateControlPlaneManifests(ctx, hcp, InfrastructureStatus{}, releaseImage)
	if err != nil {
		return nil
	}
	if err := deleteManifests(ctx, r, r.Log, hcp.GetNamespace(), manifests); err != nil {
		return err
	}
	return nil
}

func servicePublishingStrategyByType(hcp *hyperv1.HostedControlPlane, svcType hyperv1.ServiceType) *hyperv1.ServicePublishingStrategy {
	for _, mapping := range hcp.Spec.Services {
		if mapping.Service == svcType {
			return &mapping.ServicePublishingStrategy
		}
	}
	return nil
}

func (r *HostedControlPlaneReconciler) reconcileAPIServerService(ctx context.Context, hcp *hyperv1.HostedControlPlane) error {
	serviceStrategy := servicePublishingStrategyByType(hcp, hyperv1.APIServer)
	if serviceStrategy == nil {
		return fmt.Errorf("APIServer service strategy not specified")
	}
	p := kas.NewKubeAPIServerServiceParams(hcp)
	if _, ok := hcp.Annotations[hyperv1.SecurePortOverrideAnnotation]; ok {
		portNumber, err := strconv.ParseInt(hcp.Annotations[hyperv1.SecurePortOverrideAnnotation], 10, 32)
		if err == nil {
			p.APIServerPort = int(portNumber)
		}
	}
	apiServerService := manifests.KubeAPIServerService(hcp.Namespace)
	if _, err := controllerutil.CreateOrUpdate(ctx, r.Client, apiServerService, func() error {
		return kas.ReconcileService(apiServerService, serviceStrategy, p.OwnerReference, p.APIServerPort)
	}); err != nil {
		return fmt.Errorf("failed to reconcile API server service: %w", err)
	}
	return nil
}

func (r *HostedControlPlaneReconciler) reconcileKonnectivityServerService(ctx context.Context, hcp *hyperv1.HostedControlPlane) error {
	p := konnectivity.NewKonnectivityServiceParams(hcp)
	serviceStrategy := servicePublishingStrategyByType(hcp, hyperv1.Konnectivity)
	if serviceStrategy == nil {
		return fmt.Errorf("Konnectivity service strategy not specified")
	}
	konnectivityServerService := manifests.KonnectivityServerService(hcp.Namespace)
	if _, err := controllerutil.CreateOrUpdate(ctx, r.Client, konnectivityServerService, func() error {
		return konnectivity.ReconcileServerService(konnectivityServerService, p.OwnerRef, serviceStrategy)
	}); err != nil {
		return fmt.Errorf("failed to reconcile Konnectivity service: %w", err)
	}
	return nil
}

func (r *HostedControlPlaneReconciler) reconcileOAuthServerService(ctx context.Context, hcp *hyperv1.HostedControlPlane) error {
	serviceStrategy := servicePublishingStrategyByType(hcp, hyperv1.OAuthServer)
	if serviceStrategy == nil {
		return fmt.Errorf("OAuthServer service strategy not specified")
	}
	p := oauth.NewOAuthServiceParams(hcp)
	oauthServerService := manifests.OauthServerService(hcp.Namespace)
	if _, err := controllerutil.CreateOrUpdate(ctx, r.Client, oauthServerService, func() error {
		return oauth.ReconcileService(oauthServerService, p.OwnerRef, serviceStrategy)
	}); err != nil {
		return fmt.Errorf("failed to reconcile OAuth service: %w", err)
	}
	if serviceStrategy.Type != hyperv1.Route {
		return nil
	}
	oauthRoute := manifests.OauthServerRoute(hcp.Namespace)
	if _, err := controllerutil.CreateOrUpdate(ctx, r.Client, oauthRoute, func() error {
		return oauth.ReconcileRoute(oauthRoute, p.OwnerRef)
	}); err != nil {
		return fmt.Errorf("failed to reconcile OAuth route: %w", err)
	}
	return nil
}

func (r *HostedControlPlaneReconciler) reconcileOpenshiftAPIServerService(ctx context.Context, hcp *hyperv1.HostedControlPlane) error {
	svc := manifests.OpenshiftAPIServerService(hcp.Namespace)
	p := oapi.NewOpenShiftAPIServerServiceParams(hcp)
	if _, err := controllerutil.CreateOrUpdate(ctx, r.Client, svc, func() error {
		return oapi.ReconcileOpenShiftAPIService(svc, p.OwnerRef)
	}); err != nil {
		return fmt.Errorf("failed to reconcile OpenShift API server service: %w", err)
	}
	return nil
}

func (r *HostedControlPlaneReconciler) reconcileOAuthAPIServerService(ctx context.Context, hcp *hyperv1.HostedControlPlane) error {
	svc := manifests.OauthAPIServerService(hcp.Namespace)
	p := oapi.NewOpenShiftAPIServerServiceParams(hcp)
	if _, err := controllerutil.CreateOrUpdate(ctx, r.Client, svc, func() error {
		return oapi.ReconcileOAuthAPIService(svc, p.OwnerRef)
	}); err != nil {
		return fmt.Errorf("failed to reconcile OAuth API server service: %w", err)
	}
	return nil
}

func (r *HostedControlPlaneReconciler) reconcileOLMPackageServerService(ctx context.Context, hcp *hyperv1.HostedControlPlane) error {
	svc := manifests.OLMPackageServerService(hcp.Namespace)
	p := oapi.NewOpenShiftAPIServerServiceParams(hcp)
	_, err := controllerutil.CreateOrUpdate(ctx, r.Client, svc, func() error {
		return oapi.ReconcileOLMPackageServerService(svc, p.OwnerRef)
	})
	if err != nil {
		return err
	}
	return nil
}

func (r *HostedControlPlaneReconciler) reconcileInfrastructure(ctx context.Context, hcp *hyperv1.HostedControlPlane) error {
	if hcp.Spec.Services == nil {
		return fmt.Errorf("service publishing strategy undefined")
	}
	if err := r.reconcileAPIServerService(ctx, hcp); err != nil {
		return fmt.Errorf("failed to reconcile API server service: %w", err)
	}
	if err := r.reconcileKonnectivityServerService(ctx, hcp); err != nil {
		return fmt.Errorf("failed to reconcile Konnectivity servier service: %w", err)
	}
	if err := r.reconcileOAuthServerService(ctx, hcp); err != nil {
		return fmt.Errorf("failed to reconcile OAuth server service: %w", err)
	}
	if err := r.reconcileOpenshiftAPIServerService(ctx, hcp); err != nil {
		return fmt.Errorf("failed to reconcile OpenShift api service: %w", err)
	}
	if err := r.reconcileOAuthAPIServerService(ctx, hcp); err != nil {
		return fmt.Errorf("failed to reconcile OpenShift OAuth api service: %w", err)
	}
	if err := r.reconcileOLMPackageServerService(ctx, hcp); err != nil {
		return fmt.Errorf("failed to reconcile OLM PackageServer service: %w", err)
	}

	return nil
}

func (r *HostedControlPlaneReconciler) reconcileInfrastructureStatus(ctx context.Context, hcp *hyperv1.HostedControlPlane) (InfrastructureStatus, error) {
	var infraStatus InfrastructureStatus
	var err error
	if infraStatus.APIHost, infraStatus.APIPort, err = r.reconcileAPIServerServiceStatus(ctx, hcp); err != nil {
		return infraStatus, err
	}
	if infraStatus.KonnectivityHost, infraStatus.KonnectivityPort, err = r.reconcileKonnectivityServiceStatus(ctx, hcp); err != nil {
		return infraStatus, err
	}
	if infraStatus.OAuthHost, infraStatus.OAuthPort, err = r.reconcileOAuthServiceStatus(ctx, hcp); err != nil {
		return infraStatus, err
	}
	if infraStatus.OpenShiftAPIHost, err = r.reconcileOpenShiftAPIServerServiceStatus(ctx, hcp); err != nil {
		return infraStatus, err
	}
	if infraStatus.OauthAPIServerHost, err = r.reconcileOAuthAPIServerServiceStatus(ctx, hcp); err != nil {
		return infraStatus, err
	}
	if infraStatus.PackageServerAPIAddress, err = r.reconcileOLMPackageServerServiceStatus(ctx, hcp); err != nil {
		return infraStatus, err
	}

	return infraStatus, nil
}

func (r *HostedControlPlaneReconciler) reconcileAPIServerServiceStatus(ctx context.Context, hcp *hyperv1.HostedControlPlane) (host string, port int32, err error) {
	serviceStrategy := servicePublishingStrategyByType(hcp, hyperv1.APIServer)
	if serviceStrategy == nil {
		err = fmt.Errorf("APIServer service strategy not specified")
		return
	}
	svc := manifests.KubeAPIServerService(hcp.Namespace)
	if err = r.Get(ctx, client.ObjectKeyFromObject(svc), svc); err != nil {
		if apierrors.IsNotFound(err) {
			err = nil
			return
		}
		err = fmt.Errorf("failed to get kube apiserver service: %w", err)
		return
	}
	p := kas.NewKubeAPIServerServiceParams(hcp)
	return kas.ReconcileServiceStatus(svc, serviceStrategy, p.APIServerPort)
}

func (r *HostedControlPlaneReconciler) reconcileKonnectivityServiceStatus(ctx context.Context, hcp *hyperv1.HostedControlPlane) (host string, port int32, err error) {
	serviceStrategy := servicePublishingStrategyByType(hcp, hyperv1.Konnectivity)
	if serviceStrategy == nil {
		err = fmt.Errorf("Konnectivity service strategy not specified")
		return
	}
	svc := manifests.KonnectivityServerService(hcp.Namespace)
	if err = r.Get(ctx, client.ObjectKeyFromObject(svc), svc); err != nil {
		if apierrors.IsNotFound(err) {
			err = nil
			return
		}
		err = fmt.Errorf("failed to get konnectivity service: %w", err)
		return
	}
	return konnectivity.ReconcileServerServiceStatus(svc, serviceStrategy)
}

func (r *HostedControlPlaneReconciler) reconcileOAuthServiceStatus(ctx context.Context, hcp *hyperv1.HostedControlPlane) (host string, port int32, err error) {
	serviceStrategy := servicePublishingStrategyByType(hcp, hyperv1.OAuthServer)
	if serviceStrategy == nil {
		err = fmt.Errorf("OAuth strategy not specified")
		return
	}
	var route *routev1.Route
	svc := manifests.OauthServerService(hcp.Namespace)
	if err = r.Get(ctx, client.ObjectKeyFromObject(svc), svc); err != nil {
		if apierrors.IsNotFound(err) {
			err = nil
			return
		}
		err = fmt.Errorf("failed to get oauth service: %w", err)
		return
	}
	if serviceStrategy.Type == hyperv1.Route {
		route = manifests.OauthServerRoute(hcp.Namespace)
		if err = r.Get(ctx, client.ObjectKeyFromObject(route), route); err != nil {
			if apierrors.IsNotFound(err) {
				err = nil
				return
			}
			err = fmt.Errorf("failed to get oauth route: %w", err)
			return
		}
	}
	return oauth.ReconcileServiceStatus(svc, route, serviceStrategy)
}

func (r *HostedControlPlaneReconciler) reconcileOpenShiftAPIServerServiceStatus(ctx context.Context, hcp *hyperv1.HostedControlPlane) (string, error) {
	svc := manifests.OpenshiftAPIServerService(hcp.Namespace)
	return r.reconcileClusterIPServiceStatus(ctx, svc)
}

func (r *HostedControlPlaneReconciler) reconcileOAuthAPIServerServiceStatus(ctx context.Context, hcp *hyperv1.HostedControlPlane) (string, error) {
	svc := manifests.OauthAPIServerService(hcp.Namespace)
	return r.reconcileClusterIPServiceStatus(ctx, svc)
}

func (r *HostedControlPlaneReconciler) reconcileOLMPackageServerServiceStatus(ctx context.Context, hcp *hyperv1.HostedControlPlane) (string, error) {
	svc := manifests.OLMPackageServerService(hcp.Namespace)
	return r.reconcileClusterIPServiceStatus(ctx, svc)
}

func (r *HostedControlPlaneReconciler) reconcileClusterIPServiceStatus(ctx context.Context, svc *corev1.Service) (string, error) {
	if err := r.Get(ctx, client.ObjectKeyFromObject(svc), svc); err != nil {
		if apierrors.IsNotFound(err) {
			return "", nil
		}
		return "", fmt.Errorf("failed to get cluster ip service %s/%s: %w", svc.Namespace, svc.Name, err)
	}
	return svc.Spec.ClusterIP, nil
}

func (r *HostedControlPlaneReconciler) ensureControlPlane(ctx context.Context, hcp *hyperv1.HostedControlPlane, infraStatus InfrastructureStatus, releaseImage *releaseinfo.ReleaseImage) error {
	r.Log.Info("ensuring control plane for cluster", "cluster", hcp.Name)

	targetNamespace := hcp.GetNamespace()

	// Create the configmap with the pull secret for the guest cluster
	pullSecret := common.PullSecret(targetNamespace)
	if err := r.Client.Get(ctx, client.ObjectKeyFromObject(pullSecret), pullSecret); err != nil {
		return fmt.Errorf("failed to get pull secret %s: %w", pullSecret.Name, err)
	}
	pullSecretData, hasPullSecretData := pullSecret.Data[".dockerconfigjson"]
	if !hasPullSecretData {
		return fmt.Errorf("pull secret %s is missing the .dockerconfigjson key", pullSecret.Data)
	}
	targetPullSecret, err := generateTargetPullSecret(r.Scheme(), pullSecretData, targetNamespace)
	if err != nil {
		return fmt.Errorf("failed to create pull secret manifest for target cluster: %w", err)
	}
	if err := r.Create(ctx, targetPullSecret); err != nil && !apierrors.IsAlreadyExists(err) {
		return fmt.Errorf("failed to generate targetPullSecret: %v", err)
	}

	if hcp.Spec.Platform.AWS != nil {
		for _, role := range hcp.Spec.Platform.AWS.Roles {
			targetCredentialsSecret, err := generateTargetCredentialsSecret(r.Scheme(), role, targetNamespace)
			if err != nil {
				return fmt.Errorf("failed to create credentials secret manifest for target cluster: %w", err)
			}
			if err := r.Create(ctx, targetCredentialsSecret); err != nil && !apierrors.IsAlreadyExists(err) {
				return fmt.Errorf("failed to generate roleSecret: %v", err)
			}
		}
	}

	manifests, err := r.generateControlPlaneManifests(ctx, hcp, infraStatus, releaseImage)
	if err != nil {
		return err
	}

	if err := applyManifests(ctx, r, r.Log, targetNamespace, manifests); err != nil {
		return err
	}
	r.Log.Info("successfully applied all manifests")

	kubeadminPassword, err := generateKubeadminPassword()
	if err != nil {
		return fmt.Errorf("failed to generate kubeadmin password: %w", err)
	}

	kubeadminPasswordTargetSecret, err := generateKubeadminPasswordTargetSecret(r.Scheme(), kubeadminPassword, targetNamespace)
	if err != nil {
		return fmt.Errorf("failed to create kubeadmin secret manifest for target cluster: %w", err)
	}
	kubeadminPasswordTargetSecret.OwnerReferences = ensureHCPOwnerRef(hcp, kubeadminPasswordTargetSecret.OwnerReferences)
	if err := r.Create(ctx, kubeadminPasswordTargetSecret); err != nil && !apierrors.IsAlreadyExists(err) {
		return fmt.Errorf("failed to generate kubeadminPasswordTargetSecret: %w", err)
	}

	kubeadminPasswordSecret := generateKubeadminPasswordSecret(targetNamespace, kubeadminPassword)
	kubeadminPasswordSecret.OwnerReferences = ensureHCPOwnerRef(hcp, kubeadminPasswordSecret.OwnerReferences)
	if err := r.Create(ctx, kubeadminPasswordSecret); err != nil && !apierrors.IsAlreadyExists(err) {
		return fmt.Errorf("failed to generate kubeadminPasswordSecret: %w", err)
	}

	baseDomain, err := clusterBaseDomain(r.Client, ctx, hcp)
	if err != nil {
		return fmt.Errorf("couldn't determine cluster base domain  name: %w", err)
	}
	r.Log.Info(fmt.Sprintf("Cluster API URL: %s", fmt.Sprintf("https://%s:%d", infraStatus.APIHost, infraStatus.APIPort)))
	r.Log.Info(fmt.Sprintf("Kubeconfig is available in secret admin-kubeconfig in the %s namespace", hcp.GetNamespace()))
	r.Log.Info(fmt.Sprintf("Console URL:  %s", fmt.Sprintf("https://console-openshift-console.%s", fmt.Sprintf("apps.%s", baseDomain))))
	r.Log.Info(fmt.Sprintf("kubeadmin password is available in secret %q in the %s namespace", "kubeadmin-password", targetNamespace))

	return nil
}

func (r *HostedControlPlaneReconciler) reconcilePKI(ctx context.Context, hcp *hyperv1.HostedControlPlane, infraStatus InfrastructureStatus) error {
	p := pki.NewPKIParams(hcp, infraStatus.APIHost, infraStatus.OAuthHost, infraStatus.KonnectivityHost)

	// Root CA
	rootCASecret := manifests.RootCASecret(hcp.Namespace)
	if _, err := controllerutil.CreateOrUpdate(ctx, r, rootCASecret, func() error {
		return p.ReconcileRootCA(rootCASecret)
	}); err != nil {
		return fmt.Errorf("failed to reconcile root CA: %w", err)
	}
	// Signer CA
	signerCASecret := manifests.ClusterSignerCASecret(hcp.Namespace)
	if _, err := controllerutil.CreateOrUpdate(ctx, r, signerCASecret, func() error {
		return p.ReconcileClusterSignerCA(signerCASecret)
	}); err != nil {
		return fmt.Errorf("failed to reconcile signer CA: %w", err)
	}
	// Combined CA
	combinedCA := manifests.CombinedCAConfigMap(hcp.Namespace)
	if _, err := controllerutil.CreateOrUpdate(ctx, r, combinedCA, func() error {
		return p.ReconcileCombinedCA(combinedCA, rootCASecret, signerCASecret)
	}); err != nil {
		return fmt.Errorf("failed to reconcile combined CA: %w", err)
	}

	// Etcd client secret
	etcdClientSecret := manifests.EtcdClientSecret(hcp.Namespace)
	if _, err := controllerutil.CreateOrUpdate(ctx, r, etcdClientSecret, func() error {
		return p.ReconcileEtcdClientSecret(etcdClientSecret, rootCASecret)
	}); err != nil {
		return fmt.Errorf("failed to reconcile etcd client secret: %w", err)
	}

	// Etcd server secret
	etcdServerSecret := manifests.EtcdServerSecret(hcp.Namespace)
	if _, err := controllerutil.CreateOrUpdate(ctx, r, etcdServerSecret, func() error {
		return p.ReconcileEtcdServerSecret(etcdServerSecret, rootCASecret)
	}); err != nil {
		return fmt.Errorf("failed to reconcile etcd server secret: %w", err)
	}

	// Etcd peer secret
	etcdPeerSecret := manifests.EtcdPeerSecret(hcp.Namespace)
	if _, err := controllerutil.CreateOrUpdate(ctx, r, etcdPeerSecret, func() error {
		return p.ReconcileEtcdPeerSecret(etcdPeerSecret, rootCASecret)
	}); err != nil {
		return fmt.Errorf("failed to reconcile etcd peer secret: %w", err)
	}

	// KAS server secret
	kasServerSecret := manifests.KASServerCertSecret(hcp.Namespace)
	if _, err := controllerutil.CreateOrUpdate(ctx, r, kasServerSecret, func() error {
		return p.ReconcileKASServerCertSecret(kasServerSecret, rootCASecret)
	}); err != nil {
		return fmt.Errorf("failed to reconcile kas server secret: %w", err)
	}

	// KAS kubelet client secret
	kasKubeletClientSecret := manifests.KASKubeletClientCertSecret(hcp.Namespace)
	if _, err := controllerutil.CreateOrUpdate(ctx, r, kasKubeletClientSecret, func() error {
		return p.ReconcileKASKubeletClientCertSecret(kasKubeletClientSecret, rootCASecret)
	}); err != nil {
		return fmt.Errorf("failed to reconcile kas kubelet client secret: %w", err)
	}

	// KAS aggregator cert secret
	kasAggregatorCertSecret := manifests.KASAggregatorCertSecret(hcp.Namespace)
	if _, err := controllerutil.CreateOrUpdate(ctx, r, kasAggregatorCertSecret, func() error {
		return p.ReconcileKASAggregatorCertSecret(kasAggregatorCertSecret, rootCASecret)
	}); err != nil {
		return fmt.Errorf("failed to reconcile kas aggregator secret: %w", err)
	}

	// KAS admin client cert secret
	kasAdminClientCertSecret := manifests.KASAdminClientCertSecret(hcp.Namespace)
	if _, err := controllerutil.CreateOrUpdate(ctx, r, kasAdminClientCertSecret, func() error {
		return p.ReconcileKASAdminClientCertSecret(kasAdminClientCertSecret, rootCASecret)
	}); err != nil {
		return fmt.Errorf("failed to reconcile kas admin client secret: %w", err)
	}

	// KAS bootstrap client cert secret
	kasBootstrapClientCertSecret := manifests.KASMachineBootstrapClientCertSecret(hcp.Namespace)
	if _, err := controllerutil.CreateOrUpdate(ctx, r, kasBootstrapClientCertSecret, func() error {
		return p.ReconcileKASMachineBootstrapClientCertSecret(kasBootstrapClientCertSecret, signerCASecret)
	}); err != nil {
		return fmt.Errorf("failed to reconcile kas bootstrap client secret: %w", err)
	}

	// Service account signing key secret
	serviceAccountSigningKeySecret := manifests.ServiceAccountSigningKeySecret(hcp.Namespace)
	var signingKeySecret *corev1.Secret
	if len(hcp.Spec.SigningKey.Name) > 0 {
		signingKeySecret = &corev1.Secret{}
		if err := r.Client.Get(ctx, client.ObjectKey{Namespace: hcp.GetNamespace(), Name: hcp.Spec.SigningKey.Name}, signingKeySecret); err != nil {
			return fmt.Errorf("failed to get signing key %s: %w", hcp.Spec.SigningKey.Name, err)
		}
	}
	if _, err := controllerutil.CreateOrUpdate(ctx, r, serviceAccountSigningKeySecret, func() error {
		return p.ReconcileServiceAccountSigningKeySecret(serviceAccountSigningKeySecret, signingKeySecret)
	}); err != nil {
		return fmt.Errorf("failed to reconcile api server service account key secret: %w", err)
	}

	// OpenShift APIServer
	openshiftAPIServerCertSecret := manifests.OpenShiftAPIServerCertSecret(hcp.Namespace)
	if _, err := controllerutil.CreateOrUpdate(ctx, r, openshiftAPIServerCertSecret, func() error {
		return p.ReconcileOpenShiftAPIServerCertSecret(openshiftAPIServerCertSecret, rootCASecret)
	}); err != nil {
		return fmt.Errorf("failed to reconcile kas admin client secret: %w", err)
	}

	// OpenShift OAuth APIServer
	openshiftOAuthAPIServerCertSecret := manifests.OpenShiftOAuthAPIServerCertSecret(hcp.Namespace)
	if _, err := controllerutil.CreateOrUpdate(ctx, r, openshiftOAuthAPIServerCertSecret, func() error {
		return p.ReconcileOpenShiftOAuthAPIServerCertSecret(openshiftOAuthAPIServerCertSecret, rootCASecret)
	}); err != nil {
		return fmt.Errorf("failed to reconcile openshift oauth apiserver cert: %w", err)
	}

	// OpenShift ControllerManager Cert
	openshiftControllerManagerCertSecret := manifests.OpenShiftControllerManagerCertSecret(hcp.Namespace)
	if _, err := controllerutil.CreateOrUpdate(ctx, r, openshiftControllerManagerCertSecret, func() error {
		return p.ReconcileOpenShiftControllerManagerCertSecret(openshiftControllerManagerCertSecret, rootCASecret)
	}); err != nil {
		return fmt.Errorf("failed to reconcile openshift controller manager cert: %w", err)
	}

	// Cluster Policy Controller Cert
	clusterPolicyControllerCertSecret := manifests.ClusterPolicyControllerCertSecret(hcp.Namespace)
	if _, err := controllerutil.CreateOrUpdate(ctx, r, clusterPolicyControllerCertSecret, func() error {
		return p.ReconcileOpenShiftControllerManagerCertSecret(clusterPolicyControllerCertSecret, rootCASecret)
	}); err != nil {
		return fmt.Errorf("failed to reconcile cluster policy controller cert: %w", err)
	}

	// Konnectivity Server Cert
	konnectivityServerSecret := manifests.KonnectivityServerSecret(hcp.Namespace)
	if _, err := controllerutil.CreateOrUpdate(ctx, r, konnectivityServerSecret, func() error {
		return p.ReconcileKonnectivityServerSecret(konnectivityServerSecret, rootCASecret)
	}); err != nil {
		return fmt.Errorf("failed to reconcile konnectivity server cert: %w", err)
	}

	// Konnectivity Cluster Cert
	konnectivityClusterSecret := manifests.KonnectivityClusterSecret(hcp.Namespace)
	if _, err := controllerutil.CreateOrUpdate(ctx, r, konnectivityClusterSecret, func() error {
		return p.ReconcileKonnectivityClusterSecret(konnectivityClusterSecret, rootCASecret)
	}); err != nil {
		return fmt.Errorf("failed to reconcile konnectivity cluster cert: %w", err)
	}

	// Konnectivity Client Cert
	konnectivityClientSecret := manifests.KonnectivityClientSecret(hcp.Namespace)
	if _, err := controllerutil.CreateOrUpdate(ctx, r, konnectivityClientSecret, func() error {
		return p.ReconcileKonnectivityClientSecret(konnectivityClientSecret, rootCASecret)
	}); err != nil {
		return fmt.Errorf("failed to reconcile konnectivity client cert: %w", err)
	}

	// Konnectivity Agent Cert
	konnectivityAgentSecret := manifests.KonnectivityAgentSecret(hcp.Namespace)
	if _, err := controllerutil.CreateOrUpdate(ctx, r, konnectivityAgentSecret, func() error {
		return p.ReconcileKonnectivityAgentSecret(konnectivityAgentSecret, rootCASecret)
	}); err != nil {
		return fmt.Errorf("failed to reconcile konnectivity agent cert: %w", err)
	}

	// Konnectivity Worker Agent Cert
	konnectivityWorkerAgentSecret := manifests.KonnectivityWorkerAgentSecret(hcp.Namespace)
	if _, err := controllerutil.CreateOrUpdate(ctx, r, konnectivityWorkerAgentSecret, func() error {
		return p.ReconcileKonnectivityWorkerAgentSecret(konnectivityWorkerAgentSecret, rootCASecret)
	}); err != nil {
		return fmt.Errorf("failed to reconcile konnectivity worker agent cert: %w", err)
	}

	// Ingress Cert
	ingressCert := manifests.IngressCert(hcp.Namespace)
	if _, err := controllerutil.CreateOrUpdate(ctx, r, ingressCert, func() error {
		return p.ReconcileIngressCert(ingressCert, rootCASecret)
	}); err != nil {
		return fmt.Errorf("failed to reconcile ingress cert secret: %w", err)
	}

	// MCS Cert
	machineConfigServerCert := manifests.MachineConfigServerCert(hcp.Namespace)
	if _, err := controllerutil.CreateOrUpdate(ctx, r, machineConfigServerCert, func() error {
		return p.ReconcileMachineConfigServerCert(machineConfigServerCert, rootCASecret)
	}); err != nil {
		return fmt.Errorf("failed to reconcile machine config server cert secret: %w", err)
	}

	// OLM PackageServer Cert
	packageServerCertSecret := manifests.OLMPackageServerCertSecret(hcp.Namespace)
	if _, err := controllerutil.CreateOrUpdate(ctx, r, packageServerCertSecret, func() error {
		return p.ReconcileOLMPackageServerCertSecret(packageServerCertSecret, rootCASecret)
	}); err != nil {
		return fmt.Errorf("failed to reconcile packageserver cert: %w", err)
	}

	return nil
}

func (r *HostedControlPlaneReconciler) reconcileCloudProviderConfig(ctx context.Context, hcp *hyperv1.HostedControlPlane) error {
	switch hcp.Spec.Platform.Type {
	case hyperv1.AWSPlatform:
		p := aws.NewAWSParams(hcp)
		awsProviderConfig := manifests.AWSProviderConfig(hcp.Namespace)
		if _, err := controllerutil.CreateOrUpdate(ctx, r, awsProviderConfig, func() error {
			return p.ReconcileCloudConfig(awsProviderConfig)
		}); err != nil {
			return fmt.Errorf("failed to reconcile aws provider config: %w", err)
		}
	}
	return nil
}

func (r *HostedControlPlaneReconciler) reconcileManagedEtcd(ctx context.Context, hcp *hyperv1.HostedControlPlane, releaseImage *releaseinfo.ReleaseImage) error {
	p := etcd.NewEtcdParams(hcp, releaseImage.ComponentImages())

	// Etcd Operator ServiceAccount
	operatorServiceAccount := manifests.EtcdOperatorServiceAccount(hcp.Namespace)
	if _, err := controllerutil.CreateOrUpdate(ctx, r, operatorServiceAccount, func() error {
		return etcd.ReconcileOperatorServiceAccount(operatorServiceAccount, p.OwnerRef)
	}); err != nil {
		return fmt.Errorf("failed to reconcile etcd operator service account: %w", err)
	}

	// Etcd operator role
	operatorRole := manifests.EtcdOperatorRole(hcp.Namespace)
	if _, err := controllerutil.CreateOrUpdate(ctx, r, operatorRole, func() error {
		operatorRole.OwnerReferences = ensureHCPOwnerRef(hcp, operatorRole.OwnerReferences)
		return etcd.ReconcileOperatorRole(operatorRole, p.OwnerRef)
	}); err != nil {
		return fmt.Errorf("failed to reconcile etcd operator role: %w", err)
	}

	// Etcd operator rolebinding
	operatorRoleBinding := manifests.EtcdOperatorRoleBinding(hcp.Namespace)
	if _, err := controllerutil.CreateOrUpdate(ctx, r, operatorRoleBinding, func() error {
		operatorRoleBinding.OwnerReferences = ensureHCPOwnerRef(hcp, operatorRoleBinding.OwnerReferences)
		return etcd.ReconcileOperatorRoleBinding(operatorRoleBinding, p.OwnerRef)
	}); err != nil {
		return fmt.Errorf("failed to reconcile etcd operator role binding: %w", err)
	}

	// Etcd operator deployment
	operatorDeployment := manifests.EtcdOperatorDeployment(hcp.Namespace)
	if _, err := controllerutil.CreateOrUpdate(ctx, r, operatorDeployment, func() error {
		operatorDeployment.OwnerReferences = ensureHCPOwnerRef(hcp, operatorDeployment.OwnerReferences)
		return etcd.ReconcileOperatorDeployment(operatorDeployment, p.OwnerRef, p.OperatorDeploymentConfig, p.EtcdOperatorImage)
	}); err != nil {
		return fmt.Errorf("failed to reconcile etcd operator deployment: %w", err)
	}

	// Etcd cluster
	etcdCluster := manifests.EtcdCluster(hcp.Namespace)

	// The EtcdCluster can currently enter a permanently failed state, so when
	// that's detected, delete the EtcdCluster and start over.
	// TODO(dmace): Fix this in the etcd operator and delete this code
	shouldDeleteFailedEtcd := false
	for _, cond := range hcp.Status.Conditions {
		if cond.Type == string(hyperv1.EtcdAvailable) && cond.Status == metav1.ConditionFalse && cond.Reason == etcd.EtcdReasonFailed {
			shouldDeleteFailedEtcd = true
			break
		}
	}
	if shouldDeleteFailedEtcd {
		if err := r.Delete(ctx, etcdCluster); err != nil {
			if !apierrors.IsNotFound(err) {
				return fmt.Errorf("failed to delete etcd cluster: %w", err)
			}
		}
	}

	if _, err := controllerutil.CreateOrUpdate(ctx, r, etcdCluster, func() error {
		etcdCluster.OwnerReferences = ensureHCPOwnerRef(hcp, etcdCluster.OwnerReferences)
		return etcd.ReconcileCluster(etcdCluster, p.OwnerRef, p.EtcdDeploymentConfig, p.ClusterVersion, p.PVCClaim)
	}); err != nil {
		return fmt.Errorf("failed to reconcile etcd cluster: %w", err)
	}
	return nil
}

func (r *HostedControlPlaneReconciler) reconcileUnmanagedEtcd(ctx context.Context, hcp *hyperv1.HostedControlPlane) error {
	//reconcile client secret over
	if hcp.Spec.Etcd.Unmanaged == nil || len(hcp.Spec.Etcd.Unmanaged.TLS.ClientSecret.Name) == 0 || len(hcp.Spec.Etcd.Unmanaged.Endpoint) == 0 {
		return fmt.Errorf("etcd metadata not specified for unmanaged deployment")
	}
	r.Log.Info("Retrieving tls secret", "name", hcp.Spec.Etcd.Unmanaged.TLS.ClientSecret.Name)
	var src corev1.Secret
	if err := r.Client.Get(ctx, client.ObjectKey{Namespace: hcp.GetNamespace(), Name: hcp.Spec.Etcd.Unmanaged.TLS.ClientSecret.Name}, &src); err != nil {
		return fmt.Errorf("failed to get etcd client cert %s: %w", hcp.Spec.Etcd.Unmanaged.TLS.ClientSecret.Name, err)
	}
	if _, ok := src.Data["etcd-client.crt"]; !ok {
		return fmt.Errorf("etcd secret %s does not have client cert", hcp.Spec.Etcd.Unmanaged.TLS.ClientSecret.Name)
	}
	if _, ok := src.Data["etcd-client.key"]; !ok {
		return fmt.Errorf("etcd secret %s does not have client key", hcp.Spec.Etcd.Unmanaged.TLS.ClientSecret.Name)
	}
	if _, ok := src.Data["etcd-client-ca.crt"]; !ok {
		return fmt.Errorf("etcd secret %s does not have client ca", hcp.Spec.Etcd.Unmanaged.TLS.ClientSecret.Name)
	}
	kubeComponentEtcdClientSecret := manifests.EtcdClientSecret(hcp.GetNamespace())
	r.Log.Info("Reconciling openshift control plane etcd client tls secret", "name", kubeComponentEtcdClientSecret.Name)
	_, err := controllerutil.CreateOrUpdate(ctx, r.Client, kubeComponentEtcdClientSecret, func() error {
		if kubeComponentEtcdClientSecret.Data == nil {
			kubeComponentEtcdClientSecret.Data = map[string][]byte{}
		}
		kubeComponentEtcdClientSecret.Data = src.Data
		kubeComponentEtcdClientSecret.Type = corev1.SecretTypeOpaque
		return nil
	})
	return err
}

func (r *HostedControlPlaneReconciler) reconcileKonnectivity(ctx context.Context, hcp *hyperv1.HostedControlPlane, releaseImage *releaseinfo.ReleaseImage, infraStatus InfrastructureStatus) error {
	r.Log.Info("Reconciling Konnectivity")
	p := konnectivity.NewKonnectivityParams(hcp, releaseImage.ComponentImages(), infraStatus.KonnectivityHost, infraStatus.KonnectivityPort)
	serverDeployment := manifests.KonnectivityServerDeployment(hcp.Namespace)
	if _, err := controllerutil.CreateOrUpdate(ctx, r, serverDeployment, func() error {
		return konnectivity.ReconcileServerDeployment(serverDeployment, p.OwnerRef, p.ServerDeploymentConfig, p.KonnectivityServerImage)
	}); err != nil {
		return fmt.Errorf("failed to reconcile konnectivity server deployment: %w", err)
	}
	serverLocalService := manifests.KonnectivityServerLocalService(hcp.Namespace)
	if _, err := controllerutil.CreateOrUpdate(ctx, r, serverLocalService, func() error {
		return konnectivity.ReconcileServerLocalService(serverLocalService, p.OwnerRef)
	}); err != nil {
		return fmt.Errorf("failed to reconcile konnectivity server local service: %w", err)
	}
	agentDeployment := manifests.KonnectivityAgentDeployment(hcp.Namespace)
	ips := []string{
		infraStatus.OpenShiftAPIHost,
		infraStatus.OauthAPIServerHost,
		infraStatus.PackageServerAPIAddress,
	}
	if _, err := controllerutil.CreateOrUpdate(ctx, r, agentDeployment, func() error {
		return konnectivity.ReconcileAgentDeployment(agentDeployment, p.OwnerRef, p.AgentDeploymentConfig, p.KonnectivityAgentImage, ips)
	}); err != nil {
		return fmt.Errorf("failed to reconcile konnectivity agent deployment: %w", err)
	}
	agentDaemonSet := manifests.KonnectivityWorkerAgentDaemonSet(hcp.Namespace)
	if _, err := controllerutil.CreateOrUpdate(ctx, r, agentDaemonSet, func() error {
		return konnectivity.ReconcileWorkerAgentDaemonSet(agentDaemonSet, p.OwnerRef, p.AgentDeamonSetConfig, p.KonnectivityAgentImage, p.ExternalAddress, p.ExternalPort)
	}); err != nil {
		return fmt.Errorf("failed to reconcile konnectivity agent daemonset: %w", err)
	}
	return nil
}

func (r *HostedControlPlaneReconciler) reconcileKubeAPIServer(ctx context.Context, hcp *hyperv1.HostedControlPlane, releaseImage *releaseinfo.ReleaseImage, oauthAddress string, oauthPort int32) error {
	p := kas.NewKubeAPIServerParams(hcp, releaseImage.ComponentImages(), oauthAddress, oauthPort)

	rootCA := manifests.RootCASecret(hcp.Namespace)
	if err := r.Get(ctx, client.ObjectKeyFromObject(rootCA), rootCA); err != nil {
		return fmt.Errorf("failed to get root ca cert secret: %w", err)
	}

	clientCertSecret := manifests.KASAdminClientCertSecret(hcp.Namespace)
	if err := r.Get(ctx, client.ObjectKeyFromObject(clientCertSecret), clientCertSecret); err != nil {
		return fmt.Errorf("failed to get admin client cert secret: %w", err)
	}
	bootstrapClientCertSecret := manifests.KASMachineBootstrapClientCertSecret(hcp.Namespace)
	if err := r.Get(ctx, client.ObjectKeyFromObject(bootstrapClientCertSecret), bootstrapClientCertSecret); err != nil {
		return fmt.Errorf("failed to get bootstrap client cert secret: %w", err)
	}

	serviceKubeconfigSecret := manifests.KASServiceKubeconfigSecret(hcp.Namespace)
	if _, err := controllerutil.CreateOrUpdate(ctx, r, serviceKubeconfigSecret, func() error {
		return kas.ReconcileServiceKubeconfigSecret(serviceKubeconfigSecret, clientCertSecret, rootCA, p.OwnerRef, p.APIServerPort)
	}); err != nil {
		return fmt.Errorf("failed to reconcile service admin kubeconfig secret: %w", err)
	}

	// The client used by CAPI machine controller expects the kubeconfig to follow this naming and key convention
	// https://github.com/kubernetes-sigs/cluster-api/blob/5c85a0a01ee44ecf7c8a3c3fdc867a88af87d73c/util/secret/secret.go#L29-L33
	capiKubeconfigSecret := manifests.KASServiceCAPIKubeconfigSecret(hcp.Namespace, hcp.Spec.InfraID)
	if _, err := controllerutil.CreateOrUpdate(ctx, r, capiKubeconfigSecret, func() error {
		// TODO(alberto): This secret is currently using the cluster-admin kubeconfig for the guest cluster.
		// We should create a separate kubeconfig with a tight set of permissions for it to use.
		return kas.ReconcileServiceCAPIKubeconfigSecret(capiKubeconfigSecret, clientCertSecret, rootCA, p.OwnerRef, p.APIServerPort)
	}); err != nil {
		return fmt.Errorf("failed to reconcile CAPI service admin kubeconfig secret: %w", err)
	}

	localhostKubeconfigSecret := manifests.KASLocalhostKubeconfigSecret(hcp.Namespace)
	if _, err := controllerutil.CreateOrUpdate(ctx, r, localhostKubeconfigSecret, func() error {
		return kas.ReconcileLocalhostKubeconfigSecret(localhostKubeconfigSecret, clientCertSecret, rootCA, p.OwnerRef, p.APIServerPort)
	}); err != nil {
		return fmt.Errorf("failed to reconcile localhost kubeconfig secret: %w", err)
	}

	externalKubeconfigSecret := manifests.KASExternalKubeconfigSecret(hcp.Namespace, hcp.Spec.KubeConfig)
	if _, err := controllerutil.CreateOrUpdate(ctx, r, externalKubeconfigSecret, func() error {
		return kas.ReconcileExternalKubeconfigSecret(externalKubeconfigSecret, clientCertSecret, rootCA, p.OwnerRef, p.ExternalURL(), p.ExternalKubeconfigKey())
	}); err != nil {
		return fmt.Errorf("failed to reconcile external kubeconfig secret: %w", err)
	}

	bootstrapKubeconfigSecret := manifests.KASBootstrapKubeconfigSecret(hcp.Namespace)
	if _, err := controllerutil.CreateOrUpdate(ctx, r, bootstrapKubeconfigSecret, func() error {
		return kas.ReconcileBootstrapKubeconfigSecret(bootstrapKubeconfigSecret, bootstrapClientCertSecret, rootCA, p.OwnerRef, p.ExternalURL())
	}); err != nil {
		return fmt.Errorf("failed to reconcile bootstrap kubeconfig secret: %w", err)
	}

	kubeAPIServerAuditConfig := manifests.KASAuditConfig(hcp.Namespace)
	if _, err := controllerutil.CreateOrUpdate(ctx, r, kubeAPIServerAuditConfig, func() error {
		return kas.ReconcileAuditConfig(kubeAPIServerAuditConfig, p.OwnerRef, p.AuditPolicyProfile())
	}); err != nil {
		return fmt.Errorf("failed to reconcile api server audit config: %w", err)
	}

	kubeAPIServerConfig := manifests.KASConfig(hcp.Namespace)
	if _, err := controllerutil.CreateOrUpdate(ctx, r, kubeAPIServerConfig, func() error {
		return kas.ReconcileConfig(kubeAPIServerConfig,
			p.OwnerRef,
			p.ConfigParams())
	}); err != nil {
		return fmt.Errorf("failed to reconcile api server config: %w", err)
	}

	kubeAPIServerEgressSelectorConfig := manifests.KASEgressSelectorConfig(hcp.Namespace)
	if _, err := controllerutil.CreateOrUpdate(ctx, r, kubeAPIServerEgressSelectorConfig, func() error {
		return kas.ReconcileEgressSelectorConfig(kubeAPIServerEgressSelectorConfig, p.OwnerRef)
	}); err != nil {
		return fmt.Errorf("failed to reconcile api server egress selector config: %w", err)
	}

	oauthMetadata := manifests.KASOAuthMetadata(hcp.Namespace)
	if _, err := controllerutil.CreateOrUpdate(ctx, r, oauthMetadata, func() error {
		return kas.ReconcileOauthMetadata(oauthMetadata, p.OwnerRef, p.ExternalOAuthAddress, p.ExternalOAuthPort)
	}); err != nil {
		return fmt.Errorf("failed to reconcile oauth metadata: %w", err)
	}

	kubeAPIServerDeployment := manifests.KASDeployment(hcp.Namespace)
	if _, err := controllerutil.CreateOrUpdate(ctx, r, kubeAPIServerDeployment, func() error {
		return kas.ReconcileKubeAPIServerDeployment(kubeAPIServerDeployment,
			p.OwnerRef,
			p.DeploymentConfig,
			p.NamedCertificates(),
			p.CloudProviderConfig,
			p.Images,
			p.AuditWebhookRef,
		)
	}); err != nil {
		return fmt.Errorf("failed to reconcile api server deployment: %w", err)
	}
	return nil
}

func (r *HostedControlPlaneReconciler) reconcileKubeControllerManager(ctx context.Context, hcp *hyperv1.HostedControlPlane, releaseImage *releaseinfo.ReleaseImage) error {
	p := kcm.NewKubeControllerManagerParams(hcp, releaseImage.ComponentImages())

	combinedCA := manifests.CombinedCAConfigMap(hcp.Namespace)
	if err := r.Get(ctx, client.ObjectKeyFromObject(combinedCA), combinedCA); err != nil {
		return fmt.Errorf("failed to fetch combined ca configmap: %w", err)
	}
	serviceServingCA := manifests.KCMServiceServingCA(hcp.Namespace)
	if _, err := controllerutil.CreateOrUpdate(ctx, r, serviceServingCA, func() error {
		return kcm.ReconcileKCMServiceServingCA(serviceServingCA, combinedCA, p.OwnerRef)
	}); err != nil {
		return fmt.Errorf("failed to reconcile kcm serving ca: %w", err)
	}

	kcmConfig := manifests.KCMConfig(hcp.Namespace)
	if _, err := controllerutil.CreateOrUpdate(ctx, r, kcmConfig, func() error {
		return kcm.ReconcileConfig(kcmConfig, serviceServingCA, p.OwnerRef)
	}); err != nil {
		return fmt.Errorf("failed to reconcile kcm config: %w", err)
	}

	kcmDeployment := manifests.KCMDeployment(hcp.Namespace)
	if _, err := controllerutil.CreateOrUpdate(ctx, r, kcmDeployment, func() error {
		return kcm.ReconcileDeployment(kcmDeployment, serviceServingCA, p)
	}); err != nil {
		return fmt.Errorf("failed to reconcile kcm deployment: %w", err)
	}

	return nil
}

func (r *HostedControlPlaneReconciler) reconcileKubeScheduler(ctx context.Context, hcp *hyperv1.HostedControlPlane, releaseImage *releaseinfo.ReleaseImage) error {
	p := scheduler.NewKubeSchedulerParams(hcp, releaseImage.ComponentImages())

	schedulerConfig := manifests.SchedulerConfig(hcp.Namespace)
	if _, err := controllerutil.CreateOrUpdate(ctx, r, schedulerConfig, func() error {
		return scheduler.ReconcileConfig(schedulerConfig, p.OwnerRef)
	}); err != nil {
		return fmt.Errorf("failed to reconcile scheduler config: %w", err)
	}

	schedulerDeployment := manifests.SchedulerDeployment(hcp.Namespace)
	if _, err := controllerutil.CreateOrUpdate(ctx, r, schedulerDeployment, func() error {
		return scheduler.ReconcileDeployment(schedulerDeployment, p.OwnerRef, p.DeploymentConfig, p.HyperkubeImage, p.FeatureGates())
	}); err != nil {
		return fmt.Errorf("failed to reconcile scheduler deployment: %w", err)
	}
	return nil
}

func (r *HostedControlPlaneReconciler) reconcileOpenShiftAPIServer(ctx context.Context, hcp *hyperv1.HostedControlPlane, releaseImage *releaseinfo.ReleaseImage, serviceClusterIP string) error {
	p := oapi.NewOpenShiftAPIServerParams(hcp, releaseImage.ComponentImages())

	oapicfg := manifests.OpenShiftAPIServerConfig(hcp.Namespace)
	if _, err := controllerutil.CreateOrUpdate(ctx, r, oapicfg, func() error {
		return oapi.ReconcileConfig(oapicfg, p.OwnerRef, p.EtcdURL, p.IngressDomain(), p.MinTLSVersion(), p.CipherSuites())
	}); err != nil {
		return fmt.Errorf("failed to reconcile openshift apiserver config: %w", err)
	}

	auditCfg := manifests.OpenShiftAPIServerAuditConfig(hcp.Namespace)
	if _, err := controllerutil.CreateOrUpdate(ctx, r, auditCfg, func() error {
		return oapi.ReconcileAuditConfig(auditCfg, p.OwnerRef)
	}); err != nil {
		return fmt.Errorf("failed to reconcile openshift apiserver audit config: %w", err)
	}

	deployment := manifests.OpenShiftAPIServerDeployment(hcp.Namespace)
	if _, err := controllerutil.CreateOrUpdate(ctx, r, deployment, func() error {
		return oapi.ReconcileDeployment(deployment, p.OwnerRef, p.OpenShiftAPIServerDeploymentConfig, p.OpenShiftAPIServerImage)
	}); err != nil {
		return fmt.Errorf("failed to reconcile openshift apiserver deployment: %w", err)
	}

	workerEndpoints := manifests.OpenShiftAPIServerWorkerEndpoints(hcp.Namespace)
	if _, err := controllerutil.CreateOrUpdate(ctx, r, workerEndpoints, func() error {
		return oapi.ReconcileWorkerEndpoints(workerEndpoints, p.OwnerRef, manifests.OpenShiftAPIServerClusterEndpoints(), serviceClusterIP)
	}); err != nil {
		return fmt.Errorf("failed to reconcile openshift apiserver endpoints: %w", err)
	}

	workerService := manifests.OpenShiftAPIServerWorkerService(hcp.Namespace)
	if _, err := controllerutil.CreateOrUpdate(ctx, r, workerService, func() error {
		return oapi.ReconcileWorkerService(workerService, p.OwnerRef, manifests.OpenShiftAPIServerClusterService())
	}); err != nil {
		return fmt.Errorf("failed to reconcile openshift apiserver worker service: %w", err)
	}

	rootCA := manifests.RootCASecret(hcp.Namespace)
	if err := r.Get(ctx, client.ObjectKeyFromObject(rootCA), rootCA); err != nil {
		return fmt.Errorf("failed to get root ca cert secret: %w", err)
	}
	for _, apiSvcGroup := range manifests.OpenShiftAPIServerAPIServiceGroups() {
		workerAPISvc := manifests.OpenShiftAPIServerWorkerAPIService(apiSvcGroup, hcp.Namespace)
		if _, err := controllerutil.CreateOrUpdate(ctx, r, workerAPISvc, func() error {
			return oapi.ReconcileWorkerAPIService(workerAPISvc, p.OwnerRef, manifests.OpenShiftAPIServerClusterService(), rootCA, apiSvcGroup)
		}); err != nil {
			return fmt.Errorf("failed to reconcile openshift apiserver worker apiservice (%s): %w", apiSvcGroup, err)
		}
	}
	return nil
}

func (r *HostedControlPlaneReconciler) reconcileOpenShiftOAuthAPIServer(ctx context.Context, hcp *hyperv1.HostedControlPlane, releaseImage *releaseinfo.ReleaseImage, serviceClusterIP string) error {
	p := oapi.NewOpenShiftAPIServerParams(hcp, releaseImage.ComponentImages())

	auditCfg := manifests.OpenShiftOAuthAPIServerAuditConfig(hcp.Namespace)
	if _, err := controllerutil.CreateOrUpdate(ctx, r, auditCfg, func() error {
		return oapi.ReconcileAuditConfig(auditCfg, p.OwnerRef)
	}); err != nil {
		return fmt.Errorf("failed to reconcile openshift oauth apiserver audit config: %w", err)
	}

	deployment := manifests.OpenShiftOAuthAPIServerDeployment(hcp.Namespace)
	if _, err := controllerutil.CreateOrUpdate(ctx, r, deployment, func() error {
		return oapi.ReconcileOAuthAPIServerDeployment(deployment, p.OwnerRef, p.OAuthAPIServerDeploymentParams())
	}); err != nil {
		return fmt.Errorf("failed to reconcile openshift oauth apiserver deployment: %w", err)
	}

	workerEndpoints := manifests.OpenShiftOAuthAPIServerWorkerEndpoints(hcp.Namespace)
	if _, err := controllerutil.CreateOrUpdate(ctx, r, workerEndpoints, func() error {
		return oapi.ReconcileWorkerEndpoints(workerEndpoints, p.OwnerRef, manifests.OpenShiftOAuthAPIServerClusterEndpoints(), serviceClusterIP)
	}); err != nil {
		return fmt.Errorf("failed to reconcile openshift oauth apiserver endpoints: %w", err)
	}

	workerService := manifests.OpenShiftOAuthAPIServerWorkerService(hcp.Namespace)
	if _, err := controllerutil.CreateOrUpdate(ctx, r, workerService, func() error {
		return oapi.ReconcileWorkerService(workerService, p.OwnerRef, manifests.OpenShiftOAuthAPIServerClusterService())
	}); err != nil {
		return fmt.Errorf("failed to reconcile openshift oauth apiserver worker service: %w", err)
	}

	rootCA := manifests.RootCASecret(hcp.Namespace)
	if err := r.Get(ctx, client.ObjectKeyFromObject(rootCA), rootCA); err != nil {
		return fmt.Errorf("failed to get root ca cert secret: %w", err)
	}
	for _, apiSvcGroup := range manifests.OpenShiftOAuthAPIServerAPIServiceGroups() {
		workerAPISvc := manifests.OpenShiftAPIServerWorkerAPIService(apiSvcGroup, hcp.Namespace)
		if _, err := controllerutil.CreateOrUpdate(ctx, r, workerAPISvc, func() error {
			return oapi.ReconcileWorkerAPIService(workerAPISvc, p.OwnerRef, manifests.OpenShiftOAuthAPIServerClusterService(), rootCA, apiSvcGroup)
		}); err != nil {
			return fmt.Errorf("failed to reconcile openshift oauth apiserver worker apiservice (%s): %w", apiSvcGroup, err)
		}
	}
	return nil
}

func (r *HostedControlPlaneReconciler) reconcileDefaultIngressController(ctx context.Context, hcp *hyperv1.HostedControlPlane) error {
	ingressControllerManifest := manifests.IngressDefaultIngressControllerWorkerManifest(hcp.Namespace)
	if _, err := controllerutil.CreateOrUpdate(ctx, r, ingressControllerManifest, func() error {
		return ingress.ReconcileDefaultIngressControllerWorkerManifest(ingressControllerManifest, config.OwnerRefFrom(hcp), config.IngressSubdomain(hcp), hcp.Spec.Platform.Type)
	}); err != nil {
		return fmt.Errorf("failed to reconcile default ingress controller worker manifest: %w", err)
	}

	ingressServingCert := manifests.IngressCert(hcp.Namespace)
	if err := r.Get(ctx, client.ObjectKeyFromObject(ingressServingCert), ingressServingCert); err != nil {
		return fmt.Errorf("cannot get ingress serving cert: %w", err)
	}
	ingressControllerCertManifest := manifests.IngressDefaultIngressControllerCertWorkerManifest(hcp.Namespace)
	if _, err := controllerutil.CreateOrUpdate(ctx, r, ingressControllerCertManifest, func() error {
		return ingress.ReconcileDefaultIngressControllerCertWorkerManifest(ingressControllerCertManifest, config.OwnerRefFrom(hcp), ingressServingCert)
	}); err != nil {
		return fmt.Errorf("failed to reconcile default ingress controller cert worker manifest: %w", err)
	}
	return nil
}

func (r *HostedControlPlaneReconciler) reconcileOAuthServer(ctx context.Context, hcp *hyperv1.HostedControlPlane, releaseImage *releaseinfo.ReleaseImage, oauthHost string, oauthPort int32) error {
	p := oauth.NewOAuthServerParams(hcp, releaseImage.ComponentImages(), oauthHost, oauthPort)

	sessionSecret := manifests.OAuthServerServiceSessionSecret(hcp.Namespace)
	if _, err := controllerutil.CreateOrUpdate(ctx, r, sessionSecret, func() error {
		return oauth.ReconcileSessionSecret(sessionSecret, p.OwnerRef)
	}); err != nil {
		return fmt.Errorf("failed to reconcile oauth session secret: %w", err)
	}

	loginTemplate := manifests.OAuthServerDefaultLoginTemplateSecret(hcp.Namespace)
	if _, err := controllerutil.CreateOrUpdate(ctx, r, loginTemplate, func() error {
		return oauth.ReconcileLoginTemplateSecret(loginTemplate, p.OwnerRef)
	}); err != nil {
		return fmt.Errorf("failed to reconcile login template secret: %w", err)
	}

	providersTemplate := manifests.OAuthServerDefaultProviderSelectionTemplateSecret(hcp.Namespace)
	if _, err := controllerutil.CreateOrUpdate(ctx, r, providersTemplate, func() error {
		return oauth.ReconcileProviderSelectionTemplateSecret(providersTemplate, p.OwnerRef)
	}); err != nil {
		return fmt.Errorf("failed to reconcile provider selection template secret: %w", err)
	}

	errorTemplate := manifests.OAuthServerDefaultErrorTemplateSecret(hcp.Namespace)
	if _, err := controllerutil.CreateOrUpdate(ctx, r, errorTemplate, func() error {
		return oauth.ReconcileErrorTemplateSecret(errorTemplate, p.OwnerRef)
	}); err != nil {
		return fmt.Errorf("failed to reconcile error template secret: %w", err)
	}

	ingressServingCert := manifests.IngressCert(hcp.Namespace)
	if err := r.Get(ctx, client.ObjectKeyFromObject(ingressServingCert), ingressServingCert); err != nil {
		return fmt.Errorf("cannot get ingress serving cert: %w", err)
	}
	oauthConfig := manifests.OAuthServerConfig(hcp.Namespace)
	if _, err := controllerutil.CreateOrUpdate(ctx, r, oauthConfig, func() error {
		return oauth.ReconcileOAuthServerConfig(ctx, oauthConfig, p.OwnerRef, r.Client, p.ConfigParams(ingressServingCert))
	}); err != nil {
		return fmt.Errorf("failed to reconcile oauth server config: %w", err)
	}

	deployment := manifests.OAuthServerDeployment(hcp.Namespace)
	if _, err := controllerutil.CreateOrUpdate(ctx, r, deployment, func() error {
		return oauth.ReconcileDeployment(deployment, p.OwnerRef, p.OAuthServerImage, p.DeploymentConfig)
	}); err != nil {
		return fmt.Errorf("failed to reconcile oauth deployment: %w", err)
	}

	oauthBrowserClient := manifests.OAuthServerBrowserClientManifest(hcp.Namespace)
	if _, err := controllerutil.CreateOrUpdate(ctx, r, oauthBrowserClient, func() error {
		return oauth.ReconcileBrowserClientWorkerManifest(oauthBrowserClient, p.OwnerRef, p.ExternalHost, p.ExternalPort)
	}); err != nil {
		return fmt.Errorf("failed to reconcile oauth browser client manifest: %w", err)
	}

	oauthChallengingClient := manifests.OAuthServerChallengingClientManifest(hcp.Namespace)
	if _, err := controllerutil.CreateOrUpdate(ctx, r, oauthChallengingClient, func() error {
		return oauth.ReconcileChallengingClientWorkerManifest(oauthChallengingClient, p.OwnerRef, p.ExternalHost, p.ExternalPort)
	}); err != nil {
		return fmt.Errorf("failed to reconcile oauth challenging client manifest: %w", err)
	}

	return nil
}

func (r *HostedControlPlaneReconciler) reconcileOpenShiftControllerManager(ctx context.Context, hcp *hyperv1.HostedControlPlane, releaseImage *releaseinfo.ReleaseImage) error {
	p := ocm.NewOpenShiftControllerManagerParams(hcp, releaseImage.ComponentImages())

	config := manifests.OpenShiftControllerManagerConfig(hcp.Namespace)
	if _, err := controllerutil.CreateOrUpdate(ctx, r, config, func() error {
		return ocm.ReconcileOpenShiftControllerManagerConfig(config, p.OwnerRef, p.DeployerImage, p.DockerBuilderImage, p.MinTLSVersion(), p.CipherSuites())
	}); err != nil {
		return fmt.Errorf("failed to reconcile openshift controller manager config: %w", err)
	}

	deployment := manifests.OpenShiftControllerManagerDeployment(hcp.Namespace)
	if _, err := controllerutil.CreateOrUpdate(ctx, r, deployment, func() error {
		return ocm.ReconcileDeployment(deployment, p.OwnerRef, p.OpenShiftControllerManagerImage, p.DeploymentConfig)
	}); err != nil {
		return fmt.Errorf("failed to reconcile openshift controller manager deployment: %w", err)
	}

	workerNamespace := manifests.OpenShiftControllerManagerNamespaceWorkerManifest(hcp.Namespace)
	if _, err := controllerutil.CreateOrUpdate(ctx, r, workerNamespace, func() error {
		return ocm.ReconcileOpenShiftControllerManagerNamespaceWorkerManifest(workerNamespace, p.OwnerRef)
	}); err != nil {
		return fmt.Errorf("failed to reconcile openshift controller manager worker namespace: %w", err)
	}

	workerServiceCA := manifests.OpenShiftControllerManagerServiceCAWorkerManifest(hcp.Namespace)
	if _, err := controllerutil.CreateOrUpdate(ctx, r, workerServiceCA, func() error {
		return ocm.ReconcileOpenShiftControllerManagerNamespaceWorkerManifest(workerServiceCA, p.OwnerRef)
	}); err != nil {
		return fmt.Errorf("failed to reconcile openshift controller manager worker service ca: %w", err)
	}

	return nil
}

func (r *HostedControlPlaneReconciler) reconcileClusterPolicyController(ctx context.Context, hcp *hyperv1.HostedControlPlane, releaseImage *releaseinfo.ReleaseImage) error {
	p := clusterpolicy.NewClusterPolicyControllerParams(hcp, releaseImage.ComponentImages())

	config := manifests.ClusterPolicyControllerConfig(hcp.Namespace)
	if _, err := controllerutil.CreateOrUpdate(ctx, r, config, func() error {
		return clusterpolicy.ReconcileClusterPolicyControllerConfig(config, p.OwnerRef, p.MinTLSVersion(), p.CipherSuites())
	}); err != nil {
		return fmt.Errorf("failed to reconcile openshift controller manager config: %w", err)
	}

	deployment := manifests.ClusterPolicyControllerDeployment(hcp.Namespace)
	if _, err := controllerutil.CreateOrUpdate(ctx, r, deployment, func() error {
		return clusterpolicy.ReconcileDeployment(deployment, p.OwnerRef, p.Image, p.DeploymentConfig)
	}); err != nil {
		return fmt.Errorf("failed to reconcile openshift controller manager deployment: %w", err)
	}
	return nil
}

func (r *HostedControlPlaneReconciler) generateControlPlaneManifests(ctx context.Context, hcp *hyperv1.HostedControlPlane, infraStatus InfrastructureStatus, releaseImage *releaseinfo.ReleaseImage) (map[string][]byte, error) {
	targetNamespace := hcp.GetNamespace()

	var sshKeyData []byte
	if len(hcp.Spec.SSHKey.Name) > 0 {
		var sshKeySecret corev1.Secret
		err := r.Client.Get(ctx, client.ObjectKey{Namespace: hcp.Namespace, Name: hcp.Spec.SSHKey.Name}, &sshKeySecret)
		if err != nil {
			return nil, fmt.Errorf("failed to get SSH key secret %s: %w", hcp.Spec.SSHKey.Name, err)
		}
		data, hasSSHKeyData := sshKeySecret.Data["id_rsa.pub"]
		if !hasSSHKeyData {
			return nil, fmt.Errorf("SSH key secret secret %s is missing the id_rsa.pub key", hcp.Spec.SSHKey.Name)
		}
		sshKeyData = data
	}

	baseDomain, err := clusterBaseDomain(r.Client, ctx, hcp)
	if err != nil {
		return nil, fmt.Errorf("couldn't determine cluster base domain  name: %w", err)
	}

	params := render.NewClusterParams()
	params.Namespace = targetNamespace
	params.ExternalAPIDNSName = infraStatus.APIHost
	params.ExternalAPIPort = uint(infraStatus.APIPort)
	params.ExternalAPIAddress = DefaultAPIServerIPAddress
	params.ExternalOauthDNSName = infraStatus.OAuthHost
	params.ExternalOauthPort = uint(infraStatus.OAuthPort)
	params.ServiceCIDR = hcp.Spec.ServiceCIDR
	params.PodCIDR = hcp.Spec.PodCIDR
	params.MachineCIDR = hcp.Spec.MachineCIDR
	params.ReleaseImage = hcp.Spec.ReleaseImage
	params.IngressSubdomain = fmt.Sprintf("apps.%s", baseDomain)
	params.OpenShiftAPIClusterIP = infraStatus.OpenShiftAPIHost
	params.OauthAPIClusterIP = infraStatus.OauthAPIServerHost
	params.PackageServerAPIClusterIP = infraStatus.PackageServerAPIAddress
	params.BaseDomain = baseDomain
	params.PublicZoneID = hcp.Spec.DNS.PublicZoneID
	params.PrivateZoneID = hcp.Spec.DNS.PrivateZoneID
	params.CloudProvider = cloudProvider(hcp)
	params.PlatformType = platformType(hcp)
	params.InfraID = hcp.Spec.InfraID

	switch hcp.Spec.Platform.Type {
	case hyperv1.AWSPlatform:
		params.AWSRegion = hcp.Spec.Platform.AWS.Region
	}

	params.InternalAPIPort = defaultAPIServerPort
	params.IssuerURL = hcp.Spec.IssuerURL
<<<<<<< HEAD
	if hcp.Annotations != nil {
		if _, ok := hcp.Annotations[hyperv1.SecurePortOverrideAnnotation]; ok {
			portNumber, err := strconv.ParseUint(hcp.Annotations[hyperv1.SecurePortOverrideAnnotation], 10, 32)
			if err == nil {
				params.InternalAPIPort = uint(portNumber)
			}
		}
	}
	params.NetworkType = "OpenShiftSDN"
=======

	params.NetworkType = hcp.Spec.NetworkType
>>>>>>> 107c170d
	params.ImageRegistryHTTPSecret = generateImageRegistrySecret()
	params.APIAvailabilityPolicy = render.SingleReplica
	params.ControllerAvailabilityPolicy = render.SingleReplica
	params.SSHKey = string(sshKeyData)

	combinedCA := manifests.CombinedCAConfigMap(hcp.Namespace)
	if err := r.Get(ctx, client.ObjectKeyFromObject(combinedCA), combinedCA); err != nil {
		return nil, fmt.Errorf("cannot get combined ca secret: %w", err)
	}
	caBytes, hasData := combinedCA.Data[pki.CASignerCertMapKey]
	if !hasData {
		return nil, fmt.Errorf("pki secret %q is missing a %s key", combinedCA.Name, pki.CASignerCertMapKey)
	}
	params.OpenshiftAPIServerCABundle = base64.StdEncoding.EncodeToString([]byte(caBytes))
	params.OauthAPIServerCABundle = params.OpenshiftAPIServerCABundle
	params.PackageServerCABundle = params.OpenshiftAPIServerCABundle

	var pullSecret corev1.Secret
	if err := r.Client.Get(ctx, client.ObjectKey{Namespace: hcp.GetNamespace(), Name: hcp.Spec.PullSecret.Name}, &pullSecret); err != nil {
		return nil, fmt.Errorf("failed to get pull secret %s: %w", hcp.Spec.PullSecret.Name, err)
	}
	pullSecretData, hasPullSecretData := pullSecret.Data[".dockerconfigjson"]
	if !hasPullSecretData {
		return nil, fmt.Errorf("pull secret %s is missing the .dockerconfigjson key", hcp.Spec.PullSecret.Name)
	}

	secrets := &corev1.SecretList{}
	if err = r.List(ctx, secrets, client.InNamespace(hcp.Namespace)); err != nil {
		return nil, fmt.Errorf("failed to list secrets in current namespace: %w", err)
	}

	configMaps := &corev1.ConfigMapList{}
	if err = r.List(ctx, configMaps, client.InNamespace(hcp.Namespace)); err != nil {
		return nil, fmt.Errorf("failed to list configmaps in current namespace: %w", err)
	}

	manifests, err := render.RenderClusterManifests(params, releaseImage, pullSecretData, secrets, configMaps)
	if err != nil {
		return nil, fmt.Errorf("failed to render hypershift manifests for cluster: %w", err)
	}
	return manifests, nil
}

func (r *HostedControlPlaneReconciler) reconcileKubeAPIServerServiceNodePortResources(ctx context.Context, hcp *hyperv1.HostedControlPlane, namespace string, nodePortMetadata hyperv1.NodePortPublishingStrategy) error {
	svc := manifests.KubeAPIServerService(namespace)
	var nodePort int32 = 0
	if nodePortMetadata.Port > 0 {
		nodePort = nodePortMetadata.Port
	}
	var kubeAPIServerServiceData corev1.Service
	r.Log.Info("Checking for existing service", "serviceName", svc.Name, "namespace", svc.Namespace)
	if err := r.Client.Get(ctx, client.ObjectKey{Namespace: svc.Namespace, Name: svc.Name}, &kubeAPIServerServiceData); err != nil && !apierrors.IsNotFound(err) {
		return err
	}
	if len(kubeAPIServerServiceData.Spec.Ports) > 0 && kubeAPIServerServiceData.Spec.Ports[0].NodePort > 0 {
		r.Log.Info("Preserving existing nodePort for service", "nodePort", kubeAPIServerServiceData.Spec.Ports[0].NodePort)
		nodePort = kubeAPIServerServiceData.Spec.Ports[0].NodePort
	}
	r.Log.Info("Updating KubeAPI service")
	_, err := controllerutil.CreateOrUpdate(ctx, r.Client, svc, func() error {
		svc.OwnerReferences = ensureHCPOwnerRef(hcp, svc.OwnerReferences)
		return reconcileKubeAPIServerServiceNodePort(svc, nodePort)
	})
	return err
}

func (r *HostedControlPlaneReconciler) updateStatusKubeAPIServerServiceNodePort(ctx context.Context, namespace string, servicePublishingStrategyMapping hyperv1.ServicePublishingStrategyMapping, status *InfrastructureStatus) error {
	r.Log.Info("Retrieving KubeAPI service to get nodePort value")
	svc := manifests.KubeAPIServerService(namespace)
	if err := r.Client.Get(ctx, client.ObjectKey{Namespace: svc.Namespace, Name: svc.Name}, svc); err != nil {
		return err
	}
	if !(svc.Spec.Ports[0].NodePort > 0) {
		return fmt.Errorf("nodePort not populated")
	}
	r.Log.Info("Fetched Kube API service nodePort", "nodePort", svc.Spec.Ports[0].NodePort)
	status.APIHost = servicePublishingStrategyMapping.NodePort.Address
	status.APIPort = svc.Spec.Ports[0].NodePort
	return nil
}

func reconcileKubeAPIServerServiceNodePort(svc *corev1.Service, nodePort int32) error {
	svc.Spec.Ports = KubeAPIServerServicePorts(defaultAPIServerPort)
	if nodePort > 0 {
		svc.Spec.Ports[0].NodePort = nodePort
	}
	svc.Spec.Selector = KubeAPIServerServiceSelector()
	svc.Spec.Type = corev1.ServiceTypeNodePort
	return nil
}

func (r *HostedControlPlaneReconciler) reconcileOIDCRouteResources(ctx context.Context, hcp *hyperv1.HostedControlPlane) error {
	route := manifests.OIDCRoute(hcp.GetNamespace())
	r.Log.Info("Updating OIDC route")
	_, err := controllerutil.CreateOrUpdate(ctx, r.Client, route, func() error {
		rootCASecret := manifests.RootCASecret(hcp.Namespace)
		if err := r.Get(ctx, client.ObjectKeyFromObject(rootCASecret), rootCASecret); err != nil {
			return err
		}
		u, err := url.Parse(hcp.Spec.IssuerURL)
		if err != nil {
			return fmt.Errorf("Unable to parse issuer URL: %s", hcp.Spec.IssuerURL)
		}
		route.OwnerReferences = ensureHCPOwnerRef(hcp, route.OwnerReferences)
		route.Spec = routev1.RouteSpec{
			To: routev1.RouteTargetReference{
				Kind: "Service",
				Name: manifests.KubeAPIServerServiceName,
			},
			Host: u.Host,
			TLS: &routev1.TLSConfig{
				// Reencrypt is used here because we need to probe for the
				// CA thumbprint before the KAS on the HCP is running
				Termination:                   routev1.TLSTerminationReencrypt,
				InsecureEdgeTerminationPolicy: routev1.InsecureEdgeTerminationPolicyNone,
				DestinationCACertificate:      string(rootCASecret.Data["ca.crt"]),
			},
		}
		return nil
	})
	return err
}

func deleteManifests(ctx context.Context, c client.Client, log logr.Logger, namespace string, manifests map[string][]byte) error {
	// Use server side apply for manifestss
	applyErrors := []error{}
	for manifestName, manifestBytes := range manifests {
		if excludeManifests.Has(manifestName) {
			continue
		}
		obj := &unstructured.Unstructured{}
		if err := yaml.NewYAMLOrJSONDecoder(bytes.NewReader(manifestBytes), 100).Decode(obj); err != nil {
			applyErrors = append(applyErrors, fmt.Errorf("failed to decode manifest %s: %w", manifestName, err))
		}
		obj.SetNamespace(namespace)
		err := c.Delete(ctx, obj)
		if err != nil && !apierrors.IsNotFound(err) && !meta.IsNoMatchError(err) {
			applyErrors = append(applyErrors, fmt.Errorf("failed to delete manifest %s: %w", manifestName, err))
		} else {
			log.Info("deleted manifest", "manifest", manifestName)
		}
	}
	if errs := errors.NewAggregate(applyErrors); errs != nil {
		return fmt.Errorf("failed to delete some manifests: %w", errs)
	}
	return nil
}

func clusterBaseDomain(c client.Client, ctx context.Context, hcp *hyperv1.HostedControlPlane) (string, error) {
	return fmt.Sprintf("%s.%s", hcp.Name, hcp.Spec.DNS.BaseDomain), nil
}

func ensureHCPOwnerRef(hcp *hyperv1.HostedControlPlane, ownerReferences []metav1.OwnerReference) []metav1.OwnerReference {
	return util.EnsureOwnerRef(ownerReferences, metav1.OwnerReference{
		APIVersion: hyperv1.GroupVersion.String(),
		Kind:       "HostedControlPlane",
		Name:       hcp.GetName(),
		UID:        hcp.UID,
	})
}

func generateTargetPullSecret(scheme *runtime.Scheme, data []byte, namespace string) (*corev1.ConfigMap, error) {
	secret := &corev1.Secret{}
	secret.Name = "pull-secret"
	secret.Namespace = "openshift-config"
	secret.Data = map[string][]byte{".dockerconfigjson": data}
	secret.Type = corev1.SecretTypeDockerConfigJson
	secretBytes, err := runtime.Encode(serializer.NewCodecFactory(scheme).LegacyCodec(corev1.SchemeGroupVersion), secret)
	if err != nil {
		return nil, err
	}
	configMap := &corev1.ConfigMap{}
	configMap.Namespace = namespace
	configMap.Name = "user-manifest-pullsecret"
	configMap.Data = map[string]string{"data": string(secretBytes)}
	return configMap, nil
}

const awsCredentialsTemplate = `[default]
role_arn = %s
web_identity_token_file = /var/run/secrets/openshift/serviceaccount/token
`

func generateTargetCredentialsSecret(scheme *runtime.Scheme, creds hyperv1.AWSRoleCredentials, namespace string) (*corev1.ConfigMap, error) {
	secret := &corev1.Secret{}
	secret.Name = creds.Name
	secret.Namespace = creds.Namespace
	credentials := fmt.Sprintf(awsCredentialsTemplate, creds.ARN)
	secret.Data = map[string][]byte{"credentials": []byte(credentials)}
	secret.Type = corev1.SecretTypeOpaque
	secretBytes, err := runtime.Encode(serializer.NewCodecFactory(scheme).LegacyCodec(corev1.SchemeGroupVersion), secret)
	if err != nil {
		return nil, err
	}
	configMap := &corev1.ConfigMap{}
	configMap.Namespace = namespace
	configMap.Name = fmt.Sprintf("user-manifest-%s-%s", creds.Namespace, creds.Name)
	configMap.Data = map[string]string{"data": string(secretBytes)}
	return configMap, nil
}

func applyManifests(ctx context.Context, c client.Client, log logr.Logger, namespace string, manifests map[string][]byte) error {
	// Use server side apply for manifestss
	applyErrors := []error{}
	for manifestName, manifestBytes := range manifests {
		if excludeManifests.Has(manifestName) {
			continue
		}
		obj := &unstructured.Unstructured{}
		if err := yaml.NewYAMLOrJSONDecoder(bytes.NewReader(manifestBytes), 100).Decode(obj); err != nil {
			applyErrors = append(applyErrors, fmt.Errorf("failed to decode manifest %s: %w", manifestName, err))
		}
		obj.SetNamespace(namespace)
		err := c.Patch(ctx, obj, client.RawPatch(types.ApplyPatchType, manifestBytes), client.ForceOwnership, client.FieldOwner("control-plane-operator"))
		if err != nil {
			applyErrors = append(applyErrors, fmt.Errorf("failed to apply manifest %s: %w", manifestName, err))
		} else {
			log.Info("applied manifest", "manifest", manifestName)
		}
	}
	if errs := errors.NewAggregate(applyErrors); errs != nil {
		return fmt.Errorf("failed to apply some manifests: %w", errs)
	}
	return nil
}

func generateKubeadminPassword() (string, error) {
	const (
		lowerLetters = "abcdefghijkmnopqrstuvwxyz"
		upperLetters = "ABCDEFGHIJKLMNPQRSTUVWXYZ"
		digits       = "23456789"
		all          = lowerLetters + upperLetters + digits
		length       = 23
	)
	var password string
	for i := 0; i < length; i++ {
		n, err := crand.Int(crand.Reader, big.NewInt(int64(len(all))))
		if err != nil {
			return "", err
		}
		newchar := string(all[n.Int64()])
		if password == "" {
			password = newchar
		}
		if i < length-1 {
			n, err = crand.Int(crand.Reader, big.NewInt(int64(len(password)+1)))
			if err != nil {
				return "", err
			}
			j := n.Int64()
			password = password[0:j] + newchar + password[j:]
		}
	}
	pw := []rune(password)
	for _, replace := range []int{5, 11, 17} {
		pw[replace] = '-'
	}
	return string(pw), nil
}

func generateKubeadminPasswordTargetSecret(scheme *runtime.Scheme, password string, namespace string) (*corev1.ConfigMap, error) {
	secret := &corev1.Secret{}
	secret.APIVersion = "v1"
	secret.Kind = "Secret"
	secret.Name = "kubeadmin"
	secret.Namespace = "kube-system"
	passwordHash, err := bcrypt.GenerateFromPassword([]byte(password), bcrypt.DefaultCost)
	if err != nil {
		return nil, err
	}
	secret.Data = map[string][]byte{"kubeadmin": passwordHash}

	secretBytes, err := runtime.Encode(serializer.NewCodecFactory(scheme).LegacyCodec(corev1.SchemeGroupVersion), secret)
	if err != nil {
		return nil, err
	}
	configMap := &corev1.ConfigMap{}
	configMap.Namespace = namespace
	configMap.Name = "user-manifest-kubeadmin-password"
	configMap.Data = map[string]string{"data": string(secretBytes)}
	return configMap, nil
}

func generateKubeadminPasswordSecret(namespace, password string) *corev1.Secret {
	secret := &corev1.Secret{}
	secret.Namespace = namespace
	secret.Name = "kubeadmin-password"
	secret.Data = map[string][]byte{"password": []byte(password)}
	return secret
}

func generateKubeconfigSecret(namespace string, ref *hyperv1.KubeconfigSecretRef, kubeconfigBytes []byte) (*corev1.Secret, error) {
	var name, key string
	if ref != nil {
		name = ref.Name
		key = ref.Key
	} else {
		name = DefaultAdminKubeconfigName
		key = DefaultAdminKubeconfigKey
	}
	secret := &corev1.Secret{}
	secret.Namespace = namespace
	secret.Name = name
	secret.Data = map[string][]byte{key: kubeconfigBytes}
	return secret, nil
}

func generateImageRegistrySecret() string {
	num := make([]byte, 64)
	rand.Read(num)
	return hex.EncodeToString(num)
}

func platformType(hcp *hyperv1.HostedControlPlane) string {
	switch {
	case hcp.Spec.Platform.AWS != nil:
		return "AWS"
	case hcp.Spec.Platform.Type == hyperv1.IBMCloudPlatform:
		return "IBMCloud"
	default:
		return "None"
	}
}

func cloudProvider(hcp *hyperv1.HostedControlPlane) string {
	switch {
	case hcp.Spec.Platform.AWS != nil:
		return "aws"
	case hcp.Spec.Platform.Type == hyperv1.IBMCloudPlatform:
		return "external"
	default:
		return ""
	}
}<|MERGE_RESOLUTION|>--- conflicted
+++ resolved
@@ -1673,7 +1673,6 @@
 
 	params.InternalAPIPort = defaultAPIServerPort
 	params.IssuerURL = hcp.Spec.IssuerURL
-<<<<<<< HEAD
 	if hcp.Annotations != nil {
 		if _, ok := hcp.Annotations[hyperv1.SecurePortOverrideAnnotation]; ok {
 			portNumber, err := strconv.ParseUint(hcp.Annotations[hyperv1.SecurePortOverrideAnnotation], 10, 32)
@@ -1682,11 +1681,7 @@
 			}
 		}
 	}
-	params.NetworkType = "OpenShiftSDN"
-=======
-
 	params.NetworkType = hcp.Spec.NetworkType
->>>>>>> 107c170d
 	params.ImageRegistryHTTPSecret = generateImageRegistrySecret()
 	params.APIAvailabilityPolicy = render.SingleReplica
 	params.ControllerAvailabilityPolicy = render.SingleReplica
