--- conflicted
+++ resolved
@@ -1681,7 +1681,6 @@
 
 	params.InternalAPIPort = defaultAPIServerPort
 	params.IssuerURL = hcp.Spec.IssuerURL
-<<<<<<< HEAD
 	if hcp.Annotations != nil {
 		if _, ok := hcp.Annotations[hyperv1.SecurePortOverrideAnnotation]; ok {
 			portNumber, err := strconv.ParseUint(hcp.Annotations[hyperv1.SecurePortOverrideAnnotation], 10, 32)
@@ -1690,9 +1689,6 @@
 			}
 		}
 	}
-=======
-
->>>>>>> 84ada8d0
 	params.NetworkType = hcp.Spec.NetworkType
 	params.ImageRegistryHTTPSecret = generateImageRegistrySecret()
 	params.APIAvailabilityPolicy = render.SingleReplica
