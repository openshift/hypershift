--- conflicted
+++ resolved
@@ -7,11 +7,8 @@
 	"encoding/base64"
 	"encoding/hex"
 	"fmt"
-<<<<<<< HEAD
 	errors2 "github.com/pkg/errors"
-=======
 	rbacv1 "k8s.io/api/rbac/v1"
->>>>>>> b75fd7d6
 	"math/big"
 	"math/rand"
 	"reflect"
