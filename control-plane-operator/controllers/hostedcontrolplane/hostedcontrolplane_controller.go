--- conflicted
+++ resolved
@@ -433,17 +433,11 @@
 	}
 
 	// Reconcile PKI
-<<<<<<< HEAD
 	if hostedControlPlane.Spec.Etcd.ManagementType == hyperv1.Managed {
 		r.Log.Info("Reconciling PKI")
-		if err = r.reconcilePKI(ctx, hostedControlPlane, infraStatus); err != nil {
-			r.Log.Error(err, "failed to reconcile PKI")
-		}
-=======
-	r.Log.Info("Reconciling PKI")
-	if err := r.reconcilePKI(ctx, hostedControlPlane, infraStatus); err != nil {
-		return fmt.Errorf("failed to reconcile PKI: %w", err)
->>>>>>> 1546b1ad
+		if err := r.reconcilePKI(ctx, hostedControlPlane, infraStatus); err != nil {
+			return fmt.Errorf("failed to reconcile PKI: %w", err)
+		}
 	}
 
 	// Reconcile Cloud Provider Config
