package hostedcontrolplane

import (
	"bytes"
	"context"
	crand "crypto/rand"
	"encoding/base64"
	"encoding/hex"
	"fmt"
	"math/big"
	"math/rand"
	"net/url"
<<<<<<< HEAD
	"reflect"
	"strconv"
=======
>>>>>>> 2804caa2
	"strings"
	"time"

	"github.com/openshift/hypershift/control-plane-operator/controllers/hostedcontrolplane/konnectivity"
	"github.com/openshift/hypershift/control-plane-operator/controllers/hostedcontrolplane/manifests"
	appsv1 "k8s.io/api/apps/v1"
	rbacv1 "k8s.io/api/rbac/v1"

	"github.com/go-logr/logr"
	routev1 "github.com/openshift/api/route/v1"
	"golang.org/x/crypto/bcrypt"
	corev1 "k8s.io/api/core/v1"
	apierrors "k8s.io/apimachinery/pkg/api/errors"
	"k8s.io/apimachinery/pkg/api/meta"
	metav1 "k8s.io/apimachinery/pkg/apis/meta/v1"
	"k8s.io/apimachinery/pkg/apis/meta/v1/unstructured"
	"k8s.io/apimachinery/pkg/runtime"
	"k8s.io/apimachinery/pkg/runtime/serializer"
	"k8s.io/apimachinery/pkg/types"
	"k8s.io/apimachinery/pkg/util/errors"
	"k8s.io/apimachinery/pkg/util/sets"
	"k8s.io/apimachinery/pkg/util/yaml"
	"k8s.io/client-go/tools/record"
	"k8s.io/client-go/util/workqueue"
	ctrl "sigs.k8s.io/controller-runtime"
	"sigs.k8s.io/controller-runtime/pkg/client"
	"sigs.k8s.io/controller-runtime/pkg/controller"
	"sigs.k8s.io/controller-runtime/pkg/controller/controllerutil"
	"sigs.k8s.io/controller-runtime/pkg/handler"
	"sigs.k8s.io/controller-runtime/pkg/source"

	"github.com/openshift/hypershift/thirdparty/clusterapi/util"

	hyperv1 "github.com/openshift/hypershift/api/v1alpha1"
	"github.com/openshift/hypershift/control-plane-operator/controllers/hostedcontrolplane/cloud/aws"
	"github.com/openshift/hypershift/control-plane-operator/controllers/hostedcontrolplane/common"
	"github.com/openshift/hypershift/control-plane-operator/controllers/hostedcontrolplane/config"
	"github.com/openshift/hypershift/control-plane-operator/controllers/hostedcontrolplane/etcd"
	"github.com/openshift/hypershift/control-plane-operator/controllers/hostedcontrolplane/kas"
	"github.com/openshift/hypershift/control-plane-operator/controllers/hostedcontrolplane/kcm"
	"github.com/openshift/hypershift/control-plane-operator/controllers/hostedcontrolplane/oapi"
	"github.com/openshift/hypershift/control-plane-operator/controllers/hostedcontrolplane/oauth"
	"github.com/openshift/hypershift/control-plane-operator/controllers/hostedcontrolplane/pki"
	"github.com/openshift/hypershift/control-plane-operator/controllers/hostedcontrolplane/render"
	"github.com/openshift/hypershift/control-plane-operator/controllers/hostedcontrolplane/scheduler"
	"github.com/openshift/hypershift/control-plane-operator/controllers/hostedcontrolplane/vpn"
	"github.com/openshift/hypershift/control-plane-operator/releaseinfo"
	etcdv1 "github.com/openshift/hypershift/thirdparty/etcd/v1beta2"
)

const (
	finalizer                  = "hypershift.openshift.io/finalizer"
	DefaultAdminKubeconfigName = "admin-kubeconfig"
	DefaultAdminKubeconfigKey  = "kubeconfig"
	oauthBrandingManifest      = "v4-0-config-system-branding.yaml"
	DefaultAPIServerIPAddress  = "172.20.0.1"
)

var (
	excludeManifests = sets.NewString(
		"openshift-apiserver-service.yaml",
		"v4-0-config-system-branding.yaml",
		"oauth-server-service.yaml",
		"kube-apiserver-service.yaml",
	)
)

type InfrastructureStatus struct {
	APIHost                 string
	APIPort                 int32
	OAuthHost               string
	OAuthPort               int32
	VPNHost                 string
	VPNPort                 int32
	KonnectivityHost        string
	KonnectivityPort        int32
	OpenShiftAPIHost        string
	OauthAPIServerHost      string
	PackageServerAPIAddress string
}

func (s InfrastructureStatus) IsReady() bool {
	return len(s.APIHost) > 0 &&
		len(s.OAuthHost) > 0 &&
		len(s.VPNHost) > 0 &&
		len(s.KonnectivityHost) > 0 &&
		s.APIPort > 0 &&
		s.OAuthPort > 0 &&
		s.VPNPort > 0 &&
		s.KonnectivityPort > 0
}

type HostedControlPlaneReconciler struct {
	client.Client

	Log             logr.Logger
	ReleaseProvider releaseinfo.Provider

	recorder record.EventRecorder
}

func (r *HostedControlPlaneReconciler) SetupWithManager(mgr ctrl.Manager) error {
	_, err := ctrl.NewControllerManagedBy(mgr).
		For(&hyperv1.HostedControlPlane{}).
		WithOptions(controller.Options{
			RateLimiter: workqueue.NewItemExponentialFailureRateLimiter(1*time.Second, 10*time.Second),
		}).
		Watches(&source.Kind{Type: &etcdv1.EtcdCluster{}}, &handler.EnqueueRequestForOwner{OwnerType: &hyperv1.HostedControlPlane{}}).
		Watches(&source.Kind{Type: &corev1.Service{}}, &handler.EnqueueRequestForOwner{OwnerType: &hyperv1.HostedControlPlane{}}).
		Watches(&source.Kind{Type: &appsv1.Deployment{}}, &handler.EnqueueRequestForOwner{OwnerType: &hyperv1.HostedControlPlane{}}).
		Build(r)
	if err != nil {
		return fmt.Errorf("failed setting up with a controller manager %w", err)
	}

	r.recorder = mgr.GetEventRecorderFor("hosted-control-plane-controller")

	return nil
}

func (r *HostedControlPlaneReconciler) Reconcile(ctx context.Context, req ctrl.Request) (ctrl.Result, error) {
	r.Log = ctrl.LoggerFrom(ctx)
	r.Log.Info("Reconciling")

	// Fetch the hostedControlPlane instance
	hostedControlPlane := &hyperv1.HostedControlPlane{}
	err := r.Client.Get(ctx, req.NamespacedName, hostedControlPlane)
	if err != nil {
		if apierrors.IsNotFound(err) {
			return ctrl.Result{}, nil
		}
		return ctrl.Result{}, err
	}

	// Return early if deleted
	if !hostedControlPlane.DeletionTimestamp.IsZero() {
		if err := r.delete(ctx, hostedControlPlane); err != nil {
			r.Log.Error(err, "failed to delete cluster")
			return ctrl.Result{}, err
		}
		if controllerutil.ContainsFinalizer(hostedControlPlane, finalizer) {
			controllerutil.RemoveFinalizer(hostedControlPlane, finalizer)
			if err := r.Update(ctx, hostedControlPlane); err != nil {
				return ctrl.Result{}, fmt.Errorf("failed to remove finalizer from cluster: %w", err)
			}
		}
		return ctrl.Result{}, nil
	}

	// Ensure the hostedControlPlane has a finalizer for cleanup
	if !controllerutil.ContainsFinalizer(hostedControlPlane, finalizer) {
		controllerutil.AddFinalizer(hostedControlPlane, finalizer)
		if err := r.Update(ctx, hostedControlPlane); err != nil {
			return ctrl.Result{}, fmt.Errorf("failed to add finalizer to hostedControlPlane: %w", err)
		}
	}

	// Reconcile etcd cluster status
	{
		newCondition := metav1.Condition{
			Type:   string(hyperv1.EtcdAvailable),
			Status: metav1.ConditionUnknown,
			Reason: "EtcdStatusUnknown",
		}
		switch hostedControlPlane.Spec.Etcd.ManagementType {
		case hyperv1.Managed:
			r.Log.Info("Reconciling etcd cluster status for managed strategy")
			etcdCluster := manifests.EtcdCluster(hostedControlPlane.Namespace)
			if err := r.Get(ctx, types.NamespacedName{Namespace: etcdCluster.Namespace, Name: etcdCluster.Name}, etcdCluster); err != nil {
				if apierrors.IsNotFound(err) {
					newCondition = metav1.Condition{
						Type:   string(hyperv1.EtcdAvailable),
						Status: metav1.ConditionFalse,
						Reason: "EtcdClusterNotFound",
					}
				} else {
					return ctrl.Result{}, fmt.Errorf("failed to fetch etcd cluster %s/%s: %w", etcdCluster.Namespace, etcdCluster.Name, err)
				}
			} else {
				r.Log.Info("Computing proper etcd cluster status based on current state of etcd cluster")
				cond, err := etcd.ComputeEtcdClusterStatus(ctx, r.Client, etcdCluster)
				if err != nil {
					return ctrl.Result{}, fmt.Errorf("failed to compute etcd cluster status: %w", err)
				}
				newCondition = cond
			}
		case hyperv1.Unmanaged:
			r.Log.Info("Assuming Etcd cluster is running in unmanaged etcd strategy")
			newCondition = metav1.Condition{
				Type:    string(hyperv1.EtcdAvailable),
				Status:  metav1.ConditionTrue,
				Reason:  etcd.EtcdReasonRunning,
				Message: "Etcd cluster is assumed to be running in unmanaged state",
			}
		}
		r.Log.Info("Updating hosted control plane status")
		newCondition.ObservedGeneration = hostedControlPlane.Generation
		meta.SetStatusCondition(&hostedControlPlane.Status.Conditions, newCondition)
	}

	// Reconcile Kube APIServer status
	{
		newCondition := metav1.Condition{
			Type:   string(hyperv1.KubeAPIServerAvailable),
			Status: metav1.ConditionUnknown,
			Reason: "StatusUnknown",
		}
		deployment := manifests.KASDeployment(hostedControlPlane.Namespace)
		if err := r.Get(ctx, client.ObjectKeyFromObject(deployment), deployment); err != nil {
			if apierrors.IsNotFound(err) {
				newCondition = metav1.Condition{
					Type:   string(hyperv1.KubeAPIServerAvailable),
					Status: metav1.ConditionFalse,
					Reason: "DeploymentNotFound",
				}
			} else {
				return ctrl.Result{}, fmt.Errorf("failed to fetch Kube APIServer deployment %s/%s: %w", deployment.Namespace, deployment.Name, err)
			}
		} else {
			// Assume the deployment is unavailable until proven otherwise.
			newCondition = metav1.Condition{
				Type:   string(hyperv1.KubeAPIServerAvailable),
				Status: metav1.ConditionFalse,
				Reason: "DeploymentStatusUnknown",
			}
			for _, cond := range deployment.Status.Conditions {
				if cond.Type == appsv1.DeploymentAvailable && cond.Status == corev1.ConditionTrue {
					newCondition = metav1.Condition{
						Type:   string(hyperv1.KubeAPIServerAvailable),
						Status: metav1.ConditionTrue,
						Reason: "AsExpected",
					}
					break
				}
			}
		}
		newCondition.ObservedGeneration = hostedControlPlane.Generation
		meta.SetStatusCondition(&hostedControlPlane.Status.Conditions, newCondition)
	}

	// Reconcile hostedcontrolplane availability and Ready flag
	{
		newCondition := metav1.Condition{
			Type:   string(hyperv1.HostedControlPlaneAvailable),
			Status: metav1.ConditionUnknown,
			Reason: "StatusUnknown",
		}
		if meta.IsStatusConditionPresentAndEqual(hostedControlPlane.Status.Conditions, string(hyperv1.KubeAPIServerAvailable), metav1.ConditionTrue) &&
			meta.IsStatusConditionPresentAndEqual(hostedControlPlane.Status.Conditions, string(hyperv1.EtcdAvailable), metav1.ConditionTrue) {
			hostedControlPlane.Status.Ready = true
			newCondition = metav1.Condition{
				Type:   string(hyperv1.HostedControlPlaneAvailable),
				Status: metav1.ConditionTrue,
				Reason: "AsExpected",
			}
		} else {
			hostedControlPlane.Status.Ready = false
			newCondition = metav1.Condition{
				Type:    string(hyperv1.HostedControlPlaneAvailable),
				Status:  metav1.ConditionFalse,
				Reason:  "ComponentsUnavailable",
				Message: "Not all dependent components are available yet",
			}
		}
		newCondition.ObservedGeneration = hostedControlPlane.Generation
		meta.SetStatusCondition(&hostedControlPlane.Status.Conditions, newCondition)
	}

	{
		r.Log.Info("Reconciling infrastructure status")
		newCondition := metav1.Condition{
			Type:   string(hyperv1.InfrastructureReady),
			Status: metav1.ConditionUnknown,
			Reason: "StatusUnknown",
		}
		infraStatus, err := r.reconcileInfrastructureStatus(ctx, hostedControlPlane)
		if err != nil {
			newCondition = metav1.Condition{
				Type:    string(hyperv1.InfrastructureReady),
				Status:  metav1.ConditionUnknown,
				Reason:  "InfraStatusFailure",
				Message: err.Error(),
			}
			r.Log.Error(err, "failed to determine infrastructure status")
		} else {
			if infraStatus.IsReady() {
				hostedControlPlane.Status.ControlPlaneEndpoint = hyperv1.APIEndpoint{
					Host: infraStatus.APIHost,
					Port: infraStatus.APIPort,
				}
				newCondition = metav1.Condition{
					Type:   string(hyperv1.InfrastructureReady),
					Status: metav1.ConditionTrue,
					Reason: "AsExpected",
				}
			} else {
				newCondition = metav1.Condition{
					Type:    string(hyperv1.InfrastructureReady),
					Status:  metav1.ConditionFalse,
					Reason:  "WaitingOnInfrastructureReady",
					Message: "Cluster infrastructure is still provisioning",
				}
				r.Log.Info("Infrastructure is not yet ready")
			}
		}
		newCondition.ObservedGeneration = hostedControlPlane.Generation
		meta.SetStatusCondition(&hostedControlPlane.Status.Conditions, newCondition)
	}

	if hostedControlPlane.Status.Version == "" {
		lookupCtx, lookupCancel := context.WithTimeout(ctx, 2*time.Minute)
		defer lookupCancel()
		releaseImage, err := r.ReleaseProvider.Lookup(lookupCtx, hostedControlPlane.Spec.ReleaseImage)
		if err != nil {
			r.Log.Error(err, "failed to look up release image metadata")
		} else {
			hostedControlPlane.Status.Version = releaseImage.Version()
		}
	}

	if hostedControlPlane.Spec.KubeConfig != nil {
		hostedControlPlane.Status.KubeConfig = hostedControlPlane.Spec.KubeConfig
	} else {
		hostedControlPlane.Status.KubeConfig = &hyperv1.KubeconfigSecretRef{
			Name: DefaultAdminKubeconfigName,
			Key:  DefaultAdminKubeconfigKey,
		}
	}

	// At this point the latest image is considered to be rolled out. If we're transitioning
	// from one image to another, record that on status and note the time.
	// TODO: This is an extremely weak check and doesn't take into account the actual
	// state of any of the managed components. It's basically a placeholder to prove
	// the orchestration of upgrades works at all.
	if hostedControlPlane.Status.ReleaseImage != hostedControlPlane.Spec.ReleaseImage {
		hostedControlPlane.Status.ReleaseImage = hostedControlPlane.Spec.ReleaseImage
		now := metav1.NewTime(time.Now())
		hostedControlPlane.Status.LastReleaseImageTransitionTime = &now
	}

	// Always update status based on the current state of the world.
	if err := r.Client.Status().Update(ctx, hostedControlPlane); err != nil {
		return ctrl.Result{}, fmt.Errorf("failed to update status: %w", err)
	}

	// Perform the hosted control plane reconciliation
	if err := r.update(ctx, hostedControlPlane); err != nil {
		return ctrl.Result{}, fmt.Errorf("failed to update control plane: %w", err)
	}

	r.Log.Info("Successfully reconciled")
	return ctrl.Result{}, nil
}

func (r *HostedControlPlaneReconciler) update(ctx context.Context, hostedControlPlane *hyperv1.HostedControlPlane) error {
	// If the cluster is marked paused, don't do any reconciliation work at all.
	if cluster, err := util.GetOwnerCluster(ctx, r.Client, hostedControlPlane.ObjectMeta); err != nil {
		return fmt.Errorf("failed to get owner cluster: %w", err)
	} else {
		if cluster == nil {
			r.Log.Info("Cluster Controller has not yet set OwnerRef")
			return nil
		}
		if util.IsPaused(cluster, hostedControlPlane) {
			r.Log.Info("HostedControlPlane or linked Cluster is marked as paused. Won't reconcile")
			return nil
		}
	}

	r.Log.Info("Looking up release image metadata", "image", hostedControlPlane.Spec.ReleaseImage)
	lookupCtx, lookupCancel := context.WithTimeout(ctx, 2*time.Minute)
	defer lookupCancel()
	releaseImage, err := r.ReleaseProvider.Lookup(lookupCtx, hostedControlPlane.Spec.ReleaseImage)
	if err != nil {
		return fmt.Errorf("failed to look up release image metadata: %w", err)
	}
	componentVersions, err := releaseImage.ComponentVersions()
	if err != nil {
		return fmt.Errorf("invalid component versions found in release info: %w", err)
	}
	r.Log.Info("Found release info for image", "releaseImage", hostedControlPlane.Spec.ReleaseImage, "info", releaseImage, "componentImages", len(releaseImage.ComponentImages()), "componentVersions", componentVersions)

	// During an upgrade, if there's an old bootstrapper pod referring to the old
	// image, delete the pod to make way for the new one to be rendered. This is
	// a hack to avoid the refactoring of moving this pod into the hosted cluster
	// config operator.
	if hostedControlPlane.Spec.ReleaseImage != hostedControlPlane.Status.ReleaseImage {
		var bootstrapPod corev1.Pod
		err := r.Client.Get(ctx, types.NamespacedName{Namespace: hostedControlPlane.Namespace, Name: "manifests-bootstrapper"}, &bootstrapPod)
		if err != nil {
			if !apierrors.IsNotFound(err) {
				return fmt.Errorf("failed to get manifests bootstrapper pod: %w", err)
			}
		} else {
			currentImage := bootstrapPod.Spec.Containers[0].Image
			latestImage, latestImageFound := releaseImage.ComponentImages()["cli"]
			if latestImageFound && currentImage != latestImage {
				err := r.Client.Delete(ctx, &bootstrapPod)
				if err != nil {
					return fmt.Errorf("failed to delete manifests bootstrapper pod: %w", err)
				}
				r.Log.Info("deleted manifests bootstrapper pod as part of an image rollout", "pod", bootstrapPod.Name, "from", currentImage, "to", latestImage)
			}
		}
	}

	r.Log.Info("Reconciling infrastructure services")
	if err := r.reconcileInfrastructure(ctx, hostedControlPlane); err != nil {
		return fmt.Errorf("failed to ensure infrastructure: %w", err)
	}
	// Block here until infra status reports readiness
	// TODO(dmace): This seems a bit heavy handed vs. making more granular bits no-op if
	// they don't have the specific required inputs
	infraStatus, err := r.reconcileInfrastructureStatus(ctx, hostedControlPlane)
	if err != nil {
		return fmt.Errorf("failed to look up infra status: %w", err)
	}
	if !infraStatus.IsReady() {
		r.Log.Info("Waiting for infrastructure to be ready before proceeding")
		return nil
	}

	// Reconcile PKI
	if hostedControlPlane.Spec.Etcd.ManagementType == hyperv1.Managed {
		r.Log.Info("Reconciling PKI")
		if err := r.reconcilePKI(ctx, hostedControlPlane, infraStatus); err != nil {
			return fmt.Errorf("failed to reconcile PKI: %w", err)
		}
	}

	// Reconcile Cloud Provider Config
	r.Log.Info("Reconciling cloud provider config")
	if err := r.reconcileCloudProviderConfig(ctx, hostedControlPlane); err != nil {
		return fmt.Errorf("failed to reconcile cloud provider config: %w", err)
	}

	// Reconcile OIDC Route
	for _, service := range hostedControlPlane.Spec.Services {
		if service.Service != hyperv1.OIDC {
			continue
		}
		switch service.Type {
		case hyperv1.Route:
			r.Log.Info("Reconciling OIDC Route servicetype resources")
			if err := r.reconcileOIDCRouteResources(ctx, hostedControlPlane); err != nil {
				return fmt.Errorf("failed to reconcile OIDC route: %w", err)
			}
		case hyperv1.None:
			r.Log.Info("OIDC Route is disabled")
		}
	}

	// Reconcile etcd
	r.Log.Info("Reconciling Etcd")
	if err := r.reconcileEtcd(ctx, hostedControlPlane, releaseImage); err != nil {
		return fmt.Errorf("failed to reconcile etcd: %w", err)
	}

	// Reconcile VPN
	r.Log.Info("Reconciling VPN")
	if err := r.reconcileVPN(ctx, hostedControlPlane, releaseImage, infraStatus.VPNHost, infraStatus.VPNPort); err != nil {
		return fmt.Errorf("failed to reconcile vpn: %w", err)
	}

	// Reconcile Konnectivity
	r.Log.Info("Reconciling Konnectivity")
	if err := r.reconcileKonnectivity(ctx, hostedControlPlane, releaseImage, infraStatus); err != nil {
		return fmt.Errorf("failed to reconcile konnectivity: %w", err)
	}

	// Reconcile kube apiserver
	r.Log.Info("Reconciling Kube API Server")
	if err := r.reconcileKubeAPIServer(ctx, hostedControlPlane, releaseImage, infraStatus.OAuthHost, infraStatus.OAuthPort); err != nil {
		return fmt.Errorf("failed to reconcile kube apiserver: %w", err)
	}

	// Reconcile kube controller manager
	r.Log.Info("Reconciling Kube Controller Manager")
	if err := r.reconcileKubeControllerManager(ctx, hostedControlPlane, releaseImage); err != nil {
		return fmt.Errorf("failed to reconcile kube controller manager: %w", err)
	}

	// Reconcile kube scheduler
	r.Log.Info("Reconciling Kube Scheduler")
	if err := r.reconcileKubeScheduler(ctx, hostedControlPlane, releaseImage); err != nil {
		return fmt.Errorf("failed to reconcile kube controller manager: %w", err)
	}

	// Reconcile openshift apiserver
	r.Log.Info("Reconciling OpenShift API Server")
	if err := r.reconcileOpenShiftAPIServer(ctx, hostedControlPlane, releaseImage, infraStatus.OpenShiftAPIHost); err != nil {
		return fmt.Errorf("failed to reconcile openshift apiserver: %w", err)
	}

	// Reconcile openshift oauth apiserver
	r.Log.Info("Reconciling OpenShift OAuth API Server")
	if err := r.reconcileOpenShiftOAuthAPIServer(ctx, hostedControlPlane, releaseImage, infraStatus.OauthAPIServerHost); err != nil {
		return fmt.Errorf("failed to reconcile openshift oauth apiserver: %w", err)
	}

	// Install the control plane into the infrastructure
	r.Log.Info("Reconciling hosted control plane")
	if err := r.ensureControlPlane(ctx, hostedControlPlane, infraStatus, releaseImage); err != nil {
		return fmt.Errorf("failed to ensure control plane: %w", err)
	}
	return nil
}

func (r *HostedControlPlaneReconciler) delete(ctx context.Context, hcp *hyperv1.HostedControlPlane) error {
	releaseImage, err := r.ReleaseProvider.Lookup(ctx, hcp.Spec.ReleaseImage)
	if err != nil {
		return fmt.Errorf("failed to look up release info: %w", err)
	}
	manifests, err := r.generateControlPlaneManifests(ctx, hcp, InfrastructureStatus{}, releaseImage)
	if err != nil {
		return nil
	}
	if err := deleteManifests(ctx, r, r.Log, hcp.GetNamespace(), manifests); err != nil {
		return err
	}
	return nil
}

func servicePublishingStrategyByType(hcp *hyperv1.HostedControlPlane, svcType hyperv1.ServiceType) *hyperv1.ServicePublishingStrategy {
	for _, mapping := range hcp.Spec.Services {
		if mapping.Service == svcType {
			return &mapping.ServicePublishingStrategy
		}
	}
	return nil
}

func (r *HostedControlPlaneReconciler) reconcileAPIServerService(ctx context.Context, hcp *hyperv1.HostedControlPlane) error {
	serviceStrategy := servicePublishingStrategyByType(hcp, hyperv1.APIServer)
	if serviceStrategy == nil {
		return fmt.Errorf("APIServer service strategy not specified")
	}
	p := kas.NewKubeAPIServerServiceParams(hcp)
	if _, ok := hcp.Annotations[hyperv1.SecurePortOverrideAnnotation]; ok {
		portNumber, err := strconv.ParseInt(hcp.Annotations[hyperv1.SecurePortOverrideAnnotation], 10, 32)
		if err == nil {
			p.APIServerPort = int(portNumber)
		}
	}
	apiServerService := manifests.KubeAPIServerService(hcp.Namespace)
	if _, err := controllerutil.CreateOrUpdate(ctx, r.Client, apiServerService, func() error {
		return kas.ReconcileService(apiServerService, serviceStrategy, p.OwnerReference, p.APIServerPort)
	}); err != nil {
		return fmt.Errorf("failed to reconcile API server service: %w", err)
	}
	return nil
}

func (r *HostedControlPlaneReconciler) reconcileVPNServerService(ctx context.Context, hcp *hyperv1.HostedControlPlane) error {
	serviceStrategy := servicePublishingStrategyByType(hcp, hyperv1.VPN)
	if serviceStrategy == nil {
		return fmt.Errorf("VPN service strategy not specified")
	}
	p := vpn.NewVPNServiceParams(hcp)
	vpnServerService := manifests.VPNServerService(hcp.Namespace)
	if _, err := controllerutil.CreateOrUpdate(ctx, r.Client, vpnServerService, func() error {
		return vpn.ReconcileService(vpnServerService, p.OwnerRef, serviceStrategy)
	}); err != nil {
		return fmt.Errorf("failed to reconcile VPN service: %w", err)
	}
	return nil
}

func (r *HostedControlPlaneReconciler) reconcileKonnectivityServerService(ctx context.Context, hcp *hyperv1.HostedControlPlane) error {
	p := konnectivity.NewKonnectivityServiceParams(hcp)
	serviceStrategy := servicePublishingStrategyByType(hcp, hyperv1.Konnectivity)
	if serviceStrategy == nil {
		return fmt.Errorf("Konnectivity service strategy not specified")
	}
	konnectivityServerService := manifests.KonnectivityServerService(hcp.Namespace)
	if _, err := controllerutil.CreateOrUpdate(ctx, r.Client, konnectivityServerService, func() error {
		return konnectivity.ReconcileServerService(konnectivityServerService, p.OwnerRef, serviceStrategy)
	}); err != nil {
		return fmt.Errorf("failed to reconcile Konnectivity service: %w", err)
	}
	return nil
}

func (r *HostedControlPlaneReconciler) reconcileOAuthServerService(ctx context.Context, hcp *hyperv1.HostedControlPlane) error {
	serviceStrategy := servicePublishingStrategyByType(hcp, hyperv1.OAuthServer)
	if serviceStrategy == nil {
		return fmt.Errorf("VPN service strategy not specified")
	}
	p := oauth.NewOAuthServiceParams(hcp)
	oauthServerService := manifests.OauthServerService(hcp.Namespace)
	if _, err := controllerutil.CreateOrUpdate(ctx, r.Client, oauthServerService, func() error {
		return oauth.ReconcileService(oauthServerService, p.OwnerRef, serviceStrategy)
	}); err != nil {
		return fmt.Errorf("failed to reconcile OAuth service: %w", err)
	}
	if serviceStrategy.Type != hyperv1.Route {
		return nil
	}
	oauthRoute := manifests.OauthServerRoute(hcp.Namespace)
	if _, err := controllerutil.CreateOrUpdate(ctx, r.Client, oauthRoute, func() error {
		return oauth.ReconcileRoute(oauthRoute, p.OwnerRef)
	}); err != nil {
		return fmt.Errorf("failed to reconcile OAuth route: %w", err)
	}
	return nil
}

func (r *HostedControlPlaneReconciler) reconcileOpenshiftAPIServerService(ctx context.Context, hcp *hyperv1.HostedControlPlane) error {
	svc := manifests.OpenshiftAPIServerService(hcp.Namespace)
	p := oapi.NewOpenShiftAPIServerServiceParams(hcp)
	if _, err := controllerutil.CreateOrUpdate(ctx, r.Client, svc, func() error {
		return oapi.ReconcileOpenShiftAPIService(svc, p.OwnerRef)
	}); err != nil {
		return fmt.Errorf("failed to reconcile OpenShift API server service: %w", err)
	}
	return nil
}

func (r *HostedControlPlaneReconciler) reconcileOAuthAPIServerService(ctx context.Context, hcp *hyperv1.HostedControlPlane) error {
	svc := manifests.OauthAPIServerService(hcp.Namespace)
	p := oapi.NewOpenShiftAPIServerServiceParams(hcp)
	if _, err := controllerutil.CreateOrUpdate(ctx, r.Client, svc, func() error {
		return oapi.ReconcileOAuthAPIService(svc, p.OwnerRef)
	}); err != nil {
		return fmt.Errorf("failed to reconcile OAuth API server service: %w", err)
	}
	return nil
}

func (r *HostedControlPlaneReconciler) reconcileOLMPackageServerService(ctx context.Context, hcp *hyperv1.HostedControlPlane) error {
	svc := manifests.OLMPackageServerService(hcp.Namespace)
	p := oapi.NewOpenShiftAPIServerServiceParams(hcp)
	_, err := controllerutil.CreateOrUpdate(ctx, r.Client, svc, func() error {
		return oapi.ReconcileOLMPackageServerService(svc, p.OwnerRef)
	})
	if err != nil {
		return err
	}
	return nil
}

func (r *HostedControlPlaneReconciler) reconcileInfrastructure(ctx context.Context, hcp *hyperv1.HostedControlPlane) error {
	// Ensure that we can run privileged pods
	if err := ensureVPNSCC(r, hcp, hcp.Namespace); err != nil {
		return fmt.Errorf("failed to ensure privileged SCC for the new namespace: %w", err)
	}
	if hcp.Spec.Services == nil {
		return fmt.Errorf("service publishing strategy undefined")
	}
	if err := r.reconcileAPIServerService(ctx, hcp); err != nil {
		return fmt.Errorf("failed to reconcile API server service: %w", err)
	}
	if err := r.reconcileVPNServerService(ctx, hcp); err != nil {
		return fmt.Errorf("failed to reconcile VPN server service: %w", err)
	}
	if err := r.reconcileKonnectivityServerService(ctx, hcp); err != nil {
		return fmt.Errorf("failed to reconcile Konnectivity servier service: %w", err)
	}
	if err := r.reconcileOAuthServerService(ctx, hcp); err != nil {
		return fmt.Errorf("failed to reconcile OAuth server service: %w", err)
	}
	if err := r.reconcileOpenshiftAPIServerService(ctx, hcp); err != nil {
		return fmt.Errorf("failed to reconcile OpenShift api service: %w", err)
	}
	if err := r.reconcileOAuthAPIServerService(ctx, hcp); err != nil {
		return fmt.Errorf("failed to reconcile OpenShift OAuth api service: %w", err)
	}
	if err := r.reconcileOLMPackageServerService(ctx, hcp); err != nil {
		return fmt.Errorf("failed to reconcile OLM PackageServer service: %w", err)
	}

	return nil
}

func (r *HostedControlPlaneReconciler) reconcileInfrastructureStatus(ctx context.Context, hcp *hyperv1.HostedControlPlane) (InfrastructureStatus, error) {
	var infraStatus InfrastructureStatus
	var err error
	if infraStatus.APIHost, infraStatus.APIPort, err = r.reconcileAPIServerServiceStatus(ctx, hcp); err != nil {
		return infraStatus, err
	}
	if infraStatus.VPNHost, infraStatus.VPNPort, err = r.reconcileVPNServerServiceStatus(ctx, hcp); err != nil {
		return infraStatus, err
	}
	if infraStatus.KonnectivityHost, infraStatus.KonnectivityPort, err = r.reconcileKonnectivityServiceStatus(ctx, hcp); err != nil {
		return infraStatus, err
	}
	if infraStatus.OAuthHost, infraStatus.OAuthPort, err = r.reconcileOAuthServiceStatus(ctx, hcp); err != nil {
		return infraStatus, err
	}
	if infraStatus.OpenShiftAPIHost, err = r.reconcileOpenShiftAPIServerServiceStatus(ctx, hcp); err != nil {
		return infraStatus, err
	}
	if infraStatus.OauthAPIServerHost, err = r.reconcileOAuthAPIServerServiceStatus(ctx, hcp); err != nil {
		return infraStatus, err
	}
	if infraStatus.PackageServerAPIAddress, err = r.reconcileOLMPackageServerServiceStatus(ctx, hcp); err != nil {
		return infraStatus, err
	}

	return infraStatus, nil
}

func (r *HostedControlPlaneReconciler) reconcileAPIServerServiceStatus(ctx context.Context, hcp *hyperv1.HostedControlPlane) (host string, port int32, err error) {
	serviceStrategy := servicePublishingStrategyByType(hcp, hyperv1.APIServer)
	if serviceStrategy == nil {
		err = fmt.Errorf("APIServer service strategy not specified")
		return
	}
	svc := manifests.KubeAPIServerService(hcp.Namespace)
	if err = r.Get(ctx, client.ObjectKeyFromObject(svc), svc); err != nil {
		if apierrors.IsNotFound(err) {
			err = nil
			return
		}
		err = fmt.Errorf("failed to get kube apiserver service: %w", err)
		return
	}
	p := kas.NewKubeAPIServerServiceParams(hcp)
	return kas.ReconcileServiceStatus(svc, serviceStrategy, p.APIServerPort)
}

func (r *HostedControlPlaneReconciler) reconcileVPNServerServiceStatus(ctx context.Context, hcp *hyperv1.HostedControlPlane) (host string, port int32, err error) {
	serviceStrategy := servicePublishingStrategyByType(hcp, hyperv1.VPN)
	if serviceStrategy == nil {
		err = fmt.Errorf("VPN service strategy not specified")
		return
	}
	svc := manifests.VPNServerService(hcp.Namespace)
	if err = r.Get(ctx, client.ObjectKeyFromObject(svc), svc); err != nil {
		if apierrors.IsNotFound(err) {
			err = nil
			return
		}
		err = fmt.Errorf("failed to get vpn service: %w", err)
		return
	}
	return vpn.ReconcileServiceStatus(svc, serviceStrategy)
}

func (r *HostedControlPlaneReconciler) reconcileKonnectivityServiceStatus(ctx context.Context, hcp *hyperv1.HostedControlPlane) (host string, port int32, err error) {
	serviceStrategy := servicePublishingStrategyByType(hcp, hyperv1.Konnectivity)
	if serviceStrategy == nil {
		err = fmt.Errorf("Konnectivity service strategy not specified")
		return
	}
	svc := manifests.KonnectivityServerService(hcp.Namespace)
	if err = r.Get(ctx, client.ObjectKeyFromObject(svc), svc); err != nil {
		if apierrors.IsNotFound(err) {
			err = nil
			return
		}
		err = fmt.Errorf("failed to get konnectivity service: %w", err)
		return
	}
	return konnectivity.ReconcileServerServiceStatus(svc, serviceStrategy)
}

func (r *HostedControlPlaneReconciler) reconcileOAuthServiceStatus(ctx context.Context, hcp *hyperv1.HostedControlPlane) (host string, port int32, err error) {
	serviceStrategy := servicePublishingStrategyByType(hcp, hyperv1.OAuthServer)
	if serviceStrategy == nil {
		err = fmt.Errorf("OAuth strategy not specified")
		return
	}
	var route *routev1.Route
	svc := manifests.OauthServerService(hcp.Namespace)
	if err = r.Get(ctx, client.ObjectKeyFromObject(svc), svc); err != nil {
		if apierrors.IsNotFound(err) {
			err = nil
			return
		}
		err = fmt.Errorf("failed to get oauth service: %w", err)
		return
	}
	if serviceStrategy.Type == hyperv1.Route {
		route = manifests.OauthServerRoute(hcp.Namespace)
		if err = r.Get(ctx, client.ObjectKeyFromObject(route), route); err != nil {
			if apierrors.IsNotFound(err) {
				err = nil
				return
			}
			err = fmt.Errorf("failed to get oauth route: %w", err)
			return
		}
	}
	return oauth.ReconcileServiceStatus(svc, route, serviceStrategy)
}

func (r *HostedControlPlaneReconciler) reconcileOpenShiftAPIServerServiceStatus(ctx context.Context, hcp *hyperv1.HostedControlPlane) (string, error) {
	svc := manifests.OpenshiftAPIServerService(hcp.Namespace)
	return r.reconcileClusterIPServiceStatus(ctx, svc)
}

func (r *HostedControlPlaneReconciler) reconcileOAuthAPIServerServiceStatus(ctx context.Context, hcp *hyperv1.HostedControlPlane) (string, error) {
	svc := manifests.OauthAPIServerService(hcp.Namespace)
	return r.reconcileClusterIPServiceStatus(ctx, svc)
}

func (r *HostedControlPlaneReconciler) reconcileOLMPackageServerServiceStatus(ctx context.Context, hcp *hyperv1.HostedControlPlane) (string, error) {
	svc := manifests.OLMPackageServerService(hcp.Namespace)
	return r.reconcileClusterIPServiceStatus(ctx, svc)
}

func (r *HostedControlPlaneReconciler) reconcileClusterIPServiceStatus(ctx context.Context, svc *corev1.Service) (string, error) {
	if err := r.Get(ctx, client.ObjectKeyFromObject(svc), svc); err != nil {
		if apierrors.IsNotFound(err) {
			return "", nil
		}
		return "", fmt.Errorf("failed to get cluster ip service %s/%s: %w", svc.Namespace, svc.Name, err)
	}
	return svc.Spec.ClusterIP, nil
}

func (r *HostedControlPlaneReconciler) ensureControlPlane(ctx context.Context, hcp *hyperv1.HostedControlPlane, infraStatus InfrastructureStatus, releaseImage *releaseinfo.ReleaseImage) error {
	r.Log.Info("ensuring control plane for cluster", "cluster", hcp.Name)

	targetNamespace := hcp.GetNamespace()

	// Create the configmap with the pull secret for the guest cluster
	pullSecret := common.PullSecret(targetNamespace)
	if err := r.Client.Get(ctx, client.ObjectKeyFromObject(pullSecret), pullSecret); err != nil {
		return fmt.Errorf("failed to get pull secret %s: %w", pullSecret.Name, err)
	}
	pullSecretData, hasPullSecretData := pullSecret.Data[".dockerconfigjson"]
	if !hasPullSecretData {
		return fmt.Errorf("pull secret %s is missing the .dockerconfigjson key", pullSecret.Data)
	}
	targetPullSecret, err := generateTargetPullSecret(r.Scheme(), pullSecretData, targetNamespace)
	if err != nil {
		return fmt.Errorf("failed to create pull secret manifest for target cluster: %w", err)
	}
	if err := r.Create(ctx, targetPullSecret); err != nil && !apierrors.IsAlreadyExists(err) {
		return fmt.Errorf("failed to generate targetPullSecret: %v", err)
	}

	if hcp.Spec.Platform.AWS != nil {
		for _, role := range hcp.Spec.Platform.AWS.Roles {
			targetCredentialsSecret, err := generateTargetCredentialsSecret(r.Scheme(), role, targetNamespace)
			if err != nil {
				return fmt.Errorf("failed to create credentials secret manifest for target cluster: %w", err)
			}
			if err := r.Create(ctx, targetCredentialsSecret); err != nil && !apierrors.IsAlreadyExists(err) {
				return fmt.Errorf("failed to generate roleSecret: %v", err)
			}
		}
	}

	manifests, err := r.generateControlPlaneManifests(ctx, hcp, infraStatus, releaseImage)
	if err != nil {
		return err
	}

	// Create oauth branding manifest because it cannot be applied
	manifestBytes := manifests[oauthBrandingManifest]
	manifestObj := &unstructured.Unstructured{}
	if err := yaml.NewYAMLOrJSONDecoder(strings.NewReader(string(manifestBytes)), 100).Decode(manifestObj); err != nil {
		return fmt.Errorf("failed to decode manifest %s: %w", oauthBrandingManifest, err)
	}
	manifestObj.SetNamespace(targetNamespace)
	if err = r.Create(context.TODO(), manifestObj); err != nil {
		if !apierrors.IsAlreadyExists(err) {
			return fmt.Errorf("failed to apply manifest %s: %w", oauthBrandingManifest, err)
		}
	}

	if err := applyManifests(ctx, r, r.Log, targetNamespace, manifests); err != nil {
		return err
	}
	r.Log.Info("successfully applied all manifests")

	kubeadminPassword, err := generateKubeadminPassword()
	if err != nil {
		return fmt.Errorf("failed to generate kubeadmin password: %w", err)
	}

	kubeadminPasswordTargetSecret, err := generateKubeadminPasswordTargetSecret(r.Scheme(), kubeadminPassword, targetNamespace)
	if err != nil {
		return fmt.Errorf("failed to create kubeadmin secret manifest for target cluster: %w", err)
	}
	kubeadminPasswordTargetSecret.OwnerReferences = ensureHCPOwnerRef(hcp, kubeadminPasswordTargetSecret.OwnerReferences)
	if err := r.Create(ctx, kubeadminPasswordTargetSecret); err != nil && !apierrors.IsAlreadyExists(err) {
		return fmt.Errorf("failed to generate kubeadminPasswordTargetSecret: %w", err)
	}

	kubeadminPasswordSecret := generateKubeadminPasswordSecret(targetNamespace, kubeadminPassword)
	kubeadminPasswordSecret.OwnerReferences = ensureHCPOwnerRef(hcp, kubeadminPasswordSecret.OwnerReferences)
	if err := r.Create(ctx, kubeadminPasswordSecret); err != nil && !apierrors.IsAlreadyExists(err) {
		return fmt.Errorf("failed to generate kubeadminPasswordSecret: %w", err)
	}

	baseDomain, err := clusterBaseDomain(r.Client, ctx, hcp)
	if err != nil {
		return fmt.Errorf("couldn't determine cluster base domain  name: %w", err)
	}
	r.Log.Info(fmt.Sprintf("Cluster API URL: %s", fmt.Sprintf("https://%s:%d", infraStatus.APIHost, infraStatus.APIPort)))
	r.Log.Info(fmt.Sprintf("Kubeconfig is available in secret admin-kubeconfig in the %s namespace", hcp.GetNamespace()))
	r.Log.Info(fmt.Sprintf("Console URL:  %s", fmt.Sprintf("https://console-openshift-console.%s", fmt.Sprintf("apps.%s", baseDomain))))
	r.Log.Info(fmt.Sprintf("kubeadmin password is available in secret %q in the %s namespace", "kubeadmin-password", targetNamespace))

	return nil
}

func (r *HostedControlPlaneReconciler) reconcilePKI(ctx context.Context, hcp *hyperv1.HostedControlPlane, infraStatus InfrastructureStatus) error {
	p := pki.NewPKIParams(hcp, infraStatus.APIHost, infraStatus.OAuthHost, infraStatus.VPNHost, infraStatus.KonnectivityHost)

	// Root CA
	rootCASecret := manifests.RootCASecret(hcp.Namespace)
	if _, err := controllerutil.CreateOrUpdate(ctx, r, rootCASecret, func() error {
		return p.ReconcileRootCA(rootCASecret)
	}); err != nil {
		return fmt.Errorf("failed to reconcile root CA: %w", err)
	}
	// Signer CA
	signerCASecret := manifests.ClusterSignerCASecret(hcp.Namespace)
	if _, err := controllerutil.CreateOrUpdate(ctx, r, signerCASecret, func() error {
		return p.ReconcileClusterSignerCA(signerCASecret)
	}); err != nil {
		return fmt.Errorf("failed to reconcile signer CA: %w", err)
	}
	// Combined CA
	combinedCA := manifests.CombinedCAConfigMap(hcp.Namespace)
	if _, err := controllerutil.CreateOrUpdate(ctx, r, combinedCA, func() error {
		return p.ReconcileCombinedCA(combinedCA, rootCASecret, signerCASecret)
	}); err != nil {
		return fmt.Errorf("failed to reconcile combined CA: %w", err)
	}

	// Etcd client secret
	etcdClientSecret := manifests.EtcdClientSecret(hcp.Namespace)
	if _, err := controllerutil.CreateOrUpdate(ctx, r, etcdClientSecret, func() error {
		return p.ReconcileEtcdClientSecret(etcdClientSecret, rootCASecret)
	}); err != nil {
		return fmt.Errorf("failed to reconcile etcd client secret: %w", err)
	}

	// Etcd server secret
	etcdServerSecret := manifests.EtcdServerSecret(hcp.Namespace)
	if _, err := controllerutil.CreateOrUpdate(ctx, r, etcdServerSecret, func() error {
		return p.ReconcileEtcdServerSecret(etcdServerSecret, rootCASecret)
	}); err != nil {
		return fmt.Errorf("failed to reconcile etcd server secret: %w", err)
	}

	// Etcd peer secret
	etcdPeerSecret := manifests.EtcdPeerSecret(hcp.Namespace)
	if _, err := controllerutil.CreateOrUpdate(ctx, r, etcdPeerSecret, func() error {
		return p.ReconcileEtcdPeerSecret(etcdPeerSecret, rootCASecret)
	}); err != nil {
		return fmt.Errorf("failed to reconcile etcd peer secret: %w", err)
	}

	// VPN CA
	vpnCASecret := manifests.VPNSignerCASecret(hcp.Namespace)
	if _, err := controllerutil.CreateOrUpdate(ctx, r, vpnCASecret, func() error {
		return p.ReconcileVPNSignerCA(vpnCASecret)
	}); err != nil {
		return fmt.Errorf("failed to reconcile vpn CA: %w", err)
	}
	// VPN server cert
	vpnServerCert := manifests.VPNServerCertSecret(hcp.Namespace)
	if _, err := controllerutil.CreateOrUpdate(ctx, r, vpnServerCert, func() error {
		return p.ReconcileVPNServerCertSecret(vpnServerCert, vpnCASecret)
	}); err != nil {
		return fmt.Errorf("failed to reconcile vpn server cert: %w", err)
	}
	// VPN KAS client cert
	vpnKASClientCert := manifests.VPNKubeAPIServerClientSecret(hcp.Namespace)
	if _, err := controllerutil.CreateOrUpdate(ctx, r, vpnKASClientCert, func() error {
		return p.ReconcileVPNKubeAPIServerClientSecret(vpnKASClientCert, vpnCASecret)
	}); err != nil {
		return fmt.Errorf("failed to reconcile vpn kas client cert: %w", err)
	}
	// VPN worker client cert
	vpnWorkerClientCert := manifests.VPNWorkerClientSecret(hcp.Namespace)
	if _, err := controllerutil.CreateOrUpdate(ctx, r, vpnWorkerClientCert, func() error {
		return p.ReconcileVPNWorkerClientSecret(vpnWorkerClientCert, vpnCASecret)
	}); err != nil {
		return fmt.Errorf("failed to reconcile vpn worker client secret: %w", err)
	}

	// KAS server secret
	kasServerSecret := manifests.KASServerCertSecret(hcp.Namespace)
	if _, err := controllerutil.CreateOrUpdate(ctx, r, kasServerSecret, func() error {
		return p.ReconcileKASServerCertSecret(kasServerSecret, rootCASecret)
	}); err != nil {
		return fmt.Errorf("failed to reconcile kas server secret: %w", err)
	}

	// KAS kubelet client secret
	kasKubeletClientSecret := manifests.KASKubeletClientCertSecret(hcp.Namespace)
	if _, err := controllerutil.CreateOrUpdate(ctx, r, kasKubeletClientSecret, func() error {
		return p.ReconcileKASKubeletClientCertSecret(kasKubeletClientSecret, rootCASecret)
	}); err != nil {
		return fmt.Errorf("failed to reconcile kas kubelet client secret: %w", err)
	}

	// KAS aggregator cert secret
	kasAggregatorCertSecret := manifests.KASAggregatorCertSecret(hcp.Namespace)
	if _, err := controllerutil.CreateOrUpdate(ctx, r, kasAggregatorCertSecret, func() error {
		return p.ReconcileKASAggregatorCertSecret(kasAggregatorCertSecret, rootCASecret)
	}); err != nil {
		return fmt.Errorf("failed to reconcile kas aggregator secret: %w", err)
	}

	// KAS admin client cert secret
	kasAdminClientCertSecret := manifests.KASAdminClientCertSecret(hcp.Namespace)
	if _, err := controllerutil.CreateOrUpdate(ctx, r, kasAdminClientCertSecret, func() error {
		return p.ReconcileKASAdminClientCertSecret(kasAdminClientCertSecret, rootCASecret)
	}); err != nil {
		return fmt.Errorf("failed to reconcile kas admin client secret: %w", err)
	}

	// KAS bootstrap client cert secret
	kasBootstrapClientCertSecret := manifests.KASMachineBootstrapClientCertSecret(hcp.Namespace)
	if _, err := controllerutil.CreateOrUpdate(ctx, r, kasBootstrapClientCertSecret, func() error {
		return p.ReconcileKASMachineBootstrapClientCertSecret(kasBootstrapClientCertSecret, signerCASecret)
	}); err != nil {
		return fmt.Errorf("failed to reconcile kas bootstrap client secret: %w", err)
	}

	// Service account signing key secret
	serviceAccountSigningKeySecret := manifests.ServiceAccountSigningKeySecret(hcp.Namespace)
	var signingKeySecret *corev1.Secret
	if len(hcp.Spec.SigningKey.Name) > 0 {
		signingKeySecret = &corev1.Secret{}
		if err := r.Client.Get(ctx, client.ObjectKey{Namespace: hcp.GetNamespace(), Name: hcp.Spec.SigningKey.Name}, signingKeySecret); err != nil {
			return fmt.Errorf("failed to get signing key %s: %w", hcp.Spec.SigningKey.Name, err)
		}
	}
	if _, err := controllerutil.CreateOrUpdate(ctx, r, serviceAccountSigningKeySecret, func() error {
		return p.ReconcileServiceAccountSigningKeySecret(serviceAccountSigningKeySecret, signingKeySecret)
	}); err != nil {
		return fmt.Errorf("failed to reconcile api server service account key secret: %w", err)
	}

	// OpenShift APIServer
	openshiftAPIServerCertSecret := manifests.OpenShiftAPIServerCertSecret(hcp.Namespace)
	if _, err := controllerutil.CreateOrUpdate(ctx, r, openshiftAPIServerCertSecret, func() error {
		return p.ReconcileOpenShiftAPIServerCertSecret(openshiftAPIServerCertSecret, rootCASecret)
	}); err != nil {
		return fmt.Errorf("failed to reconcile kas admin client secret: %w", err)
	}

	// OpenShift OAuth APIServer
	openshiftOAuthAPIServerCertSecret := manifests.OpenShiftOAuthAPIServerCertSecret(hcp.Namespace)
	if _, err := controllerutil.CreateOrUpdate(ctx, r, openshiftOAuthAPIServerCertSecret, func() error {
		return p.ReconcileOpenShiftOAuthAPIServerCertSecret(openshiftOAuthAPIServerCertSecret, rootCASecret)
	}); err != nil {
		return fmt.Errorf("failed to reconcile openshift oauth apiserver cert: %w", err)
	}

	// OpenShift ControllerManager Cert
	openshiftControllerManagerCertSecret := manifests.OpenShiftControllerManagerCertSecret(hcp.Namespace)
	if _, err := controllerutil.CreateOrUpdate(ctx, r, openshiftControllerManagerCertSecret, func() error {
		return p.ReconcileOpenShiftControllerManagerCertSecret(openshiftControllerManagerCertSecret, rootCASecret)
	}); err != nil {
		return fmt.Errorf("failed to reconcile openshift controller manager cert: %w", err)
	}

	// Konnectivity Server Cert
	konnectivityServerSecret := manifests.KonnectivityServerSecret(hcp.Namespace)
	if _, err := controllerutil.CreateOrUpdate(ctx, r, konnectivityServerSecret, func() error {
		return p.ReconcileKonnectivityServerSecret(konnectivityServerSecret, rootCASecret)
	}); err != nil {
		return fmt.Errorf("failed to reconcile konnectivity server cert: %w", err)
	}

	// Konnectivity Cluster Cert
	konnectivityClusterSecret := manifests.KonnectivityClusterSecret(hcp.Namespace)
	if _, err := controllerutil.CreateOrUpdate(ctx, r, konnectivityClusterSecret, func() error {
		return p.ReconcileKonnectivityClusterSecret(konnectivityClusterSecret, rootCASecret)
	}); err != nil {
		return fmt.Errorf("failed to reconcile konnectivity cluster cert: %w", err)
	}

	// Konnectivity Client Cert
	konnectivityClientSecret := manifests.KonnectivityClientSecret(hcp.Namespace)
	if _, err := controllerutil.CreateOrUpdate(ctx, r, konnectivityClientSecret, func() error {
		return p.ReconcileKonnectivityClientSecret(konnectivityClientSecret, rootCASecret)
	}); err != nil {
		return fmt.Errorf("failed to reconcile konnectivity client cert: %w", err)
	}

	// Konnectivity Agent Cert
	konnectivityAgentSecret := manifests.KonnectivityAgentSecret(hcp.Namespace)
	if _, err := controllerutil.CreateOrUpdate(ctx, r, konnectivityAgentSecret, func() error {
		return p.ReconcileKonnectivityAgentSecret(konnectivityAgentSecret, rootCASecret)
	}); err != nil {
		return fmt.Errorf("failed to reconcile konnectivity agent cert: %w", err)
	}

	// Konnectivity Worker Agent Cert
	konnectivityWorkerAgentSecret := manifests.KonnectivityWorkerAgentSecret(hcp.Namespace)
	if _, err := controllerutil.CreateOrUpdate(ctx, r, konnectivityWorkerAgentSecret, func() error {
		return p.ReconcileKonnectivityWorkerAgentSecret(konnectivityWorkerAgentSecret, rootCASecret)
	}); err != nil {
		return fmt.Errorf("failed to reconcile konnectivity worker agent cert: %w", err)
	}

	// Ingress Cert
	ingressCert := manifests.IngressCert(hcp.Namespace)
	if _, err := controllerutil.CreateOrUpdate(ctx, r, ingressCert, func() error {
		return p.ReconcileIngressCert(ingressCert, rootCASecret)
	}); err != nil {
		return fmt.Errorf("failed to reconcile ingress cert secret: %w", err)
	}

	// MCS Cert
	machineConfigServerCert := manifests.MachineConfigServerCert(hcp.Namespace)
	if _, err := controllerutil.CreateOrUpdate(ctx, r, machineConfigServerCert, func() error {
		return p.ReconcileMachineConfigServerCert(machineConfigServerCert, rootCASecret)
	}); err != nil {
		return fmt.Errorf("failed to reconcile machine config server cert secret: %w", err)
	}

	// OLM PackageServer Cert
	packageServerCertSecret := manifests.OLMPackageServerCertSecret(hcp.Namespace)
	if _, err := controllerutil.CreateOrUpdate(ctx, r, packageServerCertSecret, func() error {
		return p.ReconcileOLMPackageServerCertSecret(packageServerCertSecret, rootCASecret)
	}); err != nil {
		return fmt.Errorf("failed to reconcile packageserver cert: %w", err)
	}

	return nil
}

func (r *HostedControlPlaneReconciler) reconcileCloudProviderConfig(ctx context.Context, hcp *hyperv1.HostedControlPlane) error {
	switch hcp.Spec.Platform.Type {
	case hyperv1.AWSPlatform:
		p := aws.NewAWSParams(hcp)
		awsProviderConfig := manifests.AWSProviderConfig(hcp.Namespace)
		if _, err := controllerutil.CreateOrUpdate(ctx, r, awsProviderConfig, func() error {
			return p.ReconcileCloudConfig(awsProviderConfig)
		}); err != nil {
			return fmt.Errorf("failed to reconcile aws provider config: %w", err)
		}
	}
	return nil
}

func (r *HostedControlPlaneReconciler) reconcileEtcd(ctx context.Context, hcp *hyperv1.HostedControlPlane, releaseImage *releaseinfo.ReleaseImage) error {
	switch hcp.Spec.Etcd.ManagementType {
	case hyperv1.Managed:
		p := etcd.NewEtcdParams(hcp, releaseImage.ComponentImages())

		// Etcd Operator ServiceAccount
		operatorServiceAccount := manifests.EtcdOperatorServiceAccount(hcp.Namespace)
		if _, err := controllerutil.CreateOrUpdate(ctx, r, operatorServiceAccount, func() error {
			return etcd.ReconcileOperatorServiceAccount(operatorServiceAccount, p.OwnerRef)
		}); err != nil {
			return fmt.Errorf("failed to reconcile etcd operator service account: %w", err)
		}

		// Etcd operator role
		operatorRole := manifests.EtcdOperatorRole(hcp.Namespace)
		if _, err := controllerutil.CreateOrUpdate(ctx, r, operatorRole, func() error {
			operatorRole.OwnerReferences = ensureHCPOwnerRef(hcp, operatorRole.OwnerReferences)
			return etcd.ReconcileOperatorRole(operatorRole, p.OwnerRef)
		}); err != nil {
			return fmt.Errorf("failed to reconcile etcd operator role: %w", err)
		}

		// Etcd operator rolebinding
		operatorRoleBinding := manifests.EtcdOperatorRoleBinding(hcp.Namespace)
		if _, err := controllerutil.CreateOrUpdate(ctx, r, operatorRoleBinding, func() error {
			operatorRoleBinding.OwnerReferences = ensureHCPOwnerRef(hcp, operatorRoleBinding.OwnerReferences)
			return etcd.ReconcileOperatorRoleBinding(operatorRoleBinding, p.OwnerRef)
		}); err != nil {
			return fmt.Errorf("failed to reconcile etcd operator role binding: %w", err)
		}

		// Etcd operator deployment
		operatorDeployment := manifests.EtcdOperatorDeployment(hcp.Namespace)
		if _, err := controllerutil.CreateOrUpdate(ctx, r, operatorDeployment, func() error {
			operatorDeployment.OwnerReferences = ensureHCPOwnerRef(hcp, operatorDeployment.OwnerReferences)
			return etcd.ReconcileOperatorDeployment(operatorDeployment, p.OwnerRef, p.OperatorDeploymentConfig, p.EtcdOperatorImage)
		}); err != nil {
			return fmt.Errorf("failed to reconcile etcd operator deployment: %w", err)
		}

		// Etcd cluster
		etcdCluster := manifests.EtcdCluster(hcp.Namespace)

		// The EtcdCluster can currently enter a permanently failed state, so when
		// that's detected, delete the EtcdCluster and start over.
		// TODO(dmace): Fix this in the etcd operator and delete this code
		shouldDeleteFailedEtcd := false
		for _, cond := range hcp.Status.Conditions {
			if cond.Type == string(hyperv1.EtcdAvailable) && cond.Status == metav1.ConditionFalse && cond.Reason == etcd.EtcdReasonFailed {
				shouldDeleteFailedEtcd = true
				break
			}
		}
		if shouldDeleteFailedEtcd {
			if err := r.Delete(ctx, etcdCluster); err != nil {
				if !apierrors.IsNotFound(err) {
					return fmt.Errorf("failed to delete etcd cluster: %w", err)
				}
			}
		}

		if _, err := controllerutil.CreateOrUpdate(ctx, r, etcdCluster, func() error {
			etcdCluster.OwnerReferences = ensureHCPOwnerRef(hcp, etcdCluster.OwnerReferences)
			return etcd.ReconcileCluster(etcdCluster, p.OwnerRef, p.EtcdDeploymentConfig, p.ClusterVersion, p.PVCClaim)
		}); err != nil {
			return fmt.Errorf("failed to reconcile etcd cluster: %w", err)
		}
	case hyperv1.Unmanaged:
		//reconcile client secret over
		if hcp.Spec.Etcd.Unmanaged == nil || len(hcp.Spec.Etcd.Unmanaged.TLS.Client.Name) == 0 || len(hcp.Spec.Etcd.Unmanaged.Endpoint) == 0 {
			return fmt.Errorf("etcd metadata not specified for unmanaged deployment")
		}
		r.Log.Info("Retrieving tls secret", "name", hcp.Spec.Etcd.Unmanaged.TLS.Client.Name)
		var src corev1.Secret
		if err := r.Client.Get(ctx, client.ObjectKey{Namespace: hcp.GetNamespace(), Name: hcp.Spec.Etcd.Unmanaged.TLS.Client.Name}, &src); err != nil {
			return fmt.Errorf("failed to get etcd client cert %s: %w", hcp.Spec.Etcd.Unmanaged.TLS.Client.Name, err)
		}
		if _, ok := src.Data["etcd-client.crt"]; !ok {
			return fmt.Errorf("etcd secret %s does not have client cert", hcp.Spec.Etcd.Unmanaged.TLS.Client.Name)
		}
		if _, ok := src.Data["etcd-client.key"]; !ok {
			return fmt.Errorf("etcd secret %s does not have client key", hcp.Spec.Etcd.Unmanaged.TLS.Client.Name)
		}
		if _, ok := src.Data["etcd-client-ca.crt"]; !ok {
			return fmt.Errorf("etcd secret %s does not have client ca", hcp.Spec.Etcd.Unmanaged.TLS.Client.Name)
		}
		kubeComponentEtcdClientSecret := manifests.EtcdClientSecret(hcp.GetNamespace())
		r.Log.Info("Reconciling openshift control plane etcd client tls secret", "name", kubeComponentEtcdClientSecret.Name)
		_, err := controllerutil.CreateOrUpdate(ctx, r.Client, kubeComponentEtcdClientSecret, func() error {
			if kubeComponentEtcdClientSecret.Data == nil {
				kubeComponentEtcdClientSecret.Data = map[string][]byte{}
			}
			kubeComponentEtcdClientSecret.Data = src.Data
			kubeComponentEtcdClientSecret.Type = corev1.SecretTypeOpaque
			return nil
		})
		if err != nil {
			return fmt.Errorf("failed reconciling kube component etcd client secret: %w", err)
		}
	default:
		return fmt.Errorf("unknown etcd management type %s", hcp.Spec.Etcd.ManagementType)
	}
	return nil
}

func (r *HostedControlPlaneReconciler) reconcileVPN(ctx context.Context, hcp *hyperv1.HostedControlPlane, releaseImage *releaseinfo.ReleaseImage, address string, port int32) error {
	r.Log.Info("Reconciling VPN")
	p := vpn.NewVPNParams(hcp, releaseImage.ComponentImages(), address, port)
	serviceAccount := manifests.VPNServiceAccount(hcp.Namespace)
	if _, err := controllerutil.CreateOrUpdate(ctx, r, serviceAccount, func() error {
		return vpn.ReconcileVPNServiceAccount(serviceAccount, p.OwnerRef)
	}); err != nil {
		return fmt.Errorf("failed to reconcile vpn service account: %w", err)
	}
	serverConfig := manifests.VPNServerConfig(hcp.Namespace)
	if _, err := controllerutil.CreateOrUpdate(ctx, r, serverConfig, func() error {
		return vpn.ReconcileVPNServerConfig(serverConfig, p.OwnerRef, config.ClusterCIDR(&p.Network), config.ServiceCIDR(&p.Network), p.MachineCIDR)
	}); err != nil {
		return fmt.Errorf("failed to reconcile vpn server config: %w", err)
	}
	serverClientConfig := manifests.VPNServerClientConfig(hcp.Namespace)
	if _, err := controllerutil.CreateOrUpdate(ctx, r, serverClientConfig, func() error {
		return vpn.ReconcileVPNServerClientConfig(serverClientConfig, p.OwnerRef, config.ClusterCIDR(&p.Network), config.ServiceCIDR(&p.Network), p.MachineCIDR)
	}); err != nil {
		return fmt.Errorf("failed to reconcile vpn server client config: %w", err)
	}
	kubeAPIServerConfig := manifests.VPNKubeAPIServerClientConfig(hcp.Namespace)
	if _, err := controllerutil.CreateOrUpdate(ctx, r, kubeAPIServerConfig, func() error {
		return vpn.ReconcileKubeAPIServerClientConfig(kubeAPIServerConfig, p.OwnerRef)
	}); err != nil {
		return fmt.Errorf("failed to reconcile vpn kas client config: %w", err)
	}
	clientConfig := manifests.VPNWorkerClientConfig(hcp.Namespace)
	if _, err := controllerutil.CreateOrUpdate(ctx, r, clientConfig, func() error {
		return vpn.ReconcileWorkerClientConfig(clientConfig, p.OwnerRef, p.ExternalAddress, p.ExternalPort)
	}); err != nil {
		return fmt.Errorf("failed to reconcile vpn worker client config: %w", err)
	}
	serverDeployment := manifests.VPNServerDeployment(hcp.Namespace)
	if _, err := controllerutil.CreateOrUpdate(ctx, r, serverDeployment, func() error {
		return vpn.ReconcileServerDeployment(serverDeployment, p.OwnerRef, p.ServerDeploymentConfig, p.VPNImage)
	}); err != nil {
		return fmt.Errorf("failed to reconcile vpn server deployment: %w", err)
	}
	clientDeployment := manifests.VPNWorkerClientDeployment(hcp.Namespace)
	if _, err := controllerutil.CreateOrUpdate(ctx, r, clientDeployment, func() error {
		return vpn.ReconcileWorkerClientDeployment(clientDeployment, p.OwnerRef, p.WorkerClientDeploymentConfig, p.VPNImage)
	}); err != nil {
		return fmt.Errorf("failed to reconcile vpn client deployment: %w", err)
	}
	return nil
}

func (r *HostedControlPlaneReconciler) reconcileKonnectivity(ctx context.Context, hcp *hyperv1.HostedControlPlane, releaseImage *releaseinfo.ReleaseImage, infraStatus InfrastructureStatus) error {
	r.Log.Info("Reconciling Konnectivity")
	p := konnectivity.NewKonnectivityParams(hcp, releaseImage.ComponentImages(), infraStatus.KonnectivityHost, infraStatus.KonnectivityPort)
	serverDeployment := manifests.KonnectivityServerDeployment(hcp.Namespace)
	if _, err := controllerutil.CreateOrUpdate(ctx, r, serverDeployment, func() error {
		return konnectivity.ReconcileServerDeployment(serverDeployment, p.OwnerRef, p.ServerDeploymentConfig, p.KonnectivityServerImage)
	}); err != nil {
		return fmt.Errorf("failed to reconcile konnectivity server deployment: %w", err)
	}
	serverLocalService := manifests.KonnectivityServerLocalService(hcp.Namespace)
	if _, err := controllerutil.CreateOrUpdate(ctx, r, serverLocalService, func() error {
		return konnectivity.ReconcileServerLocalService(serverLocalService, p.OwnerRef)
	}); err != nil {
		return fmt.Errorf("failed to reconcile konnectivity server local service: %w", err)
	}
	agentDeployment := manifests.KonnectivityAgentDeployment(hcp.Namespace)
	ips := []string{
		infraStatus.OpenShiftAPIHost,
		infraStatus.OauthAPIServerHost,
		infraStatus.PackageServerAPIAddress,
	}
	if _, err := controllerutil.CreateOrUpdate(ctx, r, agentDeployment, func() error {
		return konnectivity.ReconcileAgentDeployment(agentDeployment, p.OwnerRef, p.AgentDeploymentConfig, p.KonnectivityAgentImage, ips)
	}); err != nil {
		return fmt.Errorf("failed to reconcile konnectivity agent deployment: %w", err)
	}
	agentDaemonSet := manifests.KonnectivityWorkerAgentDaemonSet(hcp.Namespace)
	if _, err := controllerutil.CreateOrUpdate(ctx, r, agentDaemonSet, func() error {
		return konnectivity.ReconcileWorkerAgentDaemonSet(agentDaemonSet, p.OwnerRef, p.AgentDeamonSetConfig, p.KonnectivityAgentImage, p.ExternalAddress, p.ExternalPort)
	}); err != nil {
		return fmt.Errorf("failed to reconcile konnectivity agent daemonset: %w", err)
	}
	return nil
}

func (r *HostedControlPlaneReconciler) reconcileKubeAPIServer(ctx context.Context, hcp *hyperv1.HostedControlPlane, releaseImage *releaseinfo.ReleaseImage, oauthAddress string, oauthPort int32) error {
	p := kas.NewKubeAPIServerParams(hcp, releaseImage.ComponentImages(), oauthAddress, oauthPort)

	rootCA := manifests.RootCASecret(hcp.Namespace)
	if err := r.Get(ctx, client.ObjectKeyFromObject(rootCA), rootCA); err != nil {
		return fmt.Errorf("failed to get root ca cert secret: %w", err)
	}

	clientCertSecret := manifests.KASAdminClientCertSecret(hcp.Namespace)
	if err := r.Get(ctx, client.ObjectKeyFromObject(clientCertSecret), clientCertSecret); err != nil {
		return fmt.Errorf("failed to get admin client cert secret: %w", err)
	}
	bootstrapClientCertSecret := manifests.KASMachineBootstrapClientCertSecret(hcp.Namespace)
	if err := r.Get(ctx, client.ObjectKeyFromObject(bootstrapClientCertSecret), bootstrapClientCertSecret); err != nil {
		return fmt.Errorf("failed to get bootstrap client cert secret: %w", err)
	}

	serviceKubeconfigSecret := manifests.KASServiceKubeconfigSecret(hcp.Namespace)
	if _, err := controllerutil.CreateOrUpdate(ctx, r, serviceKubeconfigSecret, func() error {
		return kas.ReconcileServiceKubeconfigSecret(serviceKubeconfigSecret, clientCertSecret, rootCA, p.OwnerRef, p.APIServerPort)
	}); err != nil {
		return fmt.Errorf("failed to reconcile service admin kubeconfig secret: %w", err)
	}

	// The client used by CAPI machine controller expects the kubeconfig to follow this naming and key convention
	// https://github.com/kubernetes-sigs/cluster-api/blob/5c85a0a01ee44ecf7c8a3c3fdc867a88af87d73c/util/secret/secret.go#L29-L33
	capiKubeconfigSecret := manifests.KASServiceCAPIKubeconfigSecret(hcp.Namespace, hcp.Spec.InfraID)
	if _, err := controllerutil.CreateOrUpdate(ctx, r, capiKubeconfigSecret, func() error {
		// TODO(alberto): This secret is currently using the cluster-admin kubeconfig for the guest cluster.
		// We should create a separate kubeconfig with a tight set of permissions for it to use.
		return kas.ReconcileServiceCAPIKubeconfigSecret(capiKubeconfigSecret, clientCertSecret, rootCA, p.OwnerRef, p.APIServerPort)
	}); err != nil {
		return fmt.Errorf("failed to reconcile CAPI service admin kubeconfig secret: %w", err)
	}

	localhostKubeconfigSecret := manifests.KASLocalhostKubeconfigSecret(hcp.Namespace)
	if _, err := controllerutil.CreateOrUpdate(ctx, r, localhostKubeconfigSecret, func() error {
		return kas.ReconcileLocalhostKubeconfigSecret(localhostKubeconfigSecret, clientCertSecret, rootCA, p.OwnerRef, p.APIServerPort)
	}); err != nil {
		return fmt.Errorf("failed to reconcile localhost kubeconfig secret: %w", err)
	}

	externalKubeconfigSecret := manifests.KASExternalKubeconfigSecret(hcp.Namespace, hcp.Spec.KubeConfig)
	if _, err := controllerutil.CreateOrUpdate(ctx, r, externalKubeconfigSecret, func() error {
		return kas.ReconcileExternalKubeconfigSecret(externalKubeconfigSecret, clientCertSecret, rootCA, p.OwnerRef, p.ExternalURL(), p.ExternalKubeconfigKey())
	}); err != nil {
		return fmt.Errorf("failed to reconcile external kubeconfig secret: %w", err)
	}

	bootstrapKubeconfigSecret := manifests.KASBootstrapKubeconfigSecret(hcp.Namespace)
	if _, err := controllerutil.CreateOrUpdate(ctx, r, bootstrapKubeconfigSecret, func() error {
		return kas.ReconcileBootstrapKubeconfigSecret(bootstrapKubeconfigSecret, bootstrapClientCertSecret, rootCA, p.OwnerRef, p.ExternalURL())
	}); err != nil {
		return fmt.Errorf("failed to reconcile bootstrap kubeconfig secret: %w", err)
	}

	kubeAPIServerAuditConfig := manifests.KASAuditConfig(hcp.Namespace)
	if _, err := controllerutil.CreateOrUpdate(ctx, r, kubeAPIServerAuditConfig, func() error {
		return kas.ReconcileAuditConfig(kubeAPIServerAuditConfig, p.OwnerRef, p.AuditPolicyProfile())
	}); err != nil {
		return fmt.Errorf("failed to reconcile api server audit config: %w", err)
	}

	kubeAPIServerConfig := manifests.KASConfig(hcp.Namespace)
	if _, err := controllerutil.CreateOrUpdate(ctx, r, kubeAPIServerConfig, func() error {
		return kas.ReconcileConfig(kubeAPIServerConfig,
			p.OwnerRef,
			p.ConfigParams())
	}); err != nil {
		return fmt.Errorf("failed to reconcile api server config: %w", err)
	}

	kubeAPIServerEgressSelectorConfig := manifests.KASEgressSelectorConfig(hcp.Namespace)
	if _, err := controllerutil.CreateOrUpdate(ctx, r, kubeAPIServerEgressSelectorConfig, func() error {
		return kas.ReconcileEgressSelectorConfig(kubeAPIServerEgressSelectorConfig, p.OwnerRef)
	}); err != nil {
		return fmt.Errorf("failed to reconcile api server egress selector config: %w", err)
	}

	oauthMetadata := manifests.KASOAuthMetadata(hcp.Namespace)
	if _, err := controllerutil.CreateOrUpdate(ctx, r, oauthMetadata, func() error {
		return kas.ReconcileOauthMetadata(oauthMetadata, p.OwnerRef, p.ExternalOAuthAddress, p.ExternalOAuthPort)
	}); err != nil {
		return fmt.Errorf("failed to reconcile oauth metadata: %w", err)
	}

	kubeAPIServerDeployment := manifests.KASDeployment(hcp.Namespace)
	if _, err := controllerutil.CreateOrUpdate(ctx, r, kubeAPIServerDeployment, func() error {
		return kas.ReconcileKubeAPIServerDeployment(kubeAPIServerDeployment,
			p.OwnerRef,
			p.DeploymentConfig,
			p.NamedCertificates(),
			p.CloudProviderConfig,
			p.Images,
			p.AuditWebhookRef,
		)
	}); err != nil {
		return fmt.Errorf("failed to reconcile api server deployment: %w", err)
	}
	return nil
}

func (r *HostedControlPlaneReconciler) reconcileKubeControllerManager(ctx context.Context, hcp *hyperv1.HostedControlPlane, releaseImage *releaseinfo.ReleaseImage) error {
	p := kcm.NewKubeControllerManagerParams(hcp, releaseImage.ComponentImages())

	combinedCA := manifests.CombinedCAConfigMap(hcp.Namespace)
	if err := r.Get(ctx, client.ObjectKeyFromObject(combinedCA), combinedCA); err != nil {
		return fmt.Errorf("failed to fetch combined ca configmap: %w", err)
	}
	serviceServingCA := manifests.KCMServiceServingCA(hcp.Namespace)
	if _, err := controllerutil.CreateOrUpdate(ctx, r, serviceServingCA, func() error {
		return kcm.ReconcileKCMServiceServingCA(serviceServingCA, combinedCA, p.OwnerRef)
	}); err != nil {
		return fmt.Errorf("failed to reconcile kcm serving ca: %w", err)
	}

	kcmConfig := manifests.KCMConfig(hcp.Namespace)
	if _, err := controllerutil.CreateOrUpdate(ctx, r, kcmConfig, func() error {
		return kcm.ReconcileConfig(kcmConfig, serviceServingCA, p.OwnerRef)
	}); err != nil {
		return fmt.Errorf("failed to reconcile kcm config: %w", err)
	}

	kcmDeployment := manifests.KCMDeployment(hcp.Namespace)
	if _, err := controllerutil.CreateOrUpdate(ctx, r, kcmDeployment, func() error {
		return kcm.ReconcileDeployment(kcmDeployment, serviceServingCA, p)
	}); err != nil {
		return fmt.Errorf("failed to reconcile kcm deployment: %w", err)
	}

	return nil
}

func (r *HostedControlPlaneReconciler) reconcileKubeScheduler(ctx context.Context, hcp *hyperv1.HostedControlPlane, releaseImage *releaseinfo.ReleaseImage) error {
	p := scheduler.NewKubeSchedulerParams(hcp, releaseImage.ComponentImages())

	schedulerConfig := manifests.SchedulerConfig(hcp.Namespace)
	if _, err := controllerutil.CreateOrUpdate(ctx, r, schedulerConfig, func() error {
		return scheduler.ReconcileConfig(schedulerConfig, p.OwnerRef)
	}); err != nil {
		return fmt.Errorf("failed to reconcile scheduler config: %w", err)
	}

	schedulerDeployment := manifests.SchedulerDeployment(hcp.Namespace)
	if _, err := controllerutil.CreateOrUpdate(ctx, r, schedulerDeployment, func() error {
		return scheduler.ReconcileDeployment(schedulerDeployment, p.OwnerRef, p.DeploymentConfig, p.HyperkubeImage, p.FeatureGates())
	}); err != nil {
		return fmt.Errorf("failed to reconcile scheduler deployment: %w", err)
	}
	return nil
}

func (r *HostedControlPlaneReconciler) reconcileOpenShiftAPIServer(ctx context.Context, hcp *hyperv1.HostedControlPlane, releaseImage *releaseinfo.ReleaseImage, serviceClusterIP string) error {
	p := oapi.NewOpenShiftAPIServerParams(hcp, releaseImage.ComponentImages())

	oapicfg := manifests.OpenShiftAPIServerConfig(hcp.Namespace)
	if _, err := controllerutil.CreateOrUpdate(ctx, r, oapicfg, func() error {
		return oapi.ReconcileConfig(oapicfg, p.OwnerRef, p.EtcdURL, p.IngressDomain(), p.MinTLSVersion(), p.CipherSuites())
	}); err != nil {
		return fmt.Errorf("failed to reconcile openshift apiserver config: %w", err)
	}

	auditCfg := manifests.OpenShiftAPIServerAuditConfig(hcp.Namespace)
	if _, err := controllerutil.CreateOrUpdate(ctx, r, auditCfg, func() error {
		return oapi.ReconcileAuditConfig(auditCfg, p.OwnerRef)
	}); err != nil {
		return fmt.Errorf("failed to reconcile openshift apiserver audit config: %w", err)
	}

	deployment := manifests.OpenShiftAPIServerDeployment(hcp.Namespace)
	if _, err := controllerutil.CreateOrUpdate(ctx, r, deployment, func() error {
		return oapi.ReconcileDeployment(deployment, p.OwnerRef, p.OpenShiftAPIServerDeploymentConfig, p.OpenShiftAPIServerImage)
	}); err != nil {
		return fmt.Errorf("failed to reconcile openshift apiserver deployment: %w", err)
	}

	workerEndpoints := manifests.OpenShiftAPIServerWorkerEndpoints(hcp.Namespace)
	if _, err := controllerutil.CreateOrUpdate(ctx, r, workerEndpoints, func() error {
		return oapi.ReconcileWorkerEndpoints(workerEndpoints, p.OwnerRef, manifests.OpenShiftAPIServerClusterEndpoints(), serviceClusterIP)
	}); err != nil {
		return fmt.Errorf("failed to reconcile openshift apiserver endpoints: %w", err)
	}

	workerService := manifests.OpenShiftAPIServerWorkerService(hcp.Namespace)
	if _, err := controllerutil.CreateOrUpdate(ctx, r, workerService, func() error {
		return oapi.ReconcileWorkerService(workerService, p.OwnerRef, manifests.OpenShiftAPIServerClusterService())
	}); err != nil {
		return fmt.Errorf("failed to reconcile openshift apiserver worker service: %w", err)
	}

	rootCA := manifests.RootCASecret(hcp.Namespace)
	if err := r.Get(ctx, client.ObjectKeyFromObject(rootCA), rootCA); err != nil {
		return fmt.Errorf("failed to get root ca cert secret: %w", err)
	}
	for _, apiSvcGroup := range manifests.OpenShiftAPIServerAPIServiceGroups() {
		workerAPISvc := manifests.OpenShiftAPIServerWorkerAPIService(apiSvcGroup, hcp.Namespace)
		if _, err := controllerutil.CreateOrUpdate(ctx, r, workerAPISvc, func() error {
			return oapi.ReconcileWorkerAPIService(workerAPISvc, p.OwnerRef, manifests.OpenShiftAPIServerClusterService(), rootCA, apiSvcGroup)
		}); err != nil {
			return fmt.Errorf("failed to reconcile openshift apiserver worker apiservice (%s): %w", apiSvcGroup, err)
		}
	}
	return nil
}

func (r *HostedControlPlaneReconciler) reconcileOpenShiftOAuthAPIServer(ctx context.Context, hcp *hyperv1.HostedControlPlane, releaseImage *releaseinfo.ReleaseImage, serviceClusterIP string) error {
	p := oapi.NewOpenShiftAPIServerParams(hcp, releaseImage.ComponentImages())

	auditCfg := manifests.OpenShiftOAuthAPIServerAuditConfig(hcp.Namespace)
	if _, err := controllerutil.CreateOrUpdate(ctx, r, auditCfg, func() error {
		return oapi.ReconcileAuditConfig(auditCfg, p.OwnerRef)
	}); err != nil {
		return fmt.Errorf("failed to reconcile openshift oauth apiserver audit config: %w", err)
	}

	deployment := manifests.OpenShiftOAuthAPIServerDeployment(hcp.Namespace)
	if _, err := controllerutil.CreateOrUpdate(ctx, r, deployment, func() error {
		return oapi.ReconcileOAuthAPIServerDeployment(deployment, p.OwnerRef, p.OAuthAPIServerDeploymentParams())
	}); err != nil {
		return fmt.Errorf("failed to reconcile openshift oauth apiserver deployment: %w", err)
	}

	workerEndpoints := manifests.OpenShiftOAuthAPIServerWorkerEndpoints(hcp.Namespace)
	if _, err := controllerutil.CreateOrUpdate(ctx, r, workerEndpoints, func() error {
		return oapi.ReconcileWorkerEndpoints(workerEndpoints, p.OwnerRef, manifests.OpenShiftOAuthAPIServerClusterEndpoints(), serviceClusterIP)
	}); err != nil {
		return fmt.Errorf("failed to reconcile openshift oauth apiserver endpoints: %w", err)
	}

	workerService := manifests.OpenShiftOAuthAPIServerWorkerService(hcp.Namespace)
	if _, err := controllerutil.CreateOrUpdate(ctx, r, workerService, func() error {
		return oapi.ReconcileWorkerService(workerService, p.OwnerRef, manifests.OpenShiftOAuthAPIServerClusterService())
	}); err != nil {
		return fmt.Errorf("failed to reconcile openshift oauth apiserver worker service: %w", err)
	}

	rootCA := manifests.RootCASecret(hcp.Namespace)
	if err := r.Get(ctx, client.ObjectKeyFromObject(rootCA), rootCA); err != nil {
		return fmt.Errorf("failed to get root ca cert secret: %w", err)
	}
	for _, apiSvcGroup := range manifests.OpenShiftOAuthAPIServerAPIServiceGroups() {
		workerAPISvc := manifests.OpenShiftAPIServerWorkerAPIService(apiSvcGroup, hcp.Namespace)
		if _, err := controllerutil.CreateOrUpdate(ctx, r, workerAPISvc, func() error {
			return oapi.ReconcileWorkerAPIService(workerAPISvc, p.OwnerRef, manifests.OpenShiftOAuthAPIServerClusterService(), rootCA, apiSvcGroup)
		}); err != nil {
			return fmt.Errorf("failed to reconcile openshift oauth apiserver worker apiservice (%s): %w", apiSvcGroup, err)
		}
	}
	return nil
}

func (r *HostedControlPlaneReconciler) generateControlPlaneManifests(ctx context.Context, hcp *hyperv1.HostedControlPlane, infraStatus InfrastructureStatus, releaseImage *releaseinfo.ReleaseImage) (map[string][]byte, error) {
	targetNamespace := hcp.GetNamespace()

	var sshKeyData []byte
	if len(hcp.Spec.SSHKey.Name) > 0 {
		var sshKeySecret corev1.Secret
		err := r.Client.Get(ctx, client.ObjectKey{Namespace: hcp.Namespace, Name: hcp.Spec.SSHKey.Name}, &sshKeySecret)
		if err != nil {
			return nil, fmt.Errorf("failed to get SSH key secret %s: %w", hcp.Spec.SSHKey.Name, err)
		}
		data, hasSSHKeyData := sshKeySecret.Data["id_rsa.pub"]
		if !hasSSHKeyData {
			return nil, fmt.Errorf("SSH key secret secret %s is missing the id_rsa.pub key", hcp.Spec.SSHKey.Name)
		}
		sshKeyData = data
	}

	baseDomain, err := clusterBaseDomain(r.Client, ctx, hcp)
	if err != nil {
		return nil, fmt.Errorf("couldn't determine cluster base domain  name: %w", err)
	}

	params := render.NewClusterParams()
	params.Namespace = targetNamespace
	params.ExternalAPIDNSName = infraStatus.APIHost
	params.ExternalAPIPort = uint(infraStatus.APIPort)
	params.ExternalAPIAddress = DefaultAPIServerIPAddress
	params.ExternalOpenVPNAddress = infraStatus.VPNHost
	params.ExternalOpenVPNPort = uint(infraStatus.VPNPort)
	params.ExternalOauthDNSName = infraStatus.OAuthHost
	params.ExternalOauthPort = uint(infraStatus.OAuthPort)
	params.ServiceCIDR = hcp.Spec.ServiceCIDR
	params.PodCIDR = hcp.Spec.PodCIDR
	params.MachineCIDR = hcp.Spec.MachineCIDR
	params.ReleaseImage = hcp.Spec.ReleaseImage
	params.IngressSubdomain = fmt.Sprintf("apps.%s", baseDomain)
	params.OpenShiftAPIClusterIP = infraStatus.OpenShiftAPIHost
	params.OauthAPIClusterIP = infraStatus.OauthAPIServerHost
	params.PackageServerAPIClusterIP = infraStatus.PackageServerAPIAddress
	params.BaseDomain = baseDomain
	params.PublicZoneID = hcp.Spec.DNS.PublicZoneID
	params.PrivateZoneID = hcp.Spec.DNS.PrivateZoneID
	params.CloudProvider = cloudProvider(hcp)
	params.PlatformType = platformType(hcp)
	params.InfraID = hcp.Spec.InfraID

	switch hcp.Spec.Platform.Type {
	case hyperv1.AWSPlatform:
		params.AWSRegion = hcp.Spec.Platform.AWS.Region
	}

	params.InternalAPIPort = defaultAPIServerPort
	params.IssuerURL = hcp.Spec.IssuerURL
	if hcp.Annotations != nil {
		if _, ok := hcp.Annotations[hyperv1.SecurePortOverrideAnnotation]; ok {
			portNumber, err := strconv.ParseUint(hcp.Annotations[hyperv1.SecurePortOverrideAnnotation], 10, 32)
			if err == nil {
				params.InternalAPIPort = uint(portNumber)
			}
		}
	}
	params.NetworkType = "OpenShiftSDN"
	params.ImageRegistryHTTPSecret = generateImageRegistrySecret()
	params.APIAvailabilityPolicy = render.SingleReplica
	params.ControllerAvailabilityPolicy = render.SingleReplica
	params.SSHKey = string(sshKeyData)

	combinedCA := manifests.CombinedCAConfigMap(hcp.Namespace)
	if err := r.Get(ctx, client.ObjectKeyFromObject(combinedCA), combinedCA); err != nil {
		return nil, fmt.Errorf("cannot get combined ca secret: %w", err)
	}
	caBytes, hasData := combinedCA.Data[pki.CASignerCertMapKey]
	if !hasData {
		return nil, fmt.Errorf("pki secret %q is missing a %s key", combinedCA.Name, pki.CASignerCertMapKey)
	}
	params.OpenshiftAPIServerCABundle = base64.StdEncoding.EncodeToString([]byte(caBytes))
	params.OauthAPIServerCABundle = params.OpenshiftAPIServerCABundle
	params.PackageServerCABundle = params.OpenshiftAPIServerCABundle

	var pullSecret corev1.Secret
	if err := r.Client.Get(ctx, client.ObjectKey{Namespace: hcp.GetNamespace(), Name: hcp.Spec.PullSecret.Name}, &pullSecret); err != nil {
		return nil, fmt.Errorf("failed to get pull secret %s: %w", hcp.Spec.PullSecret.Name, err)
	}
	pullSecretData, hasPullSecretData := pullSecret.Data[".dockerconfigjson"]
	if !hasPullSecretData {
		return nil, fmt.Errorf("pull secret %s is missing the .dockerconfigjson key", hcp.Spec.PullSecret.Name)
	}

	secrets := &corev1.SecretList{}
	if err = r.List(ctx, secrets, client.InNamespace(hcp.Namespace)); err != nil {
		return nil, fmt.Errorf("failed to list secrets in current namespace: %w", err)
	}

	configMaps := &corev1.ConfigMapList{}
	if err = r.List(ctx, configMaps, client.InNamespace(hcp.Namespace)); err != nil {
		return nil, fmt.Errorf("failed to list configmaps in current namespace: %w", err)
	}

	manifests, err := render.RenderClusterManifests(params, releaseImage, pullSecretData, secrets, configMaps)
	if err != nil {
		return nil, fmt.Errorf("failed to render hypershift manifests for cluster: %w", err)
	}
	return manifests, nil
}

func (r *HostedControlPlaneReconciler) reconcileKubeAPIServerServiceNodePortResources(ctx context.Context, hcp *hyperv1.HostedControlPlane, namespace string, nodePortMetadata hyperv1.NodePortPublishingStrategy) error {
	svc := manifests.KubeAPIServerService(namespace)
	var nodePort int32 = 0
	if nodePortMetadata.Port > 0 {
		nodePort = nodePortMetadata.Port
	}
	var kubeAPIServerServiceData corev1.Service
	r.Log.Info("Checking for existing service", "serviceName", svc.Name, "namespace", svc.Namespace)
	if err := r.Client.Get(ctx, client.ObjectKey{Namespace: svc.Namespace, Name: svc.Name}, &kubeAPIServerServiceData); err != nil && !apierrors.IsNotFound(err) {
		return err
	}
	if len(kubeAPIServerServiceData.Spec.Ports) > 0 && kubeAPIServerServiceData.Spec.Ports[0].NodePort > 0 {
		r.Log.Info("Preserving existing nodePort for service", "nodePort", kubeAPIServerServiceData.Spec.Ports[0].NodePort)
		nodePort = kubeAPIServerServiceData.Spec.Ports[0].NodePort
	}
	r.Log.Info("Updating KubeAPI service")
	_, err := controllerutil.CreateOrUpdate(ctx, r.Client, svc, func() error {
		svc.OwnerReferences = ensureHCPOwnerRef(hcp, svc.OwnerReferences)
		return reconcileKubeAPIServerServiceNodePort(svc, nodePort)
	})
	return err
}

func (r *HostedControlPlaneReconciler) updateStatusKubeAPIServerServiceNodePort(ctx context.Context, namespace string, servicePublishingStrategyMapping hyperv1.ServicePublishingStrategyMapping, status *InfrastructureStatus) error {
	r.Log.Info("Retrieving KubeAPI service to get nodePort value")
	svc := manifests.KubeAPIServerService(namespace)
	if err := r.Client.Get(ctx, client.ObjectKey{Namespace: svc.Namespace, Name: svc.Name}, svc); err != nil {
		return err
	}
	if !(svc.Spec.Ports[0].NodePort > 0) {
		return fmt.Errorf("nodePort not populated")
	}
	r.Log.Info("Fetched Kube API service nodePort", "nodePort", svc.Spec.Ports[0].NodePort)
	status.APIHost = servicePublishingStrategyMapping.NodePort.Address
	status.APIPort = svc.Spec.Ports[0].NodePort
	return nil
}

func reconcileKubeAPIServerServiceNodePort(svc *corev1.Service, nodePort int32) error {
	svc.Spec.Ports = KubeAPIServerServicePorts(defaultAPIServerPort)
	if nodePort > 0 {
		svc.Spec.Ports[0].NodePort = nodePort
	}
	svc.Spec.Selector = KubeAPIServerServiceSelector()
	svc.Spec.Type = corev1.ServiceTypeNodePort
	return nil
}

func (r *HostedControlPlaneReconciler) reconcileKubeAPIServerServiceLoadBalancerResources(ctx context.Context, hcp *hyperv1.HostedControlPlane, namespace string, status *InfrastructureStatus) error {
	svc := manifests.KubeAPIServerService(namespace)
	var kubeAPIServerServiceData corev1.Service
	var existingNodePort int32 = 0
	r.Log.Info("Checking for existing service", "serviceName", svc.Name, "namespace", svc.Namespace)
	if err := r.Client.Get(ctx, client.ObjectKey{Namespace: svc.Namespace, Name: svc.Name}, &kubeAPIServerServiceData); err != nil && !apierrors.IsNotFound(err) {
		return err
	}
	if len(kubeAPIServerServiceData.Spec.Ports) > 0 && kubeAPIServerServiceData.Spec.Ports[0].NodePort > 0 {
		r.Log.Info("Preserving existing nodePort for service", "nodePort", kubeAPIServerServiceData.Spec.Ports[0].NodePort)
		existingNodePort = kubeAPIServerServiceData.Spec.Ports[0].NodePort
	}
	r.Log.Info("Updating KubeAPI service")
	_, err := controllerutil.CreateOrUpdate(ctx, r.Client, svc, func() error {
		svc.OwnerReferences = ensureHCPOwnerRef(hcp, svc.OwnerReferences)
		return reconcileKubeAPIServerServiceLoadBalancer(svc, existingNodePort)
	})
	return err
}

func (r *HostedControlPlaneReconciler) updateStatusKubeAPIServerServiceLoadBalancer(ctx context.Context, namespace string, status *InfrastructureStatus) error {
	r.Log.Info("Retrieving KubeAPI service to get load balancer info")
	svc := manifests.KubeAPIServerService(namespace)
	if err := r.Client.Get(ctx, client.ObjectKey{Namespace: svc.Namespace, Name: svc.Name}, svc); err != nil {
		return err
	}
	var addr string
	if len(svc.Status.LoadBalancer.Ingress) > 0 {
		switch {
		case svc.Status.LoadBalancer.Ingress[0].Hostname != "":
			addr = svc.Status.LoadBalancer.Ingress[0].Hostname
		case svc.Status.LoadBalancer.Ingress[0].IP != "":
			addr = svc.Status.LoadBalancer.Ingress[0].IP
		}
	}
	r.Log.Info("Retrieved load balancer info", "serviceName", svc.Name, "address", addr)
	status.APIHost = addr
	status.APIPort = defaultAPIServerPort
	return nil
}

func reconcileKubeAPIServerServiceLoadBalancer(svc *corev1.Service, existingNodePort int32) error {
	svc.Spec.Ports = KubeAPIServerServicePorts(defaultAPIServerPort)
	if existingNodePort > 0 {
		svc.Spec.Ports[0].NodePort = existingNodePort
	}
	svc.Spec.Selector = KubeAPIServerServiceSelector()
	svc.Spec.Type = corev1.ServiceTypeLoadBalancer
	return nil
}

func (r *HostedControlPlaneReconciler) updateStatusOauthServerServiceRoute(ctx context.Context, namespace string, status *InfrastructureStatus) error {
	r.Log.Info("Gathering route metadata")
	routeInstance := manifests.OauthServerRoute(namespace)
	if err := r.Client.Get(ctx, client.ObjectKey{Namespace: routeInstance.Namespace, Name: routeInstance.Name}, routeInstance); err != nil {
		return err
	}
	var addr = routeInstance.Spec.Host
	r.Log.Info("Retrieved route  info", "routeName", routeInstance.Name, "address", addr)
	status.OAuthHost = addr
	status.OAuthPort = 443
	return nil
}

func reconcileOauthServerRoute(routeInstance *routev1.Route) error {
	routeInstance.Spec = routev1.RouteSpec{
		To: routev1.RouteTargetReference{
			Kind: "Service",
			Name: manifests.OauthServiceName,
		},
		TLS: &routev1.TLSConfig{
			Termination:                   routev1.TLSTerminationPassthrough,
			InsecureEdgeTerminationPolicy: routev1.InsecureEdgeTerminationPolicyRedirect,
		},
	}
	return nil
}

func (r *HostedControlPlaneReconciler) reconcileOIDCRouteResources(ctx context.Context, hcp *hyperv1.HostedControlPlane) error {
	route := manifests.OIDCRoute(hcp.GetNamespace())
	r.Log.Info("Updating OIDC route")
	_, err := controllerutil.CreateOrUpdate(ctx, r.Client, route, func() error {
		rootCASecret := manifests.RootCASecret(hcp.Namespace)
		if err := r.Get(ctx, client.ObjectKeyFromObject(rootCASecret), rootCASecret); err != nil {
			return err
		}
		u, err := url.Parse(hcp.Spec.IssuerURL)
		if err != nil {
			return fmt.Errorf("Unable to parse issuer URL: %s", hcp.Spec.IssuerURL)
		}
		route.OwnerReferences = ensureHCPOwnerRef(hcp, route.OwnerReferences)
		route.Spec = routev1.RouteSpec{
			To: routev1.RouteTargetReference{
				Kind: "Service",
				Name: manifests.KubeAPIServerServiceName,
			},
			Host: u.Host,
			TLS: &routev1.TLSConfig{
				// Reencrypt is used here because we need to probe for the
				// CA thumbprint before the KAS on the HCP is running
				Termination:                   routev1.TLSTerminationReencrypt,
				InsecureEdgeTerminationPolicy: routev1.InsecureEdgeTerminationPolicyNone,
				DestinationCACertificate:      string(rootCASecret.Data["ca.crt"]),
			},
		}
		return nil
	})
	return err
}

func ensureVPNSCC(c client.Client, hcp *hyperv1.HostedControlPlane, namespace string) error {
	sccBinding := &rbacv1.ClusterRoleBinding{
		TypeMeta: metav1.TypeMeta{
			Kind:       "ClusterRoleBinding",
			APIVersion: rbacv1.SchemeGroupVersion.String(),
		},
		ObjectMeta: metav1.ObjectMeta{
			Name: fmt.Sprintf("system:serviceaccount:%s:%s:scc:privileged", namespace, manifests.VPNServiceAccount(namespace).Name),
		},
	}
	_, err := controllerutil.CreateOrUpdate(context.TODO(), c, sccBinding, func() error {
		sccBinding.RoleRef = rbacv1.RoleRef{
			APIGroup: "rbac.authorization.k8s.io",
			Kind:     "ClusterRole",
			Name:     "system:openshift:scc:privileged",
		}
		sccBinding.Subjects = []rbacv1.Subject{
			{
				Kind:      "ServiceAccount",
				Name:      manifests.VPNServiceAccount(namespace).Name,
				Namespace: namespace,
			},
		}
		sccBinding.OwnerReferences = ensureHCPOwnerRef(hcp, sccBinding.OwnerReferences)
		return nil
	})
	return err
}

func deleteManifests(ctx context.Context, c client.Client, log logr.Logger, namespace string, manifests map[string][]byte) error {
	// Use server side apply for manifestss
	applyErrors := []error{}
	for manifestName, manifestBytes := range manifests {
		if excludeManifests.Has(manifestName) {
			continue
		}
		obj := &unstructured.Unstructured{}
		if err := yaml.NewYAMLOrJSONDecoder(bytes.NewReader(manifestBytes), 100).Decode(obj); err != nil {
			applyErrors = append(applyErrors, fmt.Errorf("failed to decode manifest %s: %w", manifestName, err))
		}
		obj.SetNamespace(namespace)
		err := c.Delete(ctx, obj)
		if err != nil && !apierrors.IsNotFound(err) && !meta.IsNoMatchError(err) {
			applyErrors = append(applyErrors, fmt.Errorf("failed to delete manifest %s: %w", manifestName, err))
		} else {
			log.Info("deleted manifest", "manifest", manifestName)
		}
	}
	if errs := errors.NewAggregate(applyErrors); errs != nil {
		return fmt.Errorf("failed to delete some manifests: %w", errs)
	}
	return nil
}

func clusterBaseDomain(c client.Client, ctx context.Context, hcp *hyperv1.HostedControlPlane) (string, error) {
	return fmt.Sprintf("%s.%s", hcp.Name, hcp.Spec.DNS.BaseDomain), nil
}

func ensureHCPOwnerRef(hcp *hyperv1.HostedControlPlane, ownerReferences []metav1.OwnerReference) []metav1.OwnerReference {
	return util.EnsureOwnerRef(ownerReferences, metav1.OwnerReference{
		APIVersion: hyperv1.GroupVersion.String(),
		Kind:       "HostedControlPlane",
		Name:       hcp.GetName(),
		UID:        hcp.UID,
	})
}

func generateTargetPullSecret(scheme *runtime.Scheme, data []byte, namespace string) (*corev1.ConfigMap, error) {
	secret := &corev1.Secret{}
	secret.Name = "pull-secret"
	secret.Namespace = "openshift-config"
	secret.Data = map[string][]byte{".dockerconfigjson": data}
	secret.Type = corev1.SecretTypeDockerConfigJson
	secretBytes, err := runtime.Encode(serializer.NewCodecFactory(scheme).LegacyCodec(corev1.SchemeGroupVersion), secret)
	if err != nil {
		return nil, err
	}
	configMap := &corev1.ConfigMap{}
	configMap.Namespace = namespace
	configMap.Name = "user-manifest-pullsecret"
	configMap.Data = map[string]string{"data": string(secretBytes)}
	return configMap, nil
}

const awsCredentialsTemplate = `[default]
role_arn = %s
web_identity_token_file = /var/run/secrets/openshift/serviceaccount/token
`

func generateTargetCredentialsSecret(scheme *runtime.Scheme, creds hyperv1.AWSRoleCredentials, namespace string) (*corev1.ConfigMap, error) {
	secret := &corev1.Secret{}
	secret.Name = creds.Name
	secret.Namespace = creds.Namespace
	credentials := fmt.Sprintf(awsCredentialsTemplate, creds.ARN)
	secret.Data = map[string][]byte{"credentials": []byte(credentials)}
	secret.Type = corev1.SecretTypeOpaque
	secretBytes, err := runtime.Encode(serializer.NewCodecFactory(scheme).LegacyCodec(corev1.SchemeGroupVersion), secret)
	if err != nil {
		return nil, err
	}
	configMap := &corev1.ConfigMap{}
	configMap.Namespace = namespace
	configMap.Name = fmt.Sprintf("user-manifest-%s-%s", creds.Namespace, creds.Name)
	configMap.Data = map[string]string{"data": string(secretBytes)}
	return configMap, nil
}

func applyManifests(ctx context.Context, c client.Client, log logr.Logger, namespace string, manifests map[string][]byte) error {
	// Use server side apply for manifestss
	applyErrors := []error{}
	for manifestName, manifestBytes := range manifests {
		if excludeManifests.Has(manifestName) {
			continue
		}
		obj := &unstructured.Unstructured{}
		if err := yaml.NewYAMLOrJSONDecoder(bytes.NewReader(manifestBytes), 100).Decode(obj); err != nil {
			applyErrors = append(applyErrors, fmt.Errorf("failed to decode manifest %s: %w", manifestName, err))
		}
		obj.SetNamespace(namespace)
		err := c.Patch(ctx, obj, client.RawPatch(types.ApplyPatchType, manifestBytes), client.ForceOwnership, client.FieldOwner("control-plane-operator"))
		if err != nil {
			applyErrors = append(applyErrors, fmt.Errorf("failed to apply manifest %s: %w", manifestName, err))
		} else {
			log.Info("applied manifest", "manifest", manifestName)
		}
	}
	if errs := errors.NewAggregate(applyErrors); errs != nil {
		return fmt.Errorf("failed to apply some manifests: %w", errs)
	}
	return nil
}

func generateKubeadminPassword() (string, error) {
	const (
		lowerLetters = "abcdefghijkmnopqrstuvwxyz"
		upperLetters = "ABCDEFGHIJKLMNPQRSTUVWXYZ"
		digits       = "23456789"
		all          = lowerLetters + upperLetters + digits
		length       = 23
	)
	var password string
	for i := 0; i < length; i++ {
		n, err := crand.Int(crand.Reader, big.NewInt(int64(len(all))))
		if err != nil {
			return "", err
		}
		newchar := string(all[n.Int64()])
		if password == "" {
			password = newchar
		}
		if i < length-1 {
			n, err = crand.Int(crand.Reader, big.NewInt(int64(len(password)+1)))
			if err != nil {
				return "", err
			}
			j := n.Int64()
			password = password[0:j] + newchar + password[j:]
		}
	}
	pw := []rune(password)
	for _, replace := range []int{5, 11, 17} {
		pw[replace] = '-'
	}
	return string(pw), nil
}

func generateKubeadminPasswordTargetSecret(scheme *runtime.Scheme, password string, namespace string) (*corev1.ConfigMap, error) {
	secret := &corev1.Secret{}
	secret.APIVersion = "v1"
	secret.Kind = "Secret"
	secret.Name = "kubeadmin"
	secret.Namespace = "kube-system"
	passwordHash, err := bcrypt.GenerateFromPassword([]byte(password), bcrypt.DefaultCost)
	if err != nil {
		return nil, err
	}
	secret.Data = map[string][]byte{"kubeadmin": passwordHash}

	secretBytes, err := runtime.Encode(serializer.NewCodecFactory(scheme).LegacyCodec(corev1.SchemeGroupVersion), secret)
	if err != nil {
		return nil, err
	}
	configMap := &corev1.ConfigMap{}
	configMap.Namespace = namespace
	configMap.Name = "user-manifest-kubeadmin-password"
	configMap.Data = map[string]string{"data": string(secretBytes)}
	return configMap, nil
}

func generateKubeadminPasswordSecret(namespace, password string) *corev1.Secret {
	secret := &corev1.Secret{}
	secret.Namespace = namespace
	secret.Name = "kubeadmin-password"
	secret.Data = map[string][]byte{"password": []byte(password)}
	return secret
}

func generateKubeconfigSecret(namespace string, ref *hyperv1.KubeconfigSecretRef, kubeconfigBytes []byte) (*corev1.Secret, error) {
	var name, key string
	if ref != nil {
		name = ref.Name
		key = ref.Key
	} else {
		name = DefaultAdminKubeconfigName
		key = DefaultAdminKubeconfigKey
	}
	secret := &corev1.Secret{}
	secret.Namespace = namespace
	secret.Name = name
	secret.Data = map[string][]byte{key: kubeconfigBytes}
	return secret, nil
}

func generateImageRegistrySecret() string {
	num := make([]byte, 64)
	rand.Read(num)
	return hex.EncodeToString(num)
}

func platformType(hcp *hyperv1.HostedControlPlane) string {
	switch {
	case hcp.Spec.Platform.AWS != nil:
		return "AWS"
	case hcp.Spec.Platform.Type == hyperv1.IBMCloudPlatform:
		return "IBMCloud"
	default:
		return "None"
	}
}

func cloudProvider(hcp *hyperv1.HostedControlPlane) string {
	switch {
	case hcp.Spec.Platform.AWS != nil:
		return "aws"
	case hcp.Spec.Platform.Type == hyperv1.IBMCloudPlatform:
		return "external"
	default:
		return ""
	}
}<|MERGE_RESOLUTION|>--- conflicted
+++ resolved
@@ -10,11 +10,8 @@
 	"math/big"
 	"math/rand"
 	"net/url"
-<<<<<<< HEAD
 	"reflect"
 	"strconv"
-=======
->>>>>>> 2804caa2
 	"strings"
 	"time"
 
