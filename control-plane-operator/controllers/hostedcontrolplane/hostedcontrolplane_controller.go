--- conflicted
+++ resolved
@@ -6,7 +6,6 @@
 	crand "crypto/rand"
 	"encoding/base64"
 	"encoding/hex"
-	"encoding/json"
 	"fmt"
 	"math/big"
 	"math/rand"
@@ -1676,10 +1675,6 @@
 
 	params.InternalAPIPort = defaultAPIServerPort
 	params.IssuerURL = hcp.Spec.IssuerURL
-<<<<<<< HEAD
-	params.NetworkType = "OpenShiftSDN"
-=======
->>>>>>> 877b5d8f
 	if hcp.Annotations != nil {
 		if _, ok := hcp.Annotations[hyperv1.SecurePortOverrideAnnotation]; ok {
 			portNumber, err := strconv.ParseUint(hcp.Annotations[hyperv1.SecurePortOverrideAnnotation], 10, 32)
@@ -1687,25 +1682,8 @@
 				params.InternalAPIPort = uint(portNumber)
 			}
 		}
-<<<<<<< HEAD
-		if _, ok := hcp.Annotations[hyperv1.NetworkTypeOverrideAnnotation]; ok {
-			params.NetworkType = hcp.Annotations[hyperv1.NetworkTypeOverrideAnnotation]
-		}
-		if _, ok := hcp.Annotations[hyperv1.IdentityProviderAnnotation]; ok {
-			params.IdentityProviders = hcp.Annotations[hyperv1.IdentityProviderAnnotation]
-		}
-		if _, ok := hcp.Annotations[hyperv1.NamedCertAnnotation]; ok {
-			var namedCertStruct []render.NamedCert
-			err := json.Unmarshal([]byte(hcp.Annotations[hyperv1.NamedCertAnnotation]), &namedCertStruct)
-			if err == nil {
-				params.NamedCerts = namedCertStruct
-			}
-		}
-	}
-=======
 	}
 	params.NetworkType = hcp.Spec.NetworkType
->>>>>>> 877b5d8f
 	params.ImageRegistryHTTPSecret = generateImageRegistrySecret()
 	params.APIAvailabilityPolicy = render.SingleReplica
 	params.ControllerAvailabilityPolicy = render.SingleReplica
