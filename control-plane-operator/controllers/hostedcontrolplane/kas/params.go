package kas

import (
	"encoding/json"
	"fmt"
	"github.com/openshift/hypershift/control-plane-operator/controllers/hostedcontrolplane/render"
	"strconv"

	corev1 "k8s.io/api/core/v1"
	"k8s.io/apimachinery/pkg/api/resource"
	metav1 "k8s.io/apimachinery/pkg/apis/meta/v1"
	"k8s.io/apimachinery/pkg/util/intstr"

	configv1 "github.com/openshift/api/config/v1"
	hyperv1 "github.com/openshift/hypershift/api/v1alpha1"
	"github.com/openshift/hypershift/control-plane-operator/controllers/hostedcontrolplane/cloud/aws"
	"github.com/openshift/hypershift/control-plane-operator/controllers/hostedcontrolplane/config"
	"github.com/openshift/hypershift/control-plane-operator/controllers/hostedcontrolplane/manifests"
)

type KubeAPIServerImages struct {
	ClusterConfigOperator string `json:"clusterConfigOperator"`
	CLI                   string `json:"cli"`
	HyperKube             string `json:"hyperKube"`
	Portieris             string `json:"portieris"`
	KMS                   string `json:"kms"`
}

type KubeAPIServerParams struct {
	APIServer           configv1.APIServer           `json:"apiServer"`
	Authentication      configv1.Authentication      `json:"authentication"`
	FeatureGate         configv1.FeatureGate         `json:"featureGate"`
	Network             configv1.Network             `json:"network"`
	OAuth               configv1.OAuth               `json:"oauth"`
	Image               configv1.Image               `json:"image"`
	Scheduler           configv1.Scheduler           `json:"scheduler"`
	CloudProvider       string                       `json:"cloudProvider"`
	CloudProviderConfig *corev1.LocalObjectReference `json:"cloudProviderConfig"`

	AdvertiseAddress     string                       `json:"advertiseAddress"`
	ExternalAddress      string                       `json:"externalAddress"`
	ExternalPort         int32                        `json:"externalPort"`
	ExternalOAuthAddress string                       `json:"externalOAuthAddress"`
	ExternalOAuthPort    int32                        `json:"externalOAuthPort"`
	EtcdURL              string                       `json:"etcdAddress"`
	APIServerPort        int32                        `json:"apiServerPort"`
	KubeConfigRef        *hyperv1.KubeconfigSecretRef `json:"kubeConfigRef"`
	AuditWebhookRef      *corev1.LocalObjectReference `json:"auditWebhookRef"`
	KMSKPInfo            string                       `json:"kmsKPInfo"`
	KMSKPRegion          string                       `json:"kmsKPRegion"`
	config.DeploymentConfig
	config.OwnerRef

	Images KubeAPIServerImages `json:"images"`
}

type KubeAPIServerServiceParams struct {
	APIServerPort  int
	OwnerReference *metav1.OwnerReference
}

func NewKubeAPIServerParams(hcp *hyperv1.HostedControlPlane, images map[string]string, externalOAuthAddress string, externalOAuthPort int32) *KubeAPIServerParams {
	params := &KubeAPIServerParams{
		APIServer: configv1.APIServer{
			Spec: configv1.APIServerSpec{
				ServingCerts: configv1.APIServerServingCerts{
					NamedCertificates: []configv1.APIServerNamedServingCert{},
				},
				ClientCA: configv1.ConfigMapNameReference{
					Name: "",
				},
				AdditionalCORSAllowedOrigins: []string{},
				TLSSecurityProfile: &configv1.TLSSecurityProfile{
					Type:         configv1.TLSProfileIntermediateType,
					Intermediate: &configv1.IntermediateTLSProfile{},
				},
				Audit: configv1.Audit{
					Profile: configv1.AuditProfileDefaultType,
				},
			},
		},
		Authentication: configv1.Authentication{
			Spec: configv1.AuthenticationSpec{
				Type: configv1.AuthenticationTypeIntegratedOAuth,
				OAuthMetadata: configv1.ConfigMapNameReference{
					Name: manifests.KASOAuthMetadata(hcp.Namespace).Name,
				},
				WebhookTokenAuthenticator: nil,
				ServiceAccountIssuer:      hcp.Spec.IssuerURL,
			},
		},
		FeatureGate: configv1.FeatureGate{
			Spec: configv1.FeatureGateSpec{
				FeatureGateSelection: configv1.FeatureGateSelection{
					FeatureSet:      configv1.Default,
					CustomNoUpgrade: nil,
				},
			},
		},
		Network: config.Network(hcp),
		OAuth: configv1.OAuth{
			Spec: configv1.OAuthSpec{
				TokenConfig: configv1.TokenConfig{
					AccessTokenInactivityTimeout: nil, // Use default
				},
			},
		},
		Image: configv1.Image{
			Spec: configv1.ImageSpec{
				ExternalRegistryHostnames:  []string{},
				AllowedRegistriesForImport: []configv1.RegistryLocation{},
			},
			Status: configv1.ImageStatus{
				InternalRegistryHostname: config.DefaultImageRegistryHostname,
			},
		},
		Scheduler: configv1.Scheduler{
			Spec: configv1.SchedulerSpec{
				DefaultNodeSelector: "",
			},
		},
		AdvertiseAddress:     config.DefaultAdvertiseAddress,
		ExternalAddress:      hcp.Status.ControlPlaneEndpoint.Host,
		ExternalPort:         hcp.Status.ControlPlaneEndpoint.Port,
		ExternalOAuthAddress: externalOAuthAddress,
		ExternalOAuthPort:    externalOAuthPort,
		APIServerPort:        config.DefaultAPIServerPort,

		Images: KubeAPIServerImages{
			HyperKube:             images["hyperkube"],
			CLI:                   images["cli"],
			ClusterConfigOperator: images["cluster-config-operator"],
		},
	}
	if hcp.Annotations != nil {
		if _, ok := hcp.Annotations[hyperv1.SecurePortOverrideAnnotation]; ok {
			portNumber, err := strconv.ParseInt(hcp.Annotations[hyperv1.SecurePortOverrideAnnotation], 10, 32)
			if err == nil {
				params.APIServerPort = int32(portNumber)
			}
		}
		if _, ok := hcp.Annotations[hyperv1.NamedCertAnnotation]; ok {
			var namedCertStruct []render.NamedCert
			err := json.Unmarshal([]byte(hcp.Annotations[hyperv1.NamedCertAnnotation]), &namedCertStruct)
			if err == nil {
				for _, namedCertEntry := range namedCertStruct {
					params.APIServer.Spec.ServingCerts.NamedCertificates = append(params.APIServer.Spec.ServingCerts.NamedCertificates, configv1.APIServerNamedServingCert{
						Names: []string{namedCertEntry.NamedCertDomain},
						ServingCertificate: configv1.SecretNameReference{
							Name: hyperv1.NamedCertSecretName,
						},
					})
				}
			}
		}
	}
	if _, ok := hcp.Annotations[hyperv1.PortierisImageAnnotation]; ok {
		params.Images.Portieris = hcp.Annotations[hyperv1.PortierisImageAnnotation]
	}

	switch hcp.Spec.Etcd.ManagementType {
	case hyperv1.Unmanaged:
		params.EtcdURL = hcp.Spec.Etcd.Unmanaged.Endpoint
	case hyperv1.Managed:
		params.EtcdURL = config.DefaultEtcdURL
	default:
		params.EtcdURL = config.DefaultEtcdURL
	}
	unprivilegedSecurityContext := corev1.SecurityContext{
		Capabilities: &corev1.Capabilities{
			Drop: []corev1.Capability{
				"MKNOD",
				"NET_ADMIN",
			},
		},
	}
	params.SecurityContexts = config.SecurityContextSpec{
		kasContainerBootstrap().Name:      unprivilegedSecurityContext,
		kasContainerApplyBootstrap().Name: unprivilegedSecurityContext,
		kasContainerMain().Name:           unprivilegedSecurityContext,
<<<<<<< HEAD
		kasContainerKMS().Name:            unprivilegedSecurityContext,
		kasContainerVPNClient().Name: {
			Privileged: pointer.BoolPtr(true),
		},
=======
>>>>>>> dc1750e0
	}
	params.AdditionalLabels = map[string]string{}
	params.Scheduling = config.Scheduling{
		PriorityClass: config.DefaultPriorityClass,
	}
	params.LivenessProbes = config.LivenessProbes{
		kasContainerMain().Name: {
			Handler: corev1.Handler{
				HTTPGet: &corev1.HTTPGetAction{
					Scheme: corev1.URISchemeHTTPS,
					Port:   intstr.FromInt(int(params.APIServerPort)),
					Path:   "livez",
				},
			},
			InitialDelaySeconds: 45,
			TimeoutSeconds:      10,
		},
	}
	params.ReadinessProbes = config.ReadinessProbes{
		kasContainerMain().Name: {
			Handler: corev1.Handler{
				HTTPGet: &corev1.HTTPGetAction{
					Scheme: corev1.URISchemeHTTPS,
					Port:   intstr.FromInt(int(params.APIServerPort)),
					Path:   "readyz",
				},
			},
			InitialDelaySeconds: 10,
			TimeoutSeconds:      10,
		},
	}
	params.Resources = map[string]corev1.ResourceRequirements{
		kasContainerBootstrap().Name: {
			Requests: corev1.ResourceList{
				corev1.ResourceMemory: resource.MustParse("50Mi"),
				corev1.ResourceCPU:    resource.MustParse("30m"),
			},
		},
		kasContainerMain().Name: {
			Requests: corev1.ResourceList{
				corev1.ResourceMemory: resource.MustParse("1Gi"),
				corev1.ResourceCPU:    resource.MustParse("265m"),
			},
		},
	}
	switch hcp.Spec.Platform.Type {
	case hyperv1.AWSPlatform:
		params.CloudProvider = aws.Provider
		params.CloudProviderConfig = &corev1.LocalObjectReference{Name: manifests.AWSProviderConfig("").Name}
	}
	if hcp.Spec.AuditWebhook != nil && len(hcp.Spec.AuditWebhook.Name) > 0 {
		params.AuditWebhookRef = hcp.Spec.AuditWebhook
	}
	if _, ok := hcp.Annotations[hyperv1.KMSKPRegionAnnotation]; ok {
		params.KMSKPRegion = hcp.Annotations[hyperv1.KMSKPRegionAnnotation]
	}
	if _, ok := hcp.Annotations[hyperv1.KMSKPInfoAnnotation]; ok {
		params.KMSKPInfo = hcp.Annotations[hyperv1.KMSKPInfoAnnotation]
	}
	if _, ok := hcp.Annotations[hyperv1.KMSImageAnnotation]; ok {
		params.Images.KMS = hcp.Annotations[hyperv1.KMSImageAnnotation]
	}
	switch hcp.Spec.ControllerAvailabilityPolicy {
	case hyperv1.HighlyAvailable:
		params.Replicas = 3
	default:
		params.Replicas = 1
	}
	params.KubeConfigRef = hcp.Spec.KubeConfig
	params.OwnerRef = config.OwnerRefFrom(hcp)
	return params
}

func (p *KubeAPIServerParams) NamedCertificates() []configv1.APIServerNamedServingCert {
	return p.APIServer.Spec.ServingCerts.NamedCertificates
}

func (p *KubeAPIServerParams) AuditPolicyProfile() configv1.AuditProfileType {
	return p.APIServer.Spec.Audit.Profile
}

func (p *KubeAPIServerParams) ExternalURL() string {
	return fmt.Sprintf("https://%s:%d", p.ExternalAddress, p.ExternalPort)
}

func (p *KubeAPIServerParams) ExternalKubeconfigKey() string {
	if p.KubeConfigRef == nil {
		return ""
	}
	return p.KubeConfigRef.Key
}

func (p *KubeAPIServerParams) ExternalIPConfig() *configv1.ExternalIPConfig {
	return p.Network.Spec.ExternalIP
}

func (p *KubeAPIServerParams) ClusterNetwork() string {
	return config.ClusterCIDR(&p.Network)
}

func (p *KubeAPIServerParams) ServiceNetwork() string {
	return config.ServiceCIDR(&p.Network)
}

func (p *KubeAPIServerParams) ConfigParams() KubeAPIServerConfigParams {
	return KubeAPIServerConfigParams{
		ExternalIPConfig:             p.ExternalIPConfig(),
		ClusterNetwork:               p.ClusterNetwork(),
		ServiceNetwork:               p.ServiceNetwork(),
		NamedCertificates:            p.NamedCertificates(),
		ApiServerPort:                p.APIServerPort,
		TLSSecurityProfile:           p.TLSSecurityProfile(),
		AdditionalCORSAllowedOrigins: p.AdditionalCORSAllowedOrigins(),
		InternalRegistryHostName:     p.InternalRegistryHostName(),
		ExternalRegistryHostNames:    p.ExternalRegistryHostNames(),
		DefaultNodeSelector:          p.DefaultNodeSelector(),
		AdvertiseAddress:             p.AdvertiseAddress,
		ServiceAccountIssuerURL:      p.ServiceAccountIssuerURL(),
		CloudProvider:                p.CloudProvider,
		CloudProviderConfigRef:       p.CloudProviderConfig,
		EtcdURL:                      p.EtcdURL,
		FeatureGates:                 p.FeatureGates(),
		NodePortRange:                p.ServiceNodePortRange(),
		AuditWebhookEnabled:          p.AuditWebhookRef != nil,
	}
}

type KubeAPIServerConfigParams struct {
	ExternalIPConfig             *configv1.ExternalIPConfig
	ClusterNetwork               string
	ServiceNetwork               string
	NamedCertificates            []configv1.APIServerNamedServingCert
	ApiServerPort                int32
	TLSSecurityProfile           *configv1.TLSSecurityProfile
	AdditionalCORSAllowedOrigins []string
	InternalRegistryHostName     string
	ExternalRegistryHostNames    []string
	DefaultNodeSelector          string
	AdvertiseAddress             string
	ServiceAccountIssuerURL      string
	CloudProvider                string
	CloudProviderConfigRef       *corev1.LocalObjectReference
	EtcdURL                      string
	FeatureGates                 []string
	NodePortRange                string
	AuditWebhookEnabled          bool
}

func (p *KubeAPIServerParams) TLSSecurityProfile() *configv1.TLSSecurityProfile {
	return p.APIServer.Spec.TLSSecurityProfile
}

func (p *KubeAPIServerParams) AdditionalCORSAllowedOrigins() []string {
	return p.APIServer.Spec.AdditionalCORSAllowedOrigins
}

func (p *KubeAPIServerParams) InternalRegistryHostName() string {
	return p.Image.Status.InternalRegistryHostname
}

func (p *KubeAPIServerParams) ExternalRegistryHostNames() []string {
	return p.Image.Spec.ExternalRegistryHostnames
}

func (p *KubeAPIServerParams) DefaultNodeSelector() string {
	return p.Scheduler.Spec.DefaultNodeSelector
}

func (p *KubeAPIServerParams) ServiceAccountIssuerURL() string {
	return p.Authentication.Spec.ServiceAccountIssuer
}

func (p *KubeAPIServerParams) FeatureGates() []string {
	return config.FeatureGates(&p.FeatureGate.Spec.FeatureGateSelection)
}

func (p *KubeAPIServerParams) ServiceNodePortRange() string {
	return p.Network.Spec.ServiceNodePortRange
}

func externalAddress(endpoint hyperv1.APIEndpoint) string {
	return fmt.Sprintf("%s:%d", endpoint.Host, endpoint.Port)
}

func NewKubeAPIServerServiceParams(hcp *hyperv1.HostedControlPlane) *KubeAPIServerServiceParams {
	return &KubeAPIServerServiceParams{
		APIServerPort:  config.DefaultAPIServerPort,
		OwnerReference: config.ControllerOwnerRef(hcp),
	}
}<|MERGE_RESOLUTION|>--- conflicted
+++ resolved
@@ -178,13 +178,7 @@
 		kasContainerBootstrap().Name:      unprivilegedSecurityContext,
 		kasContainerApplyBootstrap().Name: unprivilegedSecurityContext,
 		kasContainerMain().Name:           unprivilegedSecurityContext,
-<<<<<<< HEAD
 		kasContainerKMS().Name:            unprivilegedSecurityContext,
-		kasContainerVPNClient().Name: {
-			Privileged: pointer.BoolPtr(true),
-		},
-=======
->>>>>>> dc1750e0
 	}
 	params.AdditionalLabels = map[string]string{}
 	params.Scheduling = config.Scheduling{
