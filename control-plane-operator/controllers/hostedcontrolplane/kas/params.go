--- conflicted
+++ resolved
@@ -99,23 +99,6 @@
 	default:
 		params.EtcdURL = config.DefaultEtcdURL
 	}
-<<<<<<< HEAD
-	unprivilegedSecurityContext := corev1.SecurityContext{
-		Capabilities: &corev1.Capabilities{
-			Drop: []corev1.Capability{
-				"MKNOD",
-				"NET_ADMIN",
-			},
-		},
-	}
-	params.SecurityContexts = config.SecurityContextSpec{
-		kasContainerBootstrap().Name:      unprivilegedSecurityContext,
-		kasContainerApplyBootstrap().Name: unprivilegedSecurityContext,
-		kasContainerMain().Name:           unprivilegedSecurityContext,
-		kasContainerPortieries().Name:     unprivilegedSecurityContext,
-	}
-=======
->>>>>>> 9851f331
 	params.AdditionalLabels = map[string]string{}
 	params.Scheduling = config.Scheduling{
 		PriorityClass: config.DefaultPriorityClass,
