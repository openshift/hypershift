package scheduler

import (
	"context"
	k8sutilspointer "k8s.io/utils/pointer"

	corev1 "k8s.io/api/core/v1"
	"k8s.io/apimachinery/pkg/api/resource"

	configv1 "github.com/openshift/api/config/v1"
	hyperv1 "github.com/openshift/hypershift/api/v1alpha1"
	"github.com/openshift/hypershift/support/config"
	"github.com/openshift/hypershift/support/globalconfig"
	"github.com/openshift/hypershift/support/util"
)

type KubeSchedulerParams struct {
	FeatureGate             *configv1.FeatureGate `json:"featureGate"`
	Scheduler               *configv1.Scheduler   `json:"scheduler"`
	OwnerRef                config.OwnerRef       `json:"ownerRef"`
	HyperkubeImage          string                `json:"hyperkubeImage"`
	AvailabilityProberImage string                `json:"availabilityProberImage"`
	config.DeploymentConfig `json:",inline"`
}

<<<<<<< HEAD
func NewKubeSchedulerParams(ctx context.Context, hcp *hyperv1.HostedControlPlane, images map[string]string, globalConfig config.GlobalConfig, explicitNonRootSecurityContext bool) *KubeSchedulerParams {
=======
func NewKubeSchedulerParams(ctx context.Context, hcp *hyperv1.HostedControlPlane, images map[string]string, globalConfig globalconfig.GlobalConfig) *KubeSchedulerParams {
>>>>>>> 157c26ca
	params := &KubeSchedulerParams{
		FeatureGate:             globalConfig.FeatureGate,
		Scheduler:               globalConfig.Scheduler,
		HyperkubeImage:          images["hyperkube"],
		AvailabilityProberImage: images[util.AvailabilityProberImageName],
	}
	params.Scheduling = config.Scheduling{
		PriorityClass: config.DefaultPriorityClass,
	}
	params.Resources = map[string]corev1.ResourceRequirements{
		schedulerContainerMain().Name: {
			Requests: corev1.ResourceList{
				corev1.ResourceMemory: resource.MustParse("150Mi"),
				corev1.ResourceCPU:    resource.MustParse("25m"),
			},
		},
	}
	params.DeploymentConfig.SetColocation(hcp)
	params.DeploymentConfig.SetRestartAnnotation(hcp.ObjectMeta)
	params.DeploymentConfig.SetControlPlaneIsolation(hcp)
	switch hcp.Spec.ControllerAvailabilityPolicy {
	case hyperv1.HighlyAvailable:
		params.Replicas = 3
		params.DeploymentConfig.SetMultizoneSpread(schedulerLabels)
	default:
		params.Replicas = 1
	}
	if explicitNonRootSecurityContext {
		params.DeploymentConfig.SecurityContexts = config.SecurityContextSpec{
			schedulerContainerMain().Name: {
				RunAsUser: k8sutilspointer.Int64Ptr(1001),
			},
		}
	}
	params.OwnerRef = config.OwnerRefFrom(hcp)
	return params
}

func (p *KubeSchedulerParams) FeatureGates() []string {
	if p.FeatureGate != nil {
		return config.FeatureGates(&p.FeatureGate.Spec.FeatureGateSelection)
	} else {
		return config.FeatureGates(&configv1.FeatureGateSelection{FeatureSet: configv1.Default})
	}
}

func (p *KubeSchedulerParams) SchedulerPolicy() configv1.ConfigMapNameReference {
	if p.Scheduler != nil {
		return p.Scheduler.Spec.Policy
	} else {
		return configv1.ConfigMapNameReference{}
	}
}<|MERGE_RESOLUTION|>--- conflicted
+++ resolved
@@ -23,11 +23,7 @@
 	config.DeploymentConfig `json:",inline"`
 }
 
-<<<<<<< HEAD
-func NewKubeSchedulerParams(ctx context.Context, hcp *hyperv1.HostedControlPlane, images map[string]string, globalConfig config.GlobalConfig, explicitNonRootSecurityContext bool) *KubeSchedulerParams {
-=======
-func NewKubeSchedulerParams(ctx context.Context, hcp *hyperv1.HostedControlPlane, images map[string]string, globalConfig globalconfig.GlobalConfig) *KubeSchedulerParams {
->>>>>>> 157c26ca
+func NewKubeSchedulerParams(ctx context.Context, hcp *hyperv1.HostedControlPlane, images map[string]string, globalConfig globalconfig.GlobalConfig, explicitNonRootSecurityContext bool) *KubeSchedulerParams {
 	params := &KubeSchedulerParams{
 		FeatureGate:             globalConfig.FeatureGate,
 		Scheduler:               globalConfig.Scheduler,
