--- conflicted
+++ resolved
@@ -44,14 +44,14 @@
 			},
 		},
 	}
-<<<<<<< HEAD
+
 	if explicitNonRootSecurityContext {
 		params.DeploymentConfig.SecurityContexts = config.SecurityContextSpec{
 			hccContainerMain().Name: {
 				RunAsUser: k8sutilspointer.Int64Ptr(1001),
 			},
 		}
-=======
+
 	params.LivenessProbes = config.LivenessProbes{
 		hccContainerMain().Name: {
 			ProbeHandler: corev1.ProbeHandler{
@@ -83,7 +83,7 @@
 			FailureThreshold:    3,
 			TimeoutSeconds:      5,
 		},
->>>>>>> 5c486e73
+
 	}
 	params.DeploymentConfig.SetColocation(hcp)
 	params.DeploymentConfig.SetRestartAnnotation(hcp.ObjectMeta)
