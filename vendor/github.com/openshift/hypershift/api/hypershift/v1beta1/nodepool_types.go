--- conflicted
+++ resolved
@@ -100,11 +100,8 @@
 // +kubebuilder:validation:XValidation:rule="!has(oldSelf.arch) || has(self.arch)", message="Arch is required once set"
 // +kubebuilder:validation:XValidation:rule="self.arch != 'arm64' || has(self.platform.aws) || has(self.platform.azure) || has(self.platform.agent) || self.platform.type == 'None'", message="Setting Arch to arm64 is only supported for AWS, Azure, Agent and None"
 // +kubebuilder:validation:XValidation:rule="!has(self.replicas) || !has(self.autoScaling)", message="Both replicas or autoScaling should not be set"
-<<<<<<< HEAD
 // +kubebuilder:validation:XValidation:rule="self.arch != 's390x' || has(self.platform.kubevirt)", message="s390x is only supported on KubeVirt platform"
-=======
 // +kubebuilder:validation:XValidation:rule="!has(self.platform.aws) || self.platform.aws.imageType != 'Windows' || self.arch == 'amd64'", message="ImageType 'Windows' requires arch 'amd64' (AWS only)"
->>>>>>> fd07723d
 type NodePoolSpec struct {
 	// clusterName is the name of the HostedCluster this NodePool belongs to.
 	// If a HostedCluster with this name doesn't exist, the controller will no-op until it exists.
